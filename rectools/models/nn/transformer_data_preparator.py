--- conflicted
+++ resolved
@@ -254,20 +254,9 @@
         )
         return val_dataloader
 
-<<<<<<< HEAD
-    def get_dataloader_recommend(self, dataset: Dataset) -> DataLoader:
-        """
-        Construct recommend dataloader from dataset.
-
-        Parameters
-        ----------
-        dataset : Dataset
-            RecTools dataset prepared for generating recommendations.
-=======
     def get_dataloader_recommend(self, dataset: Dataset, batch_size: int) -> DataLoader:
         """
         Construct recommend dataloader from processed dataset.
->>>>>>> a062d135
 
         Returns
         -------
