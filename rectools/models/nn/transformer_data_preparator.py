--- conflicted
+++ resolved
@@ -113,11 +113,8 @@
         shuffle_train: bool = True,
         train_min_user_interactions: int = 2,
         n_negatives: tp.Optional[int] = None,
-<<<<<<< HEAD
+        get_val_mask_func: tp.Optional[tp.Callable] = None,
         **kwargs: tp.Any,
-=======
-        get_val_mask_func: tp.Optional[tp.Callable] = None,
->>>>>>> dfb0a6dc
     ) -> None:
         """TODO"""
         self.item_id_map: IdMap
@@ -234,16 +231,14 @@
         )
         return train_dataloader
 
-<<<<<<< HEAD
-    def get_dataloader_recommend(self, dataset: Dataset, batch_size: int) -> DataLoader:
-=======
+
     def get_dataloader_val(self) -> tp.Optional[DataLoader]:
         """
         Construct validation dataloader from processed dataset.
 
         Returns
         -------
-        Optional(Dataset)
+        Optional(DataLoader)
             Validation dataloader.
         """
         if self.val_interactions is None:
@@ -259,9 +254,15 @@
         )
         return val_dataloader
 
-    def get_dataloader_recommend(self, dataset: Dataset) -> DataLoader:
->>>>>>> dfb0a6dc
-        """TODO"""
+    def get_dataloader_recommend(self, dataset: Dataset, batch_size: int) -> DataLoader:
+        """
+        Construct recommend dataloader from processed dataset.
+
+        Returns
+        -------
+        DataLoader
+            Recommend dataloader.
+        """
         # Recommend dataloader should return interactions sorted by user ids.
         # User ids here are internal user ids in dataset.interactions.df that was prepared for recommendations.
         # Sorting sessions by user ids will ensure that these ids will also be correct indexes in user embeddings matrix
