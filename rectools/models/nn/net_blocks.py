--- conflicted
+++ resolved
@@ -1,4 +1,3 @@
-<<<<<<< HEAD
 #  Copyright 2024 MTS (Mobile Telesystems)
 #
 #  Licensed under the Apache License, Version 2.0 (the "License");
@@ -12,9 +11,7 @@
 #  WITHOUT WARRANTIES OR CONDITIONS OF ANY KIND, either express or implied.
 #  See the License for the specific language governing permissions and
 #  limitations under the License.
-=======
 import typing as tp
->>>>>>> 613eab58
 
 import torch
 from torch import nn
@@ -203,13 +200,8 @@
         If ``True``, learnable positional encoding will be added to session item embeddings.
     session_max_len : int
         Maximum length of user sequence.
-<<<<<<< HEAD
     n_factors : int
        Latent embeddings size.
-=======
-    n_factors: int
-        Latent embeddings size.
->>>>>>> 613eab58
     """
 
     def __init__(self, use_pos_emb: bool, session_max_len: int, n_factors: int):
@@ -224,11 +216,8 @@
         ----------
         sessions : torch.Tensor
             User sessions in the form of sequences of items ids.
-<<<<<<< HEAD
         timeline_mask : torch.Tensor
             Mask to zero out padding elements.
-=======
->>>>>>> 613eab58
 
         Returns
         -------
