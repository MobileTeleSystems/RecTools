--- conflicted
+++ resolved
@@ -347,6 +347,7 @@
             item_net_block_types=item_net_block_types,
             pos_encoding_type=pos_encoding_type,
             lightning_module_type=lightning_module_type,
+            get_val_mask_func=get_val_mask_func
         )
 
     def _init_data_preparator(self) -> None:
@@ -356,8 +357,8 @@
             batch_size=self.batch_size,
             dataloader_num_workers=self.dataloader_num_workers,
             item_extra_tokens=(PADDING_VALUE,),
-<<<<<<< HEAD
             train_min_user_interactions=self.train_min_user_interactions,
+            get_val_mask_func=self.get_val_mask_func,
         )
 
     def _get_config(self) -> SASRecModelConfig:
@@ -391,6 +392,7 @@
             transformer_layers_type=self.transformer_layers_type,
             data_preparator_type=self.data_preparator_type,
             lightning_module_type=self.lightning_module_type,
+            get_val_mask_func=self.get_val_mask_func
         )
 
     @classmethod
@@ -423,8 +425,6 @@
             transformer_layers_type=config.transformer_layers_type,
             data_preparator_type=config.data_preparator_type,
             lightning_module_type=config.lightning_module_type,
-=======
-            train_min_user_interactions=train_min_user_interactions,
-            get_val_mask_func=get_val_mask_func,
->>>>>>> dfb0a6dc
+            train_min_user_interactions=config.train_min_user_interactions,
+            get_val_mask_func=config.get_val_mask_func,
         )