--- conflicted
+++ resolved
@@ -201,11 +201,7 @@
     "Shifted Sequence" training objective.
     Our implementation covers multiple loss functions and a variable number of negatives for them.
 
-<<<<<<< HEAD
-    Notes
-=======
     References
->>>>>>> 823377d5
     ----------
     Transformers tutorial: https://rectools.readthedocs.io/en/stable/examples/tutorials/transformers_tutorial.html
     Advanced training guide:
@@ -250,11 +246,6 @@
         Verbosity level.
         Enables progress bar, model summary and logging in default lightning trainer when set to a
         positive integer.
-<<<<<<< HEAD
-        Enables automatic lightning checkpointing when set to 100 or higher. This will save the most
-        the most recent model to a single checkpoint after each epoch.
-=======
->>>>>>> 823377d5
         Will be omitted if `get_trainer_func` is specified.
     dataloader_num_workers : int, default 0
         Number of loader worker processes.
