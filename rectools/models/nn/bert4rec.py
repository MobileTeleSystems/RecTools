--- conflicted
+++ resolved
@@ -317,14 +317,7 @@
             recommend_devices=recommend_devices,
             recommend_n_threads=recommend_n_threads,
             recommend_use_gpu_ranking=recommend_use_gpu_ranking,
-<<<<<<< HEAD
-            loss=loss,
-            gbce_t=gbce_t,
-            lr=lr,
-            session_max_len=session_max_len,
-=======
             train_min_user_interactions=train_min_user_interactions,
->>>>>>> a062d135
             trainer=trainer,
             item_net_block_types=item_net_block_types,
             pos_encoding_type=pos_encoding_type,
