#  Copyright 2024 MTS (Mobile Telesystems)
#
#  Licensed under the Apache License, Version 2.0 (the "License");
#  you may not use this file except in compliance with the License.
#  You may obtain a copy of the License at
#
#      http://www.apache.org/licenses/LICENSE-2.0
#
#  Unless required by applicable law or agreed to in writing, software
#  distributed under the License is distributed on an "AS IS" BASIS,
#  WITHOUT WARRANTIES OR CONDITIONS OF ANY KIND, either express or implied.
#  See the License for the specific language governing permissions and
#  limitations under the License.

import typing as tp
from collections.abc import Hashable
from typing import Dict, List, Tuple

import numpy as np
import torch
from pytorch_lightning import Trainer

from .item_net import CatFeaturesItemNet, IdEmbeddingsItemNet, ItemNetBase
from .transformer_base import (
    PADDING_VALUE,
    SessionEncoderDataPreparatorType,
    SessionEncoderLightningModule,
    SessionEncoderLightningModuleBase,
    TransformerModelBase,
    TransformerModelConfig,
)
from .transformer_data_preparator import SessionEncoderDataPreparatorBase
from .transformer_net_blocks import (
    LearnableInversePositionalEncoding,
    PositionalEncodingBase,
    PreLNTransformerLayers,
    TransformerLayersBase,
)

MASKING_VALUE = "MASK"


class BERT4RecDataPreparator(SessionEncoderDataPreparatorBase):
    """Data Preparator for BERT4RecModel."""

    def __init__(
        self,
        session_max_len: int,
        n_negatives: tp.Optional[int],
        batch_size: int,
        dataloader_num_workers: int,
        train_min_user_interactions: int,
        mask_prob: float,
        item_extra_tokens: tp.Sequence[Hashable],
        shuffle_train: bool = True,
        get_val_mask_func: tp.Optional[tp.Callable] = None,
    ) -> None:
        super().__init__(
            session_max_len=session_max_len,
            n_negatives=n_negatives,
            batch_size=batch_size,
            dataloader_num_workers=dataloader_num_workers,
            train_min_user_interactions=train_min_user_interactions,
            item_extra_tokens=item_extra_tokens,
            shuffle_train=shuffle_train,
            get_val_mask_func=get_val_mask_func,
        )
        self.mask_prob = mask_prob

    def _mask_session(self, ses: List[int]) -> Tuple[List[int], List[int]]:
        masked_session = ses.copy()
        target = ses.copy()
        random_probs = np.random.rand(len(ses))
        for j in range(len(ses)):
            if random_probs[j] < self.mask_prob:
                random_probs[j] /= self.mask_prob
                if random_probs[j] < 0.8:
                    masked_session[j] = self.extra_token_ids[MASKING_VALUE]
                elif random_probs[j] < 0.9:
                    masked_session[j] = np.random.randint(low=self.n_item_extra_tokens, high=self.item_id_map.size)
            else:
                target[j] = 0
        return masked_session, target

    def _collate_fn_train(
        self,
        batch: List[Tuple[List[int], List[float]]],
    ) -> Dict[str, torch.Tensor]:
        """TODO"""
        batch_size = len(batch)
        x = np.zeros((batch_size, self.session_max_len + 1))
        y = np.zeros((batch_size, self.session_max_len + 1))
        yw = np.zeros((batch_size, self.session_max_len + 1))
        for i, (ses, ses_weights) in enumerate(batch):
            masked_session, target = self._mask_session(ses)
            x[i, -len(ses) :] = masked_session  # ses: [session_len] -> x[i]: [session_max_len + 1]
            y[i, -len(ses) :] = target  # ses: [session_len] -> y[i]: [session_max_len + 1]
            yw[i, -len(ses) :] = ses_weights  # ses_weights: [session_len] -> yw[i]: [session_max_len + 1]

        batch_dict = {"x": torch.LongTensor(x), "y": torch.LongTensor(y), "yw": torch.FloatTensor(yw)}
        if self.n_negatives is not None:
            negatives = torch.randint(
                low=self.n_item_extra_tokens,
                high=self.item_id_map.size,
                size=(batch_size, self.session_max_len, self.n_negatives),
            )  # [batch_size, session_max_len, n_negatives]
            batch_dict["negatives"] = negatives
        return batch_dict

    def _collate_fn_val(self, batch: List[Tuple[List[int], List[float]]]) -> Dict[str, torch.Tensor]:
        batch_size = len(batch)
        x = np.zeros((batch_size, self.session_max_len + 1))
        y = np.zeros((batch_size, 1))  # until only leave-one-strategy
        yw = np.zeros((batch_size, 1))  # until only leave-one-strategy
        for i, (ses, ses_weights) in enumerate(batch):
            input_session = [ses[idx] for idx, weight in enumerate(ses_weights) if weight == 0]
            session = input_session.copy()

            # take only first target for leave-one-strategy
            session = session + [self.extra_token_ids[MASKING_VALUE]]
            target_idx = [idx for idx, weight in enumerate(ses_weights) if weight != 0][0]

            # ses: [session_len] -> x[i]: [session_max_len + 1]
            x[i, -len(input_session) - 1 :] = session[-self.session_max_len - 1 :]
            y[i, -1:] = ses[target_idx]  # y[i]: [1]
            yw[i, -1:] = ses_weights[target_idx]  # yw[i]: [1]

        batch_dict = {"x": torch.LongTensor(x), "y": torch.LongTensor(y), "yw": torch.FloatTensor(yw)}
        if self.n_negatives is not None:
            negatives = torch.randint(
                low=self.n_item_extra_tokens,
                high=self.item_id_map.size,
                size=(batch_size, 1, self.n_negatives),
            )  # [batch_size, 1, n_negatives]
            batch_dict["negatives"] = negatives
        return batch_dict

    def _collate_fn_recommend(self, batch: List[Tuple[List[int], List[float]]]) -> Dict[str, torch.Tensor]:
        """Right truncation, left padding to session_max_len"""
        x = np.zeros((len(batch), self.session_max_len + 1))
        for i, (ses, _) in enumerate(batch):
            session = ses.copy()
            session = session + [self.extra_token_ids[MASKING_VALUE]]
            x[i, -len(ses) - 1 :] = session[-self.session_max_len - 1 :]
        return {"x": torch.LongTensor(x)}


class BERT4RecModelConfig(TransformerModelConfig):
    """BERT4RecModel config."""

    data_preparator_type: SessionEncoderDataPreparatorType = BERT4RecDataPreparator
    use_key_padding_mask: bool = True
    mask_prob: float = 0.15


class BERT4RecModel(TransformerModelBase[BERT4RecModelConfig]):
    """
    BERT4Rec model.

    n_blocks : int, default 1
        Number of transformer blocks.
    n_heads : int, default 1
        Number of attention heads.
    n_factors : int, default 128
        Latent embeddings size.
    use_pos_emb : bool, default ``True``
        If ``True``, learnable positional encoding will be added to session item embeddings.
    use_causal_attn : bool, default ``False``
        If ``True``, causal mask will be added as attn_mask in Multi-head Attention. Please note that default
        BERT4Rec training task (MLM) does not match well with causal masking. Set this parameter to
        ``True`` only when you change the training task with custom `data_preparator_type` or if you
        are absolutely sure of what you are doing.
    use_key_padding_mask : bool, default ``False``
        If ``True``, key_padding_mask will be added in Multi-head Attention.
    dropout_rate : float, default 0.2
        Probability of a hidden unit to be zeroed.
    session_max_len : int, default 32
        Maximum length of user sequence that model will accept during inference.
    train_min_user_interactions : int, default 2
        Minimum number of interactions user should have to be used for training. Should be greater than 1.
    mask_prob : float, default 0.15
        Probability of masking an item in interactions sequence.
    dataloader_num_workers : int, default 0
        Number of loader worker processes.
    batch_size : int, default 128
        How many samples per batch to load.
    loss : {"softmax", "BCE", "gBCE"}, default "softmax"
        Loss function.
    n_negatives : int, default 1
        Number of negatives for BCE and gBCE losses.
    gbce_t : float, default 0.2
        Calibration parameter for gBCE loss.
    lr : float, default 0.01
        Learning rate.
    epochs : int, default 3
        Number of training epochs.
    verbose : int, default 0
        Verbosity level.
    deterministic : bool, default ``False``
        If ``True``, set deterministic algorithms for PyTorch operations.
        Use `pytorch_lightning.seed_everything` together with this parameter to fix the random state.
    recommend_batch_size : int, default 256
        How many samples per batch to load during `recommend`.
        If you want to change this parameter after model is initialized,
        you can manually assign new value to model `recommend_batch_size` attribute.
    recommend_accelerator : {"cpu", "gpu", "tpu", "hpu", "mps", "auto"}, default "auto"
        Accelerator type for `recommend`. Used at predict_step of lightning module.
        If you want to change this parameter after model is initialized,
        you can manually assign new value to model `recommend_accelerator` attribute.
    recommend_devices : int | List[int], default 1
        Devices for `recommend`. Please note that multi-device inference is not supported!
        Do not specify more then one device. For ``gpu`` accelerator you can pass which device to
        use, e.g. ``[1]``.
        Used at predict_step of lightning module.
        Multi-device recommendations are not supported.
        If you want to change this parameter after model is initialized,
    recommend_n_threads : int, default 0
        Number of threads to use in ranker if GPU ranking is turned off or unavailable.
        If you want to change this parameter after model is initialized,
        you can manually assign new value to model `recommend_n_threads` attribute.
    recommend_use_gpu_ranking : bool, default ``True``
        If ``True`` and HAS_CUDA ``True``, set use_gpu=True in ImplicitRanker.rank.
        If you want to change this parameter after model is initialized,
        you can manually assign new value to model `recommend_use_gpu_ranking` attribute.
    trainer : Trainer, optional, default ``None``
        Which trainer to use for training.
        If trainer is None, default pytorch_lightning Trainer is created.
    item_net_block_types : sequence of `type(ItemNetBase)`, default `(IdEmbeddingsItemNet, CatFeaturesItemNet)`
        Type of network returning item embeddings.
        (IdEmbeddingsItemNet,) - item embeddings based on ids.
        (, CatFeaturesItemNet) - item embeddings based on categorical features.
        (IdEmbeddingsItemNet, CatFeaturesItemNet) - item embeddings based on ids and categorical features.
    pos_encoding_type : type(PositionalEncodingBase), default `LearnableInversePositionalEncoding`
        Type of positional encoding.
    transformer_layers_type : type(TransformerLayersBase), default `PreLNTransformerLayers`
        Type of transformer layers architecture.
    data_preparator_type : type(SessionEncoderDataPreparatorBase), default `BERT4RecDataPreparator`
        Type of data preparator used for dataset processing and dataloader creation.
    lightning_module_type : type(SessionEncoderLightningModuleBase), default `SessionEncoderLightningModule`
        Type of lightning module defining training procedure.
    get_val_mask_func : Callable, default None
        Function to get validation mask.
    """

    config_class = BERT4RecModelConfig

    def __init__(  # pylint: disable=too-many-arguments, too-many-locals
        self,
        n_blocks: int = 2,
        n_heads: int = 4,
        n_factors: int = 256,
        use_pos_emb: bool = True,
        use_causal_attn: bool = False,
        use_key_padding_mask: bool = True,
        dropout_rate: float = 0.2,
        epochs: int = 3,
        verbose: int = 0,
        deterministic: bool = False,
        recommend_batch_size: int = 256,
        recommend_accelerator: str = "auto",
        recommend_devices: tp.Union[int, tp.List[int]] = 1,
        recommend_n_threads: int = 0,
        recommend_use_gpu_ranking: bool = True,
        session_max_len: int = 100,
        n_negatives: int = 1,
        batch_size: int = 128,
        loss: str = "softmax",
        gbce_t: float = 0.2,
        lr: float = 0.001,
        dataloader_num_workers: int = 0,
        train_min_user_interactions: int = 2,
        mask_prob: float = 0.15,
        trainer: tp.Optional[Trainer] = None,
        item_net_block_types: tp.Sequence[tp.Type[ItemNetBase]] = (IdEmbeddingsItemNet, CatFeaturesItemNet),
        pos_encoding_type: tp.Type[PositionalEncodingBase] = LearnableInversePositionalEncoding,
        transformer_layers_type: tp.Type[TransformerLayersBase] = PreLNTransformerLayers,
        data_preparator_type: tp.Type[SessionEncoderDataPreparatorBase] = BERT4RecDataPreparator,
        lightning_module_type: tp.Type[SessionEncoderLightningModuleBase] = SessionEncoderLightningModule,
        get_val_mask_func: tp.Optional[tp.Callable] = None,
    ):
        self.mask_prob = mask_prob

        super().__init__(
            transformer_layers_type=transformer_layers_type,
            data_preparator_type=data_preparator_type,
            n_blocks=n_blocks,
            n_heads=n_heads,
            n_factors=n_factors,
            use_pos_emb=use_pos_emb,
            use_causal_attn=use_causal_attn,
            use_key_padding_mask=use_key_padding_mask,
            dropout_rate=dropout_rate,
            session_max_len=session_max_len,
            dataloader_num_workers=dataloader_num_workers,
            batch_size=batch_size,
            loss=loss,
            n_negatives=n_negatives,
            gbce_t=gbce_t,
            lr=lr,
            epochs=epochs,
            verbose=verbose,
            deterministic=deterministic,
            recommend_batch_size=recommend_batch_size,
            recommend_accelerator=recommend_accelerator,
            recommend_devices=recommend_devices,
            recommend_n_threads=recommend_n_threads,
            recommend_use_gpu_ranking=recommend_use_gpu_ranking,
            train_min_user_interactions=train_min_user_interactions,
            trainer=trainer,
            item_net_block_types=item_net_block_types,
            pos_encoding_type=pos_encoding_type,
            lightning_module_type=lightning_module_type,
            get_val_mask_func=get_val_mask_func,
        )

    def _init_data_preparator(self) -> None:
        self.data_preparator: SessionEncoderDataPreparatorBase = self.data_preparator_type(
<<<<<<< HEAD
            session_max_len=self.session_max_len,
=======
            session_max_len=self.session_max_len - 1,  # TODO: remove `-1`
>>>>>>> a062d135
            n_negatives=self.n_negatives if self.loss != "softmax" else None,
            batch_size=self.batch_size,
            dataloader_num_workers=self.dataloader_num_workers,
            train_min_user_interactions=self.train_min_user_interactions,
            item_extra_tokens=(PADDING_VALUE, MASKING_VALUE),
            mask_prob=self.mask_prob,
            get_val_mask_func=self.get_val_mask_func,
        )<|MERGE_RESOLUTION|>--- conflicted
+++ resolved
@@ -315,11 +315,7 @@
 
     def _init_data_preparator(self) -> None:
         self.data_preparator: SessionEncoderDataPreparatorBase = self.data_preparator_type(
-<<<<<<< HEAD
-            session_max_len=self.session_max_len,
-=======
             session_max_len=self.session_max_len - 1,  # TODO: remove `-1`
->>>>>>> a062d135
             n_negatives=self.n_negatives if self.loss != "softmax" else None,
             batch_size=self.batch_size,
             dataloader_num_workers=self.dataloader_num_workers,
