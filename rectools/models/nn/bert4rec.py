#  Copyright 2025 MTS (Mobile Telesystems)
#
#  Licensed under the Apache License, Version 2.0 (the "License");
#  you may not use this file except in compliance with the License.
#  You may obtain a copy of the License at
#
#      http://www.apache.org/licenses/LICENSE-2.0
#
#  Unless required by applicable law or agreed to in writing, software
#  distributed under the License is distributed on an "AS IS" BASIS,
#  WITHOUT WARRANTIES OR CONDITIONS OF ANY KIND, either express or implied.
#  See the License for the specific language governing permissions and
#  limitations under the License.

import typing as tp
from collections.abc import Hashable
from typing import Dict, List, Tuple

import numpy as np
import torch

from .constants import MASKING_VALUE, PADDING_VALUE
from .item_net import CatFeaturesItemNet, IdEmbeddingsItemNet, ItemNetBase
from .transformer_base import (
    TrainerCallable,
    TransformerDataPreparatorType,
    TransformerLightningModule,
    TransformerLightningModuleBase,
    TransformerModelBase,
    TransformerModelConfig,
    ValMaskCallable,
)
from .transformer_data_preparator import TransformerDataPreparatorBase
from .transformer_net_blocks import (
    LearnableInversePositionalEncoding,
    PositionalEncodingBase,
    PreLNTransformerLayers,
    TransformerLayersBase,
)


class BERT4RecDataPreparator(TransformerDataPreparatorBase):
    """Data Preparator for BERT4RecModel."""

    train_session_max_len_addition: int = 0

    item_extra_tokens: tp.Sequence[Hashable] = (PADDING_VALUE, MASKING_VALUE)

    def __init__(
        self,
        session_max_len: int,
        n_negatives: tp.Optional[int],
        batch_size: int,
        dataloader_num_workers: int,
        train_min_user_interactions: int,
        mask_prob: float,
        shuffle_train: bool = True,
        get_val_mask_func: tp.Optional[ValMaskCallable] = None,
    ) -> None:
        super().__init__(
            session_max_len=session_max_len,
            n_negatives=n_negatives,
            batch_size=batch_size,
            dataloader_num_workers=dataloader_num_workers,
            train_min_user_interactions=train_min_user_interactions,
            shuffle_train=shuffle_train,
            get_val_mask_func=get_val_mask_func,
        )
        self.mask_prob = mask_prob

    def _mask_session(self, ses: List[int]) -> Tuple[List[int], List[int]]:
        masked_session = ses.copy()
        target = ses.copy()
        random_probs = np.random.rand(len(ses))
        for j in range(len(ses)):
            if random_probs[j] < self.mask_prob:
                random_probs[j] /= self.mask_prob
                if random_probs[j] < 0.8:
                    masked_session[j] = self.extra_token_ids[MASKING_VALUE]
                elif random_probs[j] < 0.9:
                    masked_session[j] = np.random.randint(low=self.n_item_extra_tokens, high=self.item_id_map.size)
            else:
                target[j] = 0
        return masked_session, target

    def _collate_fn_train(
        self,
        batch: List[Tuple[List[int], List[float]]],
    ) -> Dict[str, torch.Tensor]:
        """
        Mask session elements to receive `x`.
        Get target by replacing session elements with a MASK token with probability `mask_prob`.
        Truncate each session and target from right to keep `session_max_len` last items.
        Do left padding until `session_max_len` is reached.
        If `n_negatives` is not None, generate negative items from uniform distribution.
        """
        batch_size = len(batch)
        x = np.zeros((batch_size, self.session_max_len))
        y = np.zeros((batch_size, self.session_max_len))
        yw = np.zeros((batch_size, self.session_max_len))
        for i, (ses, ses_weights) in enumerate(batch):
            masked_session, target = self._mask_session(ses)
            x[i, -len(ses) :] = masked_session  # ses: [session_len] -> x[i]: [session_max_len]
            y[i, -len(ses) :] = target  # ses: [session_len] -> y[i]: [session_max_len]
            yw[i, -len(ses) :] = ses_weights  # ses_weights: [session_len] -> yw[i]: [session_max_len]

        batch_dict = {"x": torch.LongTensor(x), "y": torch.LongTensor(y), "yw": torch.FloatTensor(yw)}
        if self.n_negatives is not None:
            negatives = torch.randint(
                low=self.n_item_extra_tokens,
                high=self.item_id_map.size,
                size=(batch_size, self.session_max_len, self.n_negatives),
            )  # [batch_size, session_max_len, n_negatives]
            batch_dict["negatives"] = negatives
        return batch_dict

    def _collate_fn_val(self, batch: List[Tuple[List[int], List[float]]]) -> Dict[str, torch.Tensor]:
        batch_size = len(batch)
        x = np.zeros((batch_size, self.session_max_len))
        y = np.zeros((batch_size, 1))  # until only leave-one-strategy
        yw = np.zeros((batch_size, 1))  # until only leave-one-strategy
        for i, (ses, ses_weights) in enumerate(batch):
            input_session = [ses[idx] for idx, weight in enumerate(ses_weights) if weight == 0]
            session = input_session.copy()

            # take only first target for leave-one-strategy
            session = session + [self.extra_token_ids[MASKING_VALUE]]
            target_idx = [idx for idx, weight in enumerate(ses_weights) if weight != 0][0]

            # ses: [session_len] -> x[i]: [session_max_len]
            x[i, -len(input_session) - 1 :] = session[-self.session_max_len :]
            y[i, -1:] = ses[target_idx]  # y[i]: [1]
            yw[i, -1:] = ses_weights[target_idx]  # yw[i]: [1]

        batch_dict = {"x": torch.LongTensor(x), "y": torch.LongTensor(y), "yw": torch.FloatTensor(yw)}
        if self.n_negatives is not None:
            negatives = torch.randint(
                low=self.n_item_extra_tokens,
                high=self.item_id_map.size,
                size=(batch_size, 1, self.n_negatives),
            )  # [batch_size, 1, n_negatives]
            batch_dict["negatives"] = negatives
        return batch_dict

    def _collate_fn_recommend(self, batch: List[Tuple[List[int], List[float]]]) -> Dict[str, torch.Tensor]:
        """
        Right truncation, left padding to `session_max_len`
        During inference model will use (`session_max_len` - 1) interactions
        and one extra "MASK" token will be added for making predictions.
        """
        x = np.zeros((len(batch), self.session_max_len))
        for i, (ses, _) in enumerate(batch):
            session = ses.copy()
            session = session + [self.extra_token_ids[MASKING_VALUE]]
            x[i, -len(ses) - 1 :] = session[-self.session_max_len :]
        return {"x": torch.LongTensor(x)}


class BERT4RecModelConfig(TransformerModelConfig):
    """BERT4RecModel config."""

    data_preparator_type: TransformerDataPreparatorType = BERT4RecDataPreparator
    use_key_padding_mask: bool = True
    mask_prob: float = 0.15


class BERT4RecModel(TransformerModelBase[BERT4RecModelConfig]):
    """
    BERT4Rec model: transformer-based sequential model with bidirectional attention mechanism and
    "MLM" (masked item in user sequence) training objective.
    Our implementation covers multiple loss functions and a variable number of negatives for them.

    References
    ----------
    Transformers tutorial: https://rectools.readthedocs.io/en/stable/examples/tutorials/transformers_tutorial.html
    Advanced training guide:
    https://rectools.readthedocs.io/en/stable/examples/tutorials/transformers_advanced_training_guide.html
    Public benchmark: https://github.com/blondered/bert4rec_repro
    Original BERT4Rec paper: https://arxiv.org/abs/1904.06690
    gBCE loss paper: https://arxiv.org/pdf/2308.07192

    Parameters
    ----------
    n_blocks : int, default 2
        Number of transformer blocks.
    n_heads : int, default 4
        Number of attention heads.
    n_factors : int, default 256
        Latent embeddings size.
    dropout_rate : float, default 0.2
        Probability of a hidden unit to be zeroed.
    mask_prob : float, default 0.15
        Probability of masking an item in interactions sequence.
    session_max_len : int, default 100
        Maximum length of user sequence.
    train_min_user_interactions : int, default 2
        Minimum number of interactions user should have to be used for training. Should be greater
        than 1.
    loss : {"softmax", "BCE", "gBCE"}, default "softmax"
        Loss function.
    n_negatives : int, default 1
        Number of negatives for BCE and gBCE losses.
    gbce_t : float, default 0.2
        Calibration parameter for gBCE loss.
    lr : float, default 0.001
        Learning rate.
    batch_size : int, default 128
        How many samples per batch to load.
    epochs : int, default 3
        Exact number of training epochs.
        Will be omitted if `get_trainer_func` is specified.
    deterministic : bool, default ``False``
        `deterministic` flag passed to lightning trainer during initialization.
        Use `pytorch_lightning.seed_everything` together with this parameter to fix the random seed.
        Will be omitted if `get_trainer_func` is specified.
    verbose : int, default 0
        Verbosity level.
        Enables progress bar, model summary and logging in default lightning trainer when set to a
        positive integer.
<<<<<<< HEAD
        Enables automatic lightning checkpointing when set to 100 or higher. This will save the most
        the most recent model to a single checkpoint after each epoch.
=======
>>>>>>> 561da1ca
        Will be omitted if `get_trainer_func` is specified.
    dataloader_num_workers : int, default 0
        Number of loader worker processes.
    use_pos_emb : bool, default ``True``
        If ``True``, learnable positional encoding will be added to session item embeddings.
    use_key_padding_mask : bool, default ``True``
        If ``True``, key_padding_mask will be added in Multi-head Attention.
    use_causal_attn : bool, default ``False``
        If ``True``, causal mask will be added as attn_mask in Multi-head Attention. Please note that default
        BERT4Rec training task ("MLM") does not work with causal masking. Set this
        parameter to ``True`` only when you change the training task with custom
        `data_preparator_type` or if you are absolutely sure of what you are doing.
    item_net_block_types : sequence of `type(ItemNetBase)`, default `(IdEmbeddingsItemNet, CatFeaturesItemNet)`
        Type of network returning item embeddings.
        (IdEmbeddingsItemNet,) - item embeddings based on ids.
        (CatFeaturesItemNet,) - item embeddings based on categorical features.
        (IdEmbeddingsItemNet, CatFeaturesItemNet) - item embeddings based on ids and categorical features.
    pos_encoding_type : type(PositionalEncodingBase), default `LearnableInversePositionalEncoding`
        Type of positional encoding.
    transformer_layers_type : type(TransformerLayersBase), default `PreLNTransformerLayers`
        Type of transformer layers architecture.
    data_preparator_type : type(TransformerDataPreparatorBase), default `BERT4RecDataPreparator`
        Type of data preparator used for dataset processing and dataloader creation.
    lightning_module_type : type(TransformerLightningModuleBase), default `TransformerLightningModule`
        Type of lightning module defining training procedure.
    get_val_mask_func : Callable, default ``None``
        Function to get validation mask.
    get_trainer_func : Callable, default ``None``
        Function for get custom lightning trainer.
        If `get_trainer_func` is None, default trainer will be created based on `epochs`,
        `deterministic` and `verbose` argument values. Model will be trained for the exact number of
        epochs. Checkpointing will be disabled.
        If you want to assign custom trainer after model is initialized, you can manually assign new
        value to model `_trainer` attribute.
    recommend_batch_size : int, default 256
        How many samples per batch to load during `recommend`.
        If you want to change this parameter after model is initialized,
        you can manually assign new value to model `recommend_batch_size` attribute.
    recommend_accelerator : {"cpu", "gpu", "tpu", "hpu", "mps", "auto"}, default "auto"
        Accelerator type for `recommend`. Used at predict_step of lightning module.
        If you want to change this parameter after model is initialized,
        you can manually assign new value to model `recommend_accelerator` attribute.
    recommend_devices : int | List[int], default 1
        Devices for `recommend`. Please note that multi-device inference is not supported!
        Do not specify more then one device. For ``gpu`` accelerator you can pass which device to
        use, e.g. ``[1]``.
        Used at predict_step of lightning module.
        Multi-device recommendations are not supported.
        If you want to change this parameter after model is initialized,
        you can manually assign new value to model `recommend_device` attribute.
    recommend_n_threads : int, default 0
        Number of threads to use in ranker if GPU ranking is turned off or unavailable.
        If you want to change this parameter after model is initialized,
        you can manually assign new value to model `recommend_n_threads` attribute.
    recommend_use_gpu_ranking : bool, default ``True``
        If ``True`` and HAS_CUDA ``True``, set use_gpu=True in ImplicitRanker.rank.
        If you want to change this parameter after model is initialized,
        you can manually assign new value to model `recommend_use_gpu_ranking` attribute.
    """

    config_class = BERT4RecModelConfig

    def __init__(  # pylint: disable=too-many-arguments, too-many-locals
        self,
        n_blocks: int = 2,
        n_heads: int = 4,
        n_factors: int = 256,
        dropout_rate: float = 0.2,
        mask_prob: float = 0.15,
        session_max_len: int = 100,
        train_min_user_interactions: int = 2,
        loss: str = "softmax",
        n_negatives: int = 1,
        gbce_t: float = 0.2,
        lr: float = 0.001,
        batch_size: int = 128,
        epochs: int = 3,
        deterministic: bool = False,
        verbose: int = 0,
        dataloader_num_workers: int = 0,
        use_pos_emb: bool = True,
        use_key_padding_mask: bool = True,
        use_causal_attn: bool = False,
        item_net_block_types: tp.Sequence[tp.Type[ItemNetBase]] = (IdEmbeddingsItemNet, CatFeaturesItemNet),
        pos_encoding_type: tp.Type[PositionalEncodingBase] = LearnableInversePositionalEncoding,
        transformer_layers_type: tp.Type[TransformerLayersBase] = PreLNTransformerLayers,
        data_preparator_type: tp.Type[TransformerDataPreparatorBase] = BERT4RecDataPreparator,
        lightning_module_type: tp.Type[TransformerLightningModuleBase] = TransformerLightningModule,
        get_val_mask_func: tp.Optional[ValMaskCallable] = None,
        get_trainer_func: tp.Optional[TrainerCallable] = None,
        recommend_batch_size: int = 256,
<<<<<<< HEAD
        recommend_device: tp.Optional[str] = None,
        recommend_n_threads: int = 0,
        recommend_use_gpu_ranking: bool = True,  # TODO: remove after TorchRanker
=======
        recommend_accelerator: str = "auto",
        recommend_devices: tp.Union[int, tp.List[int]] = 1,
        recommend_n_threads: int = 0,
        recommend_use_gpu_ranking: bool = True,
>>>>>>> 561da1ca
    ):
        self.mask_prob = mask_prob

        super().__init__(
            transformer_layers_type=transformer_layers_type,
            data_preparator_type=data_preparator_type,
            n_blocks=n_blocks,
            n_heads=n_heads,
            n_factors=n_factors,
            use_pos_emb=use_pos_emb,
            use_causal_attn=use_causal_attn,
            use_key_padding_mask=use_key_padding_mask,
            dropout_rate=dropout_rate,
            session_max_len=session_max_len,
            dataloader_num_workers=dataloader_num_workers,
            batch_size=batch_size,
            loss=loss,
            n_negatives=n_negatives,
            gbce_t=gbce_t,
            lr=lr,
            epochs=epochs,
            verbose=verbose,
            deterministic=deterministic,
            recommend_batch_size=recommend_batch_size,
            recommend_device=recommend_device,
            recommend_n_threads=recommend_n_threads,
            recommend_use_gpu_ranking=recommend_use_gpu_ranking,
            train_min_user_interactions=train_min_user_interactions,
            item_net_block_types=item_net_block_types,
            pos_encoding_type=pos_encoding_type,
            lightning_module_type=lightning_module_type,
            get_val_mask_func=get_val_mask_func,
            get_trainer_func=get_trainer_func,
        )

    def _init_data_preparator(self) -> None:
        self.data_preparator: TransformerDataPreparatorBase = self.data_preparator_type(
            session_max_len=self.session_max_len,
            n_negatives=self.n_negatives if self.loss != "softmax" else None,
            batch_size=self.batch_size,
            dataloader_num_workers=self.dataloader_num_workers,
            train_min_user_interactions=self.train_min_user_interactions,
            mask_prob=self.mask_prob,
            get_val_mask_func=self.get_val_mask_func,
        )<|MERGE_RESOLUTION|>--- conflicted
+++ resolved
@@ -217,11 +217,6 @@
         Verbosity level.
         Enables progress bar, model summary and logging in default lightning trainer when set to a
         positive integer.
-<<<<<<< HEAD
-        Enables automatic lightning checkpointing when set to 100 or higher. This will save the most
-        the most recent model to a single checkpoint after each epoch.
-=======
->>>>>>> 561da1ca
         Will be omitted if `get_trainer_func` is specified.
     dataloader_num_workers : int, default 0
         Number of loader worker processes.
@@ -313,16 +308,10 @@
         get_val_mask_func: tp.Optional[ValMaskCallable] = None,
         get_trainer_func: tp.Optional[TrainerCallable] = None,
         recommend_batch_size: int = 256,
-<<<<<<< HEAD
+
         recommend_device: tp.Optional[str] = None,
         recommend_n_threads: int = 0,
         recommend_use_gpu_ranking: bool = True,  # TODO: remove after TorchRanker
-=======
-        recommend_accelerator: str = "auto",
-        recommend_devices: tp.Union[int, tp.List[int]] = 1,
-        recommend_n_threads: int = 0,
-        recommend_use_gpu_ranking: bool = True,
->>>>>>> 561da1ca
     ):
         self.mask_prob = mask_prob
 
