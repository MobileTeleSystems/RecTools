--- conflicted
+++ resolved
@@ -39,11 +39,9 @@
 class BERT4RecDataPreparator(SessionEncoderDataPreparatorBase):
     """Data Preparator for BERT4RecModel."""
 
-<<<<<<< HEAD
+    train_session_max_len_addition: int = 0
+
     item_extra_tokens: tp.Sequence[tp.Hashable] = (PADDING_VALUE, MASKING_VALUE)
-=======
-    train_session_max_len_addition: int = 0
->>>>>>> 24a78773
 
     def __init__(
         self,
