--- conflicted
+++ resolved
@@ -664,20 +664,7 @@
         self._init_data_preparator()
 
         if trainer is None:
-<<<<<<< HEAD
-            self._trainer = Trainer(
-                max_epochs=epochs,
-                min_epochs=epochs,
-                deterministic=deterministic,
-                enable_progress_bar=verbose > 0,
-                enable_model_summary=verbose > 0,
-                logger=verbose > 0,
-                enable_checkpointing=False,
-                devices=1,
-            )
-=======
             self._init_trainer()
->>>>>>> a062d135
         else:
             self._trainer = trainer
 
