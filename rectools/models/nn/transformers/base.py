--- conflicted
+++ resolved
@@ -358,11 +358,7 @@
             negative_sampler=self._init_negative_sampler() if requires_negatives else None,
             n_negatives=self.n_negatives if requires_negatives else None,
             get_val_mask_func=self.get_val_mask_func,
-<<<<<<< HEAD
             get_val_mask_func_kwargs=self.get_val_mask_func_kwargs,
-            shuffle_train=True,
-=======
->>>>>>> a6ec1c14
             **self._get_kwargs(self.data_preparator_kwargs),
         )
 
