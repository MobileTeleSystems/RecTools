#  Copyright 2025 MTS (Mobile Telesystems)
#
#  Licensed under the Apache License, Version 2.0 (the "License");
#  you may not use this file except in compliance with the License.
#  You may obtain a copy of the License at
#
#      http://www.apache.org/licenses/LICENSE-2.0
#
#  Unless required by applicable law or agreed to in writing, software
#  distributed under the License is distributed on an "AS IS" BASIS,
#  WITHOUT WARRANTIES OR CONDITIONS OF ANY KIND, either express or implied.
#  See the License for the specific language governing permissions and
#  limitations under the License.

import typing as tp
from typing import Dict

import numpy as np
import torch
from torch import nn

from ..item_net import (
    CatFeaturesItemNet,
    IdEmbeddingsItemNet,
    ItemNetBase,
    ItemNetConstructorBase,
    SumOfEmbeddingsConstructor,
)
from .base import (
    TrainerCallable,
    TransformerDataPreparatorType,
    TransformerLayersType,
    TransformerLightningModule,
    TransformerLightningModuleBase,
    TransformerModelBase,
    TransformerModelConfig,
    ValMaskCallable,
)
from .data_preparator import BatchElement, InitKwargs, TransformerDataPreparatorBase
from .negative_sampler import CatalogUniformSampler, TransformerNegativeSamplerBase
from .net_blocks import (
    LearnableInversePositionalEncoding,
    PointWiseFeedForward,
    PositionalEncodingBase,
    TransformerLayersBase,
)
from .similarity import DistanceSimilarityModule, SimilarityModuleBase
from .torch_backbone import TransformerBackboneBase, TransformerTorchBackbone


class SASRecDataPreparator(TransformerDataPreparatorBase):
    """Data preparator for SASRecModel.

    Parameters
    ----------
    session_max_len : int
        Maximum length of user sequence.
    batch_size : int
        How many samples per batch to load.
    dataloader_num_workers : int
        Number of loader worker processes.
    item_extra_tokens : Sequence(Hashable)
        Which element to use for sequence padding.
    shuffle_train : bool, default True
        If ``True``, reshuffles data at each epoch.
    train_min_user_interactions : int, default 2
        Minimum length of user sequence. Cannot be less than 2.
    get_val_mask_func : Callable, default None
        Function to get validation mask.
    n_negatives : optional(int), default ``None``
        Number of negatives for BCE, gBCE and sampled_softmax losses.
    negative_sampler: optional(TransformerNegativeSamplerBase), default ``None``
        Negative sampler.
    get_val_mask_func_kwargs: optional(InitKwargs), default ``None``
        Additional arguments for the get_val_mask_func.
        Make sure all dict values have JSON serializable types.
    extra_cols: optional(List[str]), default ``None``
        Additional columns from dataset to keep beside of Columns.Inreractions
    add_unix_ts: bool, default ``False``
        Add extra column ``unix_ts`` contains Column.Datetime converted to seconds
        from the beginning of the epoch
    """

    train_session_max_len_addition: int = 1

    def _collate_fn_train(
        self,
        batch: tp.List[BatchElement],
    ) -> Dict[str, torch.Tensor]:
        """
        Truncate each session from right to keep `session_max_len` items.
        Do left padding until `session_max_len` is reached.
        Split to `x`, `y`, and `yw`.
        """
        batch_size = len(batch)
        x = np.zeros((batch_size, self.session_max_len))
        y = np.zeros((batch_size, self.session_max_len))
        yw = np.zeros((batch_size, self.session_max_len))
        for i, (ses, ses_weights, _) in enumerate(batch):
            x[i, -len(ses) + 1 :] = ses[:-1]  # ses: [session_len] -> x[i]: [session_max_len]
            y[i, -len(ses) + 1 :] = ses[1:]  # ses: [session_len] -> y[i]: [session_max_len]
            yw[i, -len(ses) + 1 :] = ses_weights[1:]  # ses_weights: [session_len] -> yw[i]: [session_max_len]

        batch_dict = {"x": torch.LongTensor(x), "y": torch.LongTensor(y), "yw": torch.FloatTensor(yw)}
        if self.negative_sampler is not None:
            batch_dict["negatives"] = self.negative_sampler.get_negatives(
                batch_dict, lowest_id=self.n_item_extra_tokens, highest_id=self.item_id_map.size
            )
        if self.add_unix_ts:
            t = np.zeros((batch_size, self.session_max_len + 1))  # +1 target item timestamp
            for i, (ses, _, extras) in enumerate(batch):
                t[i, -len(ses) :] = extras["unix_ts"]
                len_to_pad = self.session_max_len + 1 - len(ses)
                if len_to_pad > 0:
                    t[i, :len_to_pad] = t[i, len_to_pad]
            batch_dict.update({"unix_ts": torch.LongTensor(t)})
        return batch_dict

    def _collate_fn_val(self, batch: tp.List[BatchElement]) -> Dict[str, torch.Tensor]:
        batch_size = len(batch)
        x = np.zeros((batch_size, self.session_max_len))
        y = np.zeros((batch_size, 1))  # Only leave-one-strategy is supported for losses
        yw = np.zeros((batch_size, 1))  # Only leave-one-strategy is supported for losses
        for i, (ses, ses_weights, _) in enumerate(batch):
            input_session = [ses[idx] for idx, weight in enumerate(ses_weights) if weight == 0]

            # take only first target for leave-one-strategy
            target_idx = [idx for idx, weight in enumerate(ses_weights) if weight != 0][0]

            # ses: [session_len] -> x[i]: [session_max_len]
            x[i, -len(input_session) :] = input_session[-self.session_max_len :]
            y[i, -1:] = ses[target_idx]  # y[i]: [1]
            yw[i, -1:] = ses_weights[target_idx]  # yw[i]: [1]

        batch_dict = {"x": torch.LongTensor(x), "y": torch.LongTensor(y), "yw": torch.FloatTensor(yw)}
        if self.negative_sampler is not None:
            batch_dict["negatives"] = self.negative_sampler.get_negatives(
                batch_dict, lowest_id=self.n_item_extra_tokens, highest_id=self.item_id_map.size, session_len_limit=1
            )
        if self.add_unix_ts:
            t = np.zeros((batch_size, self.session_max_len + 1))  # +1 target item timestamp
            for i, (ses, _, extras) in enumerate(batch):
                t[i, -len(ses) + 1 :] = extras["unix_ts"][1:]
                len_to_pad = self.session_max_len + 2 - len(ses)
                if len_to_pad > 0:
                    t[i, :len_to_pad] = t[i, len_to_pad]
            batch_dict.update({"unix_ts": torch.LongTensor(t)})
        return batch_dict

    def _collate_fn_recommend(self, batch: tp.List[BatchElement]) -> Dict[str, torch.Tensor]:
        """Right truncation, left padding to session_max_len"""
<<<<<<< HEAD
        batch_size = len(batch)
        x = np.zeros((batch_size, self.session_max_len))
        if self.add_unix_ts:
            t = np.zeros((batch_size, self.session_max_len + 1))
            for i, (ses, _, extras) in enumerate(batch):
                ses = ses[:-1]  # drop dummy item
                x[i, -len(ses) :] = ses[-self.session_max_len :]
                t[i, -(len(ses) + 1) :] = extras["unix_ts"][-(self.session_max_len + 1) :]
                len_to_pad = self.session_max_len - len(ses)
                if len_to_pad > 0:
                    t[i, :len_to_pad] = t[i, len_to_pad]
            return {"x": torch.LongTensor(x), "unix_ts": torch.LongTensor(t)}
=======
        x = np.zeros((len(batch), self.session_max_len))
>>>>>>> 589c7ca5
        for i, (ses, _, _) in enumerate(batch):
            x[i, -len(ses) :] = ses[-self.session_max_len :]
        return {"x": torch.LongTensor(x)}


class SASRecTransformerLayer(nn.Module):
    """
    Exactly SASRec author's transformer block architecture but with pytorch Multi-Head Attention realisation.

    Parameters
    ----------
    n_factors : int
        Latent embeddings size.
    n_heads : int
        Number of attention heads.
    dropout_rate : float
        Probability of a hidden unit to be zeroed.
    """

    def __init__(
        self,
        n_factors: int,
        n_heads: int,
        dropout_rate: float,
    ):
        super().__init__()
        # important: original architecture had another version of MHA
        self.multi_head_attn = torch.nn.MultiheadAttention(n_factors, n_heads, dropout_rate, batch_first=True)
        self.q_layer_norm = nn.LayerNorm(n_factors)
        self.ff_layer_norm = nn.LayerNorm(n_factors)
        self.feed_forward = PointWiseFeedForward(n_factors, n_factors, dropout_rate, torch.nn.ReLU())
        self.dropout = torch.nn.Dropout(dropout_rate)

    def forward(
        self,
        seqs: torch.Tensor,
        attn_mask: tp.Optional[torch.Tensor],
        key_padding_mask: tp.Optional[torch.Tensor],
    ) -> torch.Tensor:
        """
        Forward pass through transformer block.

        Parameters
        ----------
        seqs : torch.Tensor
            User sequences of item embeddings.
        attn_mask : torch.Tensor, optional
            Optional mask to use in forward pass of multi-head attention as `attn_mask`.
        key_padding_mask : torch.Tensor, optional
            Optional mask to use in forward pass of multi-head attention as `key_padding_mask`.


        Returns
        -------
        torch.Tensor
            User sequences passed through transformer layers.
        """
        q = self.q_layer_norm(seqs)
        mha_output, _ = self.multi_head_attn(
            q, seqs, seqs, attn_mask=attn_mask, key_padding_mask=key_padding_mask, need_weights=False
        )
        seqs = q + mha_output
        ff_input = self.ff_layer_norm(seqs)
        seqs = self.feed_forward(ff_input)
        seqs = self.dropout(seqs)
        seqs += ff_input
        return seqs


class SASRecTransformerLayers(TransformerLayersBase):
    """
    SASRec transformer blocks.

    Parameters
    ----------
    n_blocks : int
        Number of transformer blocks.
    n_factors : int
        Latent embeddings size.
    n_heads : int
        Number of attention heads.
    dropout_rate : float
        Probability of a hidden unit to be zeroed.
    """

    def __init__(
        self,
        n_blocks: int,
        n_factors: int,
        n_heads: int,
        dropout_rate: float,
        **kwargs: tp.Any,
    ):
        super().__init__()
        self.n_blocks = n_blocks
        self.transformer_blocks = nn.ModuleList(
            [
                SASRecTransformerLayer(
                    n_factors,
                    n_heads,
                    dropout_rate,
                )
                for _ in range(self.n_blocks)
            ]
        )
        self.last_layernorm = torch.nn.LayerNorm(n_factors, eps=1e-8)

    def forward(
        self,
        seqs: torch.Tensor,
        timeline_mask: torch.Tensor,
        attn_mask: tp.Optional[torch.Tensor],
        key_padding_mask: tp.Optional[torch.Tensor],
        **kwargs: tp.Any,
    ) -> torch.Tensor:
        """
        Forward pass through transformer blocks.

        Parameters
        ----------
        seqs : torch.Tensor
            User sequences of item embeddings.
        timeline_mask : torch.Tensor
            Mask indicating padding elements.
        attn_mask : torch.Tensor, optional
            Optional mask to use in forward pass of multi-head attention as `attn_mask`.
        key_padding_mask : torch.Tensor, optional
            Optional mask to use in forward pass of multi-head attention as `key_padding_mask`.


        Returns
        -------
        torch.Tensor
            User sequences passed through transformer layers.
        """
        for i in range(self.n_blocks):
            seqs *= timeline_mask  # [batch_size, session_max_len, n_factors]
            seqs = self.transformer_blocks[i](seqs, attn_mask, key_padding_mask)
        seqs *= timeline_mask
        seqs = self.last_layernorm(seqs)
        return seqs


class SASRecModelConfig(TransformerModelConfig):
    """SASRecModel config."""

    data_preparator_type: TransformerDataPreparatorType = SASRecDataPreparator
    transformer_layers_type: TransformerLayersType = SASRecTransformerLayers
    use_causal_attn: bool = True


class SASRecModel(TransformerModelBase[SASRecModelConfig]):
    """
    SASRec model: transformer-based sequential model with unidirectional attention mechanism and
    "Shifted Sequence" training objective.
    Our implementation covers multiple loss functions and a variable number of negatives for them.

    References
    ----------
    Transformers tutorial: https://rectools.readthedocs.io/en/stable/examples/tutorials/transformers_tutorial.html
    Advanced training guide:
    https://rectools.readthedocs.io/en/stable/examples/tutorials/transformers_advanced_training_guide.html
    Public benchmark: https://github.com/blondered/bert4rec_repro
    Original SASRec paper: https://arxiv.org/abs/1808.09781
    gBCE loss and gSASRec paper: https://arxiv.org/pdf/2308.07192

    Parameters
    ----------
    n_blocks : int, default 2
        Number of transformer blocks.
    n_heads : int, default 4
        Number of attention heads.
    n_factors : int, default 256
        Latent embeddings size.
    dropout_rate : float, default 0.2
        Probability of a hidden unit to be zeroed.
    session_max_len : int, default 100
        Maximum length of user sequence.
    train_min_user_interactions : int, default 2
        Minimum number of interactions user should have to be used for training. Should be greater
        than 1.
    loss : {"softmax", "BCE", "gBCE", "sampled_softmax"}, default "softmax"
        Loss function.
    n_negatives : int, default 1
        Number of negatives for BCE, gBCE and sampled_softmax losses.
    gbce_t : float, default 0.2
        Calibration parameter for gBCE loss.
    lr : float, default 0.001
        Learning rate.
    batch_size : int, default 128
        How many samples per batch to load.
    epochs : int, default 3
        Exact number of training epochs.
        Will be omitted if `get_trainer_func` is specified.
    deterministic : bool, default ``False``
        `deterministic` flag passed to lightning trainer during initialization.
        Use `pytorch_lightning.seed_everything` together with this parameter to fix the random seed.
        Will be omitted if `get_trainer_func` is specified.
    verbose : int, default 0
        Verbosity level.
        Enables progress bar, model summary and logging in default lightning trainer when set to a
        positive integer.
        Will be omitted if `get_trainer_func` is specified.
    dataloader_num_workers : int, default 0
        Number of loader worker processes.
    use_pos_emb : bool, default ``True``
        If ``True``, learnable positional encoding will be added to session item embeddings.
    use_key_padding_mask : bool, default ``False``
        If ``True``, key_padding_mask will be added in Multi-head Attention.
    use_causal_attn : bool, default ``True``
        If ``True``, causal mask will be added as attn_mask in Multi-head Attention. Please note that default
        SASRec training task ("Shifted Sequence") does not work without causal masking. Set this
        parameter to ``False`` only when you change the training task with custom
        `data_preparator_type` or if you are absolutely sure of what you are doing.
    item_net_block_types : sequence of `type(ItemNetBase)`, default `(IdEmbeddingsItemNet, CatFeaturesItemNet)`
        Type of network returning item embeddings.
        (IdEmbeddingsItemNet,) - item embeddings based on ids.
        (CatFeaturesItemNet,) - item embeddings based on categorical features.
        (IdEmbeddingsItemNet, CatFeaturesItemNet) - item embeddings based on ids and categorical features.
    item_net_constructor_type : type(ItemNetConstructorBase), default `SumOfEmbeddingsConstructor`
        Type of item net blocks aggregation constructor.
    pos_encoding_type : type(PositionalEncodingBase), default `LearnableInversePositionalEncoding`
        Type of positional encoding.
    transformer_layers_type : type(TransformerLayersBase), default `SasRecTransformerLayers`
        Type of transformer layers architecture.
    data_preparator_type : type(TransformerDataPreparatorBase), default `SasRecDataPreparator`
        Type of data preparator used for dataset processing and dataloader creation.
    lightning_module_type : type(TransformerLightningModuleBase), default `TransformerLightningModule`
        Type of lightning module defining training procedure.
    negative_sampler_type: type(TransformerNegativeSamplerBase), default `CatalogUniformSampler`
        Type of negative sampler.
    similarity_module_type : type(SimilarityModuleBase), default `DistanceSimilarityModule`
        Type of similarity module.
    backbone_type : type(TransformerBackboneBase), default `TransformerTorchBackbone`
        Type of torch backbone.
    get_val_mask_func : Callable, default ``None``
        Function to get validation mask.
    get_trainer_func : Callable, default ``None``
        Function for get custom lightning trainer.
        If `get_trainer_func` is None, default trainer will be created based on `epochs`,
        `deterministic` and `verbose` argument values. Model will be trained for the exact number of
        epochs. Checkpointing will be disabled.
        If you want to assign custom trainer after model is initialized, you can manually assign new
        value to model `_trainer` attribute.
    recommend_batch_size : int, default 256
        How many samples per batch to load during `recommend`.
        If you want to change this parameter after model is initialized,
        you can manually assign new value to model `recommend_batch_size` attribute.
    recommend_torch_device : {"cpu", "cuda", "cuda:0", ...}, default ``None``
        String representation for `torch.device` used for model inference.
        When set to ``None``, "cuda" will be used if it is available, "cpu" otherwise.
        If you want to change this parameter after model is initialized,
        you can manually assign new value to model `recommend_torch_device` attribute.
    get_val_mask_func_kwargs: optional(InitKwargs), default ``None``
        Additional keyword arguments for the get_val_mask_func.
        Make sure all dict values have JSON serializable types.
    get_trainer_func_kwargs: optional(InitKwargs), default ``None``
        Additional keyword arguments for the get_trainer_func.
        Make sure all dict values have JSON serializable types.
    data_preparator_kwargs: optional(dict), default ``None``
        Additional keyword arguments to pass during `data_preparator_type` initialization.
        Make sure all dict values have JSON serializable types.
    transformer_layers_kwargs: optional(dict), default ``None``
        Additional keyword arguments to pass during `transformer_layers_type` initialization.
        Make sure all dict values have JSON serializable types.
    item_net_constructor_kwargs optional(dict), default ``None``
        Additional keyword arguments to pass during `item_net_constructor_type` initialization.
        Make sure all dict values have JSON serializable types.
    pos_encoding_kwargs: optional(dict), default ``None``
        Additional keyword arguments to pass during `pos_encoding_type` initialization.
        Make sure all dict values have JSON serializable types.
    lightning_module_kwargs: optional(dict), default ``None``
        Additional keyword arguments to pass during `lightning_module_type` initialization.
        Make sure all dict values have JSON serializable types.
    negative_sampler_kwargs: optional(dict), default ``None``
        Additional keyword arguments to pass during `negative_sampler_type` initialization
        Make sure all dict values have JSON serializable types.
    similarity_module_kwargs: optional(dict), default ``None``
        Additional keyword arguments to pass during `similarity_module_type` initialization.
        Make sure all dict values have JSON serializable types.
    backbone_kwargs: optional(dict), default ``None``
        Additional keyword arguments to pass during `backbone_type` initialization.
        Make sure all dict values have JSON serializable types.
    """

    config_class = SASRecModelConfig

    def __init__(  # pylint: disable=too-many-arguments, too-many-locals
        self,
        n_blocks: int = 2,
        n_heads: int = 4,
        n_factors: int = 256,
        dropout_rate: float = 0.2,
        session_max_len: int = 100,
        train_min_user_interactions: int = 2,
        loss: str = "softmax",
        n_negatives: int = 1,
        gbce_t: float = 0.2,
        lr: float = 0.001,
        batch_size: int = 128,
        epochs: int = 3,
        deterministic: bool = False,
        verbose: int = 0,
        dataloader_num_workers: int = 0,
        use_pos_emb: bool = True,
        use_key_padding_mask: bool = False,
        use_causal_attn: bool = True,
        item_net_block_types: tp.Sequence[tp.Type[ItemNetBase]] = (IdEmbeddingsItemNet, CatFeaturesItemNet),
        item_net_constructor_type: tp.Type[ItemNetConstructorBase] = SumOfEmbeddingsConstructor,
        pos_encoding_type: tp.Type[PositionalEncodingBase] = LearnableInversePositionalEncoding,
        transformer_layers_type: tp.Type[TransformerLayersBase] = SASRecTransformerLayers,  # SASRec authors net
        data_preparator_type: tp.Type[TransformerDataPreparatorBase] = SASRecDataPreparator,
        lightning_module_type: tp.Type[TransformerLightningModuleBase] = TransformerLightningModule,
        negative_sampler_type: tp.Type[TransformerNegativeSamplerBase] = CatalogUniformSampler,
        similarity_module_type: tp.Type[SimilarityModuleBase] = DistanceSimilarityModule,
        backbone_type: tp.Type[TransformerBackboneBase] = TransformerTorchBackbone,
        get_val_mask_func: tp.Optional[ValMaskCallable] = None,
        get_trainer_func: tp.Optional[TrainerCallable] = None,
        get_val_mask_func_kwargs: tp.Optional[InitKwargs] = None,
        get_trainer_func_kwargs: tp.Optional[InitKwargs] = None,
        recommend_batch_size: int = 256,
        recommend_torch_device: tp.Optional[str] = None,
        recommend_use_torch_ranking: bool = True,
        recommend_n_threads: int = 0,
        data_preparator_kwargs: tp.Optional[InitKwargs] = None,
        transformer_layers_kwargs: tp.Optional[InitKwargs] = None,
        item_net_constructor_kwargs: tp.Optional[InitKwargs] = None,
        pos_encoding_kwargs: tp.Optional[InitKwargs] = None,
        lightning_module_kwargs: tp.Optional[InitKwargs] = None,
        negative_sampler_kwargs: tp.Optional[InitKwargs] = None,
        similarity_module_kwargs: tp.Optional[InitKwargs] = None,
        backbone_kwargs: tp.Optional[InitKwargs] = None,
    ):
        super().__init__(
            transformer_layers_type=transformer_layers_type,
            data_preparator_type=data_preparator_type,
            n_blocks=n_blocks,
            n_heads=n_heads,
            n_factors=n_factors,
            use_pos_emb=use_pos_emb,
            use_causal_attn=use_causal_attn,
            use_key_padding_mask=use_key_padding_mask,
            dropout_rate=dropout_rate,
            session_max_len=session_max_len,
            dataloader_num_workers=dataloader_num_workers,
            batch_size=batch_size,
            loss=loss,
            n_negatives=n_negatives,
            gbce_t=gbce_t,
            lr=lr,
            epochs=epochs,
            verbose=verbose,
            deterministic=deterministic,
            recommend_batch_size=recommend_batch_size,
            recommend_torch_device=recommend_torch_device,
            recommend_n_threads=recommend_n_threads,
            recommend_use_torch_ranking=recommend_use_torch_ranking,
            train_min_user_interactions=train_min_user_interactions,
            similarity_module_type=similarity_module_type,
            item_net_block_types=item_net_block_types,
            item_net_constructor_type=item_net_constructor_type,
            pos_encoding_type=pos_encoding_type,
            lightning_module_type=lightning_module_type,
            negative_sampler_type=negative_sampler_type,
            backbone_type=backbone_type,
            get_val_mask_func=get_val_mask_func,
            get_trainer_func=get_trainer_func,
            get_val_mask_func_kwargs=get_val_mask_func_kwargs,
            get_trainer_func_kwargs=get_trainer_func_kwargs,
            data_preparator_kwargs=data_preparator_kwargs,
            transformer_layers_kwargs=transformer_layers_kwargs,
            item_net_constructor_kwargs=item_net_constructor_kwargs,
            pos_encoding_kwargs=pos_encoding_kwargs,
            lightning_module_kwargs=lightning_module_kwargs,
            negative_sampler_kwargs=negative_sampler_kwargs,
            similarity_module_kwargs=similarity_module_kwargs,
            backbone_kwargs=backbone_kwargs,
        )<|MERGE_RESOLUTION|>--- conflicted
+++ resolved
@@ -149,7 +149,6 @@
 
     def _collate_fn_recommend(self, batch: tp.List[BatchElement]) -> Dict[str, torch.Tensor]:
         """Right truncation, left padding to session_max_len"""
-<<<<<<< HEAD
         batch_size = len(batch)
         x = np.zeros((batch_size, self.session_max_len))
         if self.add_unix_ts:
@@ -162,9 +161,6 @@
                 if len_to_pad > 0:
                     t[i, :len_to_pad] = t[i, len_to_pad]
             return {"x": torch.LongTensor(x), "unix_ts": torch.LongTensor(t)}
-=======
-        x = np.zeros((len(batch), self.session_max_len))
->>>>>>> 589c7ca5
         for i, (ses, _, _) in enumerate(batch):
             x[i, -len(ses) :] = ses[-self.session_max_len :]
         return {"x": torch.LongTensor(x)}
@@ -440,7 +436,7 @@
         Additional keyword arguments to pass during `lightning_module_type` initialization.
         Make sure all dict values have JSON serializable types.
     negative_sampler_kwargs: optional(dict), default ``None``
-        Additional keyword arguments to pass during `negative_sampler_type` initialization
+        Additional keyword arguments to pass during `negative_sampler_type` initialization.
         Make sure all dict values have JSON serializable types.
     similarity_module_kwargs: optional(dict), default ``None``
         Additional keyword arguments to pass during `similarity_module_type` initialization.
