#  Copyright 2025 MTS (Mobile Telesystems)
#
#  Licensed under the Apache License, Version 2.0 (the "License");
#  you may not use this file except in compliance with the License.
#  You may obtain a copy of the License at
#
#      http://www.apache.org/licenses/LICENSE-2.0
#
#  Unless required by applicable law or agreed to in writing, software
#  distributed under the License is distributed on an "AS IS" BASIS,
#  WITHOUT WARRANTIES OR CONDITIONS OF ANY KIND, either express or implied.
#  See the License for the specific language governing permissions and
#  limitations under the License.

import typing as tp
from collections.abc import Hashable
from typing import Dict, List, Tuple

import numpy as np
import torch

from ..item_net import (
    CatFeaturesItemNet,
    IdEmbeddingsItemNet,
    ItemNetBase,
    ItemNetConstructorBase,
    SumOfEmbeddingsConstructor,
)
from .base import (
    TrainerCallable,
    TransformerDataPreparatorType,
    TransformerLightningModule,
    TransformerLightningModuleBase,
    TransformerModelBase,
    TransformerModelConfig,
    ValMaskCallable,
)
from .constants import MASKING_VALUE, PADDING_VALUE
from .data_preparator import InitKwargs, TransformerDataPreparatorBase
from .negative_sampler import CatalogUniformSampler, TransformerNegativeSamplerBase
from .net_blocks import (
    LearnableInversePositionalEncoding,
    PositionalEncodingBase,
    PreLNTransformerLayers,
    TransformerLayersBase,
)
from .similarity import DistanceSimilarityModule, SimilarityModuleBase
from .torch_backbone import TransformerBackboneBase, TransformerTorchBackbone


class BERT4RecDataPreparator(TransformerDataPreparatorBase):
    """Data Preparator for BERT4RecModel.

    Parameters
    ----------
    session_max_len : int
        Maximum length of user sequence.
    batch_size : int
        How many samples per batch to load.
    dataloader_num_workers : int
        Number of loader worker processes.
    shuffle_train : bool, default True
        If ``True``, reshuffles data at each epoch.
    train_min_user_interactions : int, default 2
        Minimum length of user sequence. Cannot be less than 2.
    get_val_mask_func : Callable, default None
        Function to get validation mask.
    n_negatives : optional(int), default ``None``
        Number of negatives for BCE, gBCE and sampled_softmax losses.
    negative_sampler: optional(TransformerNegativeSamplerBase), default ``None``
        Negative sampler.
    mask_prob : float, default 0.15
        Probability of masking an item in interactions sequence.
    get_val_mask_func_kwargs: optional(InitKwargs), default ``None``
        Additional arguments for the get_val_mask_func.
        Make sure all dict values have JSON serializable types.
    """

    train_session_max_len_addition: int = 0
    item_extra_tokens: tp.Sequence[Hashable] = (PADDING_VALUE, MASKING_VALUE)

    def __init__(
        self,
        session_max_len: int,
        n_negatives: tp.Optional[int],
        batch_size: int,
        dataloader_num_workers: int,
        train_min_user_interactions: int,
        negative_sampler: tp.Optional[TransformerNegativeSamplerBase] = None,
        mask_prob: float = 0.15,
        get_val_mask_func: tp.Optional[ValMaskCallable] = None,
<<<<<<< HEAD
        get_val_mask_func_kwargs: tp.Optional[InitKwargs] = None,
=======
        shuffle_train: bool = True,
>>>>>>> a6ec1c14
        **kwargs: tp.Any,
    ) -> None:
        super().__init__(
            session_max_len=session_max_len,
            n_negatives=n_negatives,
            negative_sampler=negative_sampler,
            batch_size=batch_size,
            dataloader_num_workers=dataloader_num_workers,
            train_min_user_interactions=train_min_user_interactions,
            shuffle_train=shuffle_train,
            get_val_mask_func=get_val_mask_func,
            get_val_mask_func_kwargs=get_val_mask_func_kwargs,
        )
        self.mask_prob = mask_prob

    def _mask_session(
        self,
        ses: List[int],
        first_border: float = 0.8,
        second_border: float = 0.9,
    ) -> Tuple[List[int], List[int]]:
        masked_session = ses.copy()
        target = ses.copy()
        random_probs = np.random.rand(len(ses))
        for j in range(len(ses)):
            if random_probs[j] < self.mask_prob:
                random_probs[j] /= self.mask_prob
                if random_probs[j] < first_border:
                    masked_session[j] = self.extra_token_ids[MASKING_VALUE]
                elif random_probs[j] < second_border:
                    masked_session[j] = np.random.randint(low=self.n_item_extra_tokens, high=self.item_id_map.size)
            else:
                target[j] = 0
        return masked_session, target

    def _collate_fn_train(
        self,
        batch: List[Tuple[List[int], List[float]]],
    ) -> Dict[str, torch.Tensor]:
        """
        Mask session elements to receive `x`.
        Get target by replacing session elements with a MASK token with probability `mask_prob`.
        Truncate each session and target from right to keep `session_max_len` last items.
        Do left padding until `session_max_len` is reached.
        If `n_negatives` is not None, generate negative items from uniform distribution.
        """
        batch_size = len(batch)
        x = np.zeros((batch_size, self.session_max_len))
        y = np.zeros((batch_size, self.session_max_len))
        yw = np.zeros((batch_size, self.session_max_len))
        for i, (ses, ses_weights) in enumerate(batch):
            masked_session, target = self._mask_session(ses)
            x[i, -len(ses) :] = masked_session  # ses: [session_len] -> x[i]: [session_max_len]
            y[i, -len(ses) :] = target  # ses: [session_len] -> y[i]: [session_max_len]
            yw[i, -len(ses) :] = ses_weights  # ses_weights: [session_len] -> yw[i]: [session_max_len]

        batch_dict = {"x": torch.LongTensor(x), "y": torch.LongTensor(y), "yw": torch.FloatTensor(yw)}
        if self.negative_sampler is not None:
            batch_dict["negatives"] = self.negative_sampler.get_negatives(
                batch_dict, lowest_id=self.n_item_extra_tokens, highest_id=self.item_id_map.size
            )
        return batch_dict

    def _collate_fn_val(self, batch: List[Tuple[List[int], List[float]]]) -> Dict[str, torch.Tensor]:
        batch_size = len(batch)
        x = np.zeros((batch_size, self.session_max_len))
        y = np.zeros((batch_size, 1))  # until only leave-one-strategy
        yw = np.zeros((batch_size, 1))  # until only leave-one-strategy
        for i, (ses, ses_weights) in enumerate(batch):
            input_session = [ses[idx] for idx, weight in enumerate(ses_weights) if weight == 0]
            session = input_session.copy()

            # take only first target for leave-one-strategy
            session = session + [self.extra_token_ids[MASKING_VALUE]]
            target_idx = [idx for idx, weight in enumerate(ses_weights) if weight != 0][0]

            # ses: [session_len] -> x[i]: [session_max_len]
            x[i, -len(input_session) - 1 :] = session[-self.session_max_len :]
            y[i, -1:] = ses[target_idx]  # y[i]: [1]
            yw[i, -1:] = ses_weights[target_idx]  # yw[i]: [1]

        batch_dict = {"x": torch.LongTensor(x), "y": torch.LongTensor(y), "yw": torch.FloatTensor(yw)}
        if self.negative_sampler is not None:
            batch_dict["negatives"] = self.negative_sampler.get_negatives(
                batch_dict, lowest_id=self.n_item_extra_tokens, highest_id=self.item_id_map.size, session_len_limit=1
            )
        return batch_dict

    def _collate_fn_recommend(self, batch: List[Tuple[List[int], List[float]]]) -> Dict[str, torch.Tensor]:
        """
        Right truncation, left padding to `session_max_len`
        During inference model will use (`session_max_len` - 1) interactions
        and one extra "MASK" token will be added for making predictions.
        """
        x = np.zeros((len(batch), self.session_max_len))
        for i, (ses, _) in enumerate(batch):
            session = ses.copy()
            session = session + [self.extra_token_ids[MASKING_VALUE]]
            x[i, -len(ses) - 1 :] = session[-self.session_max_len :]
        return {"x": torch.LongTensor(x)}


class BERT4RecModelConfig(TransformerModelConfig):
    """BERT4RecModel config."""

    data_preparator_type: TransformerDataPreparatorType = BERT4RecDataPreparator
    use_key_padding_mask: bool = True
    mask_prob: float = 0.15


class BERT4RecModel(TransformerModelBase[BERT4RecModelConfig]):
    """
    BERT4Rec model: transformer-based sequential model with bidirectional attention mechanism and
    "MLM" (masked item in user sequence) training objective.
    Our implementation covers multiple loss functions and a variable number of negatives for them.

    References
    ----------
    Transformers tutorial: https://rectools.readthedocs.io/en/stable/examples/tutorials/transformers_tutorial.html
    Advanced training guide:
    https://rectools.readthedocs.io/en/stable/examples/tutorials/transformers_advanced_training_guide.html
    Public benchmark: https://github.com/blondered/bert4rec_repro
    Original BERT4Rec paper: https://arxiv.org/abs/1904.06690
    gBCE loss paper: https://arxiv.org/pdf/2308.07192

    Parameters
    ----------
    n_blocks : int, default 2
        Number of transformer blocks.
    n_heads : int, default 4
        Number of attention heads.
    n_factors : int, default 256
        Latent embeddings size.
    dropout_rate : float, default 0.2
        Probability of a hidden unit to be zeroed.
    mask_prob : float, default 0.15
        Probability of masking an item in interactions sequence.
    session_max_len : int, default 100
        Maximum length of user sequence.
    train_min_user_interactions : int, default 2
        Minimum number of interactions user should have to be used for training. Should be greater
        than 1.
    loss : {"softmax", "BCE", "gBCE", "sampled_softmax"}, default "softmax"
        Loss function.
    n_negatives : int, default 1
        Number of negatives for BCE, gBCE and sampled_softmax losses.
    gbce_t : float, default 0.2
        Calibration parameter for gBCE loss.
    lr : float, default 0.001
        Learning rate.
    batch_size : int, default 128
        How many samples per batch to load.
    epochs : int, default 3
        Exact number of training epochs.
        Will be omitted if `get_trainer_func` is specified.
    deterministic : bool, default ``False``
        `deterministic` flag passed to lightning trainer during initialization.
        Use `pytorch_lightning.seed_everything` together with this parameter to fix the random seed.
        Will be omitted if `get_trainer_func` is specified.
    verbose : int, default 0
        Verbosity level.
        Enables progress bar, model summary and logging in default lightning trainer when set to a
        positive integer.
        Will be omitted if `get_trainer_func` is specified.
    dataloader_num_workers : int, default 0
        Number of loader worker processes.
    use_pos_emb : bool, default ``True``
        If ``True``, learnable positional encoding will be added to session item embeddings.
    use_key_padding_mask : bool, default ``True``
        If ``True``, key_padding_mask will be added in Multi-head Attention.
    use_causal_attn : bool, default ``False``
        If ``True``, causal mask will be added as attn_mask in Multi-head Attention. Please note that default
        BERT4Rec training task ("MLM") does not work with causal masking. Set this
        parameter to ``True`` only when you change the training task with custom
        `data_preparator_type` or if you are absolutely sure of what you are doing.
    item_net_block_types : sequence of `type(ItemNetBase)`, default `(IdEmbeddingsItemNet, CatFeaturesItemNet)`
        Type of network returning item embeddings.
        (IdEmbeddingsItemNet,) - item embeddings based on ids.
        (CatFeaturesItemNet,) - item embeddings based on categorical features.
        (IdEmbeddingsItemNet, CatFeaturesItemNet) - item embeddings based on ids and categorical features.
    item_net_constructor_type : type(ItemNetConstructorBase), default `SumOfEmbeddingsConstructor`
        Type of item net blocks aggregation constructor.
    pos_encoding_type : type(PositionalEncodingBase), default `LearnableInversePositionalEncoding`
        Type of positional encoding.
    transformer_layers_type : type(TransformerLayersBase), default `PreLNTransformerLayers`
        Type of transformer layers architecture.
    data_preparator_type : type(TransformerDataPreparatorBase), default `BERT4RecDataPreparator`
        Type of data preparator used for dataset processing and dataloader creation.
    lightning_module_type : type(TransformerLightningModuleBase), default `TransformerLightningModule`
        Type of lightning module defining training procedure.
    negative_sampler_type: type(TransformerNegativeSamplerBase), default `CatalogUniformSampler`
        Type of negative sampler.
    similarity_module_type : type(SimilarityModuleBase), default `DistanceSimilarityModule`
        Type of similarity module.
    backbone_type : type(TransformerBackboneBase), default `TransformerTorchBackbone`
        Type of torch backbone.
    get_val_mask_func : Callable, default ``None``
        Function to get validation mask.
    get_trainer_func : Callable, default ``None``
        Function for get custom lightning trainer.
        If `get_trainer_func` is None, default trainer will be created based on `epochs`,
        `deterministic` and `verbose` argument values. Model will be trained for the exact number of
        epochs. Checkpointing will be disabled.
        If you want to assign custom trainer after model is initialized, you can manually assign new
        value to model `_trainer` attribute.
    recommend_batch_size : int, default 256
        How many samples per batch to load during `recommend`.
        If you want to change this parameter after model is initialized,
        you can manually assign new value to model `recommend_batch_size` attribute.
    recommend_torch_device : {"cpu", "cuda", "cuda:0", ...}, default ``None``
        String representation for `torch.device` used for model inference.
        When set to ``None``, "cuda" will be used if it is available, "cpu" otherwise.
        If you want to change this parameter after model is initialized,
        you can manually assign new value to model `recommend_torch_device` attribute.
    get_val_mask_func_kwargs: optional(InitKwargs), default ``None``
        Additional keyword arguments for the get_val_mask_func.
        Make sure all dict values have JSON serializable types.
    get_trainer_func_kwargs: optional(InitKwargs), default ``None``
        Additional keyword arguments for the get_trainer_func.
        Make sure all dict values have JSON serializable types.
    data_preparator_kwargs: optional(dict), default ``None``
        Additional keyword arguments to pass during `data_preparator_type` initialization.
        Make sure all dict values have JSON serializable types.
    transformer_layers_kwargs: optional(dict), default ``None``
        Additional keyword arguments to pass during `transformer_layers_type` initialization.
        Make sure all dict values have JSON serializable types.
    item_net_constructor_kwargs optional(dict), default ``None``
        Additional keyword arguments to pass during `item_net_constructor_type` initialization.
        Make sure all dict values have JSON serializable types.
    pos_encoding_kwargs: optional(dict), default ``None``
        Additional keyword arguments to pass during `pos_encoding_type` initialization.
        Make sure all dict values have JSON serializable types.
    lightning_module_kwargs: optional(dict), default ``None``
        Additional keyword arguments to pass during `lightning_module_type` initialization.
        Make sure all dict values have JSON serializable types.
    negative_sampler_kwargs: optional(dict), default ``None``
        Additional keyword arguments to pass during `negative_sampler_type` initialization.
        Make sure all dict values have JSON serializable types.
    similarity_module_kwargs: optional(dict), default ``None``
        Additional keyword arguments to pass during `similarity_module_type` initialization.
        Make sure all dict values have JSON serializable types.
    backbone_kwargs: optional(dict), default ``None``
        Additional keyword arguments to pass during `backbone_type` initialization.
        Make sure all dict values have JSON serializable types.
    """

    config_class = BERT4RecModelConfig

    def __init__(  # pylint: disable=too-many-arguments, too-many-locals
        self,
        n_blocks: int = 2,
        n_heads: int = 4,
        n_factors: int = 256,
        dropout_rate: float = 0.2,
        mask_prob: float = 0.15,
        session_max_len: int = 100,
        train_min_user_interactions: int = 2,
        loss: str = "softmax",
        n_negatives: int = 1,
        gbce_t: float = 0.2,
        lr: float = 0.001,
        batch_size: int = 128,
        epochs: int = 3,
        deterministic: bool = False,
        verbose: int = 0,
        dataloader_num_workers: int = 0,
        use_pos_emb: bool = True,
        use_key_padding_mask: bool = True,
        use_causal_attn: bool = False,
        item_net_block_types: tp.Sequence[tp.Type[ItemNetBase]] = (IdEmbeddingsItemNet, CatFeaturesItemNet),
        item_net_constructor_type: tp.Type[ItemNetConstructorBase] = SumOfEmbeddingsConstructor,
        pos_encoding_type: tp.Type[PositionalEncodingBase] = LearnableInversePositionalEncoding,
        transformer_layers_type: tp.Type[TransformerLayersBase] = PreLNTransformerLayers,
        data_preparator_type: tp.Type[TransformerDataPreparatorBase] = BERT4RecDataPreparator,
        lightning_module_type: tp.Type[TransformerLightningModuleBase] = TransformerLightningModule,
        negative_sampler_type: tp.Type[TransformerNegativeSamplerBase] = CatalogUniformSampler,
        similarity_module_type: tp.Type[SimilarityModuleBase] = DistanceSimilarityModule,
        backbone_type: tp.Type[TransformerBackboneBase] = TransformerTorchBackbone,
        get_val_mask_func: tp.Optional[ValMaskCallable] = None,
        get_trainer_func: tp.Optional[TrainerCallable] = None,
        get_val_mask_func_kwargs: tp.Optional[InitKwargs] = None,
        get_trainer_func_kwargs: tp.Optional[InitKwargs] = None,
        recommend_batch_size: int = 256,
        recommend_torch_device: tp.Optional[str] = None,
        recommend_use_torch_ranking: bool = True,
        recommend_n_threads: int = 0,
        data_preparator_kwargs: tp.Optional[InitKwargs] = None,
        transformer_layers_kwargs: tp.Optional[InitKwargs] = None,
        item_net_block_kwargs: tp.Optional[InitKwargs] = None,
        item_net_constructor_kwargs: tp.Optional[InitKwargs] = None,
        pos_encoding_kwargs: tp.Optional[InitKwargs] = None,
        lightning_module_kwargs: tp.Optional[InitKwargs] = None,
        negative_sampler_kwargs: tp.Optional[InitKwargs] = None,
        similarity_module_kwargs: tp.Optional[InitKwargs] = None,
        backbone_kwargs: tp.Optional[InitKwargs] = None,
    ):
        self.mask_prob = mask_prob

        super().__init__(
            transformer_layers_type=transformer_layers_type,
            data_preparator_type=data_preparator_type,
            n_blocks=n_blocks,
            n_heads=n_heads,
            n_factors=n_factors,
            use_pos_emb=use_pos_emb,
            use_causal_attn=use_causal_attn,
            use_key_padding_mask=use_key_padding_mask,
            dropout_rate=dropout_rate,
            session_max_len=session_max_len,
            dataloader_num_workers=dataloader_num_workers,
            batch_size=batch_size,
            loss=loss,
            n_negatives=n_negatives,
            gbce_t=gbce_t,
            lr=lr,
            epochs=epochs,
            verbose=verbose,
            deterministic=deterministic,
            recommend_batch_size=recommend_batch_size,
            recommend_torch_device=recommend_torch_device,
            recommend_n_threads=recommend_n_threads,
            recommend_use_torch_ranking=recommend_use_torch_ranking,
            train_min_user_interactions=train_min_user_interactions,
            similarity_module_type=similarity_module_type,
            item_net_block_types=item_net_block_types,
            item_net_constructor_type=item_net_constructor_type,
            pos_encoding_type=pos_encoding_type,
            lightning_module_type=lightning_module_type,
            negative_sampler_type=negative_sampler_type,
            backbone_type=backbone_type,
            get_val_mask_func=get_val_mask_func,
            get_trainer_func=get_trainer_func,
            get_val_mask_func_kwargs=get_val_mask_func_kwargs,
            get_trainer_func_kwargs=get_trainer_func_kwargs,
            data_preparator_kwargs=data_preparator_kwargs,
            transformer_layers_kwargs=transformer_layers_kwargs,
            item_net_block_kwargs=item_net_block_kwargs,
            item_net_constructor_kwargs=item_net_constructor_kwargs,
            pos_encoding_kwargs=pos_encoding_kwargs,
            lightning_module_kwargs=lightning_module_kwargs,
            negative_sampler_kwargs=negative_sampler_kwargs,
            similarity_module_kwargs=similarity_module_kwargs,
            backbone_kwargs=backbone_kwargs,
        )

    def _init_data_preparator(self) -> None:
        requires_negatives = self.lightning_module_type.requires_negatives(self.loss)
        self.data_preparator: TransformerDataPreparatorBase = self.data_preparator_type(
            session_max_len=self.session_max_len,
            n_negatives=self.n_negatives if requires_negatives else None,
            negative_sampler=self._init_negative_sampler() if requires_negatives else None,
            batch_size=self.batch_size,
            dataloader_num_workers=self.dataloader_num_workers,
            train_min_user_interactions=self.train_min_user_interactions,
            mask_prob=self.mask_prob,
            get_val_mask_func=self.get_val_mask_func,
<<<<<<< HEAD
            get_val_mask_func_kwargs=self.get_val_mask_func_kwargs,
            shuffle_train=True,
=======
>>>>>>> a6ec1c14
            **self._get_kwargs(self.data_preparator_kwargs),
        )<|MERGE_RESOLUTION|>--- conflicted
+++ resolved
@@ -89,11 +89,8 @@
         negative_sampler: tp.Optional[TransformerNegativeSamplerBase] = None,
         mask_prob: float = 0.15,
         get_val_mask_func: tp.Optional[ValMaskCallable] = None,
-<<<<<<< HEAD
+        shuffle_train: bool = True,
         get_val_mask_func_kwargs: tp.Optional[InitKwargs] = None,
-=======
-        shuffle_train: bool = True,
->>>>>>> a6ec1c14
         **kwargs: tp.Any,
     ) -> None:
         super().__init__(
@@ -450,10 +447,6 @@
             train_min_user_interactions=self.train_min_user_interactions,
             mask_prob=self.mask_prob,
             get_val_mask_func=self.get_val_mask_func,
-<<<<<<< HEAD
             get_val_mask_func_kwargs=self.get_val_mask_func_kwargs,
-            shuffle_train=True,
-=======
->>>>>>> a6ec1c14
             **self._get_kwargs(self.data_preparator_kwargs),
         )