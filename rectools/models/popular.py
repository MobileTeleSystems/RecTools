#  Copyright 2022-2024 MTS (Mobile Telesystems)
#
#  Licensed under the Apache License, Version 2.0 (the "License");
#  you may not use this file except in compliance with the License.
#  You may obtain a copy of the License at
#
#      http://www.apache.org/licenses/LICENSE-2.0
#
#  Unless required by applicable law or agreed to in writing, software
#  distributed under the License is distributed on an "AS IS" BASIS,
#  WITHOUT WARRANTIES OR CONDITIONS OF ANY KIND, either express or implied.
#  See the License for the specific language governing permissions and
#  limitations under the License.

"""Popular model."""

import typing as tp
from datetime import datetime, timedelta
from enum import Enum

import numpy as np
import pandas as pd
import typing_extensions as tpe
from pydantic import PlainSerializer, PlainValidator
from tqdm.auto import tqdm

from rectools import Columns, InternalIds
from rectools.dataset import Dataset
from rectools.models.base import ModelConfig
from rectools.types import InternalIdsArray
from rectools.utils import fast_isin_for_sorted_test_elements

from .base import FixedColdRecoModelMixin, ModelBase, Scores, ScoresArray
from .utils import get_viewed_item_ids


class Popularity(Enum):
    """Types of popularity"""

    N_USERS = "n_users"
    N_INTERACTIONS = "n_interactions"
    MEAN_WEIGHT = "mean_weight"
    SUM_WEIGHT = "sum_weight"


<<<<<<< HEAD
=======
def _deserialize_timedelta(td: tp.Union[dict, timedelta]) -> timedelta:
    if isinstance(td, dict):
        return timedelta(**td)
    return td


def _serialize_timedelta(td: timedelta) -> dict:
    serialized_td = {
        key: value
        for key, value in {"days": td.days, "seconds": td.seconds, "microseconds": td.microseconds}.items()
        if value != 0
    }
    return serialized_td


TimeDelta = tpe.Annotated[
    timedelta,
    PlainValidator(func=_deserialize_timedelta),
    PlainSerializer(func=_serialize_timedelta),
]


>>>>>>> 0d1df869
class PopularModelConfig(ModelConfig):
    """Config for `PopularModel`."""

    popularity: Popularity = Popularity.N_USERS
<<<<<<< HEAD
    period: tp.Optional[timedelta] = None
=======
    period: tp.Optional[TimeDelta] = None
>>>>>>> 0d1df869
    begin_from: tp.Optional[datetime] = None
    add_cold: bool = False
    inverse: bool = False


<<<<<<< HEAD
class PopularModel(FixedColdRecoModelMixin, ModelBase):
=======
PopularityOptions = tp.Literal["n_users", "n_interactions", "mean_weight", "sum_weight"]


class PopularModelMixin:
    """Mixin for models based on popularity."""

    @classmethod
    def _validate_popularity(
        cls,
        popularity: PopularityOptions,
    ) -> Popularity:
        try:
            return Popularity(popularity)
        except ValueError:
            possible_values = {item.value for item in Popularity.__members__.values()}
            raise ValueError(f"`popularity` must be one of the {possible_values}. Got {popularity}.")

    @classmethod
    def _validate_time_attributes(
        cls,
        period: tp.Optional[TimeDelta],
        begin_from: tp.Optional[datetime],
    ) -> None:
        if period is not None and begin_from is not None:
            raise ValueError("Only one of `period` and `begin_from` can be set")

    @classmethod
    def _filter_interactions(
        cls, interactions: pd.DataFrame, period: tp.Optional[TimeDelta], begin_from: tp.Optional[datetime]
    ) -> pd.DataFrame:
        if begin_from is not None:
            interactions = interactions.loc[interactions[Columns.Datetime] >= begin_from]
        elif period is not None:
            begin_from = interactions[Columns.Datetime].max() - period
            interactions = interactions.loc[interactions[Columns.Datetime] >= begin_from]
        return interactions

    @classmethod
    def _get_groupby_col_and_agg_func(cls, popularity: Popularity) -> tp.Tuple[str, str]:
        if popularity == Popularity.N_USERS:
            return Columns.User, "nunique"
        if popularity == Popularity.N_INTERACTIONS:
            return Columns.User, "count"
        if popularity == Popularity.MEAN_WEIGHT:
            return Columns.Weight, "mean"
        if popularity == Popularity.SUM_WEIGHT:
            return Columns.Weight, "sum"
        raise ValueError(f"Unexpected popularity {popularity}")


class PopularModel(FixedColdRecoModelMixin, PopularModelMixin, ModelBase[PopularModelConfig]):
>>>>>>> 0d1df869
    """
    Model generating recommendations based on popularity of items.

    Parameters
    ----------
    popularity : {"n_users", "n_interactions", "mean_weight", "sum_weight"}, default `"n_users"`
        Method of calculating item popularity.
        To evaluate `popularity score` the following methods are available:
        - `n_users` - number of unique users that interacted with item;
        - `n_interactions` - number of interactions with item;
        - `mean_weight` - mean item interactions weight;
        - `sum_weight` - total item interactions weight.
    period : timedelta, optional, default ``None``
        Period before last interaction to consider interactions for popularity calculation.
        Either `period` or `begin_from` can be set at once.
        If both are ``None`` all interactions will be used.
    begin_from : datetime, optional, default ``None``
        Exact datetime to consider interactions from for popularity calculation.
        Either `period` or `begin_from` can be set at once.
        If both are ``None`` all interactions will be used.
    add_cold : bool, default ``False``
        If ``True`` cold items will be added to the end of popularity list and can be recommended.
        Item is cold if it's not present in interactions at all (but present in id map)
        or not present in last interactions defined by either `period` or `begin_from` arguments.
        Order of cold items is unpredictable.
        Cold items score will be equal to ``0``.
    inverse : bool, default ``False``
        If ``True`` least popular items will be selected.
    verbose : int, default ``0``
        Degree of verbose output. If ``0``, no output will be provided.
    """

    recommends_for_warm = False
    recommends_for_cold = True

    config_class = PopularModelConfig

    def __init__(
        self,
<<<<<<< HEAD
        popularity: tp.Literal["n_users", "n_interactions", "mean_weight", "sum_weight"] = "n_users",
=======
        popularity: PopularityOptions = "n_users",
>>>>>>> 0d1df869
        period: tp.Optional[timedelta] = None,
        begin_from: tp.Optional[datetime] = None,
        add_cold: bool = False,
        inverse: bool = False,
        verbose: int = 0,
    ):
        super().__init__(
            verbose=verbose,
        )
        self.popularity = self._validate_popularity(popularity)
        self._validate_time_attributes(period, begin_from)
        self.period = period
        self.begin_from = begin_from

        self.add_cold = add_cold
        self.inverse = inverse

        self.popularity_list: tp.Tuple[InternalIdsArray, ScoresArray]

    def _get_config(self) -> PopularModelConfig:
        return PopularModelConfig(
            popularity=self.popularity,
            period=self.period,
            begin_from=self.begin_from,
            add_cold=self.add_cold,
            inverse=self.inverse,
            verbose=self.verbose,
        )

    @classmethod
    def _from_config(cls, config: PopularModelConfig) -> tpe.Self:
        return cls(
            popularity=config.popularity.value,
            period=config.period,
            begin_from=config.begin_from,
            add_cold=config.add_cold,
            inverse=config.inverse,
            verbose=config.verbose,
        )

    def _fit(self, dataset: Dataset) -> None:  # type: ignore
        interactions = self._filter_interactions(dataset.interactions.df, self.period, self.begin_from)

        col, func = self._get_groupby_col_and_agg_func(self.popularity)
        items_scores = interactions.groupby(Columns.Item)[col].agg(func).sort_values(ascending=False)
        items = items_scores.index.values
        scores = items_scores.values.astype(float)

        if self.add_cold:
            cold_items = np.setdiff1d(dataset.item_id_map.internal_ids, items)
            items = np.concatenate((items, cold_items))
            scores = np.concatenate((scores, np.zeros(cold_items.size)))

        if self.inverse:
            items = items[::-1]
            scores = scores[::-1]

        self.popularity_list = (items, scores)

    def _recommend_u2i(
        self,
        user_ids: InternalIdsArray,
        dataset: Dataset,
        k: int,
        filter_viewed: bool,
        sorted_item_ids_to_recommend: tp.Optional[InternalIdsArray],
    ) -> tp.Tuple[InternalIds, InternalIds, Scores]:
        popularity_list = self._get_filtered_popularity_list(sorted_item_ids_to_recommend)

        if filter_viewed:
            user_items = dataset.get_user_item_matrix(include_weights=False)

        all_user_ids = []
        all_reco_ids: tp.List[int] = []
        all_scores: tp.List[float] = []
        for user_id in tqdm(user_ids, disable=self.verbose == 0):
            if filter_viewed:
                sorted_blacklist = get_viewed_item_ids(user_items, user_id)
            else:
                sorted_blacklist = None
            reco_ids, reco_scores = self._recommend_for_user(k, popularity_list, sorted_blacklist)
            all_user_ids.extend([user_id] * len(reco_ids))
            all_reco_ids.extend(reco_ids)
            all_scores.extend(reco_scores)

        return all_user_ids, all_reco_ids, all_scores

    @classmethod
    def _recommend_for_user(
        cls,
        k: int,
        popularity_list: tp.Tuple[InternalIdsArray, ScoresArray],
        sorted_blacklist: tp.Optional[InternalIdsArray],
    ) -> tp.Tuple[InternalIds, Scores]:
        if sorted_blacklist is not None:
            n_items = k + sorted_blacklist.size
        else:
            n_items = k

        reco = popularity_list[0][:n_items]
        scores = popularity_list[1][:n_items]

        if sorted_blacklist is not None:
            valid_mask = fast_isin_for_sorted_test_elements(reco, sorted_blacklist, invert=True)
            reco = reco[valid_mask][:k]
            scores = scores[valid_mask][:k]

        return reco, scores

    def _recommend_i2i(
        self,
        target_ids: InternalIdsArray,
        dataset: Dataset,
        k: int,
        sorted_item_ids_to_recommend: tp.Optional[InternalIdsArray],
    ) -> tp.Tuple[InternalIds, InternalIds, Scores]:
        _, single_reco, single_scores = self._recommend_u2i(
            user_ids=dataset.user_id_map.internal_ids[:1],
            dataset=dataset,
            k=k,
            filter_viewed=False,
            sorted_item_ids_to_recommend=sorted_item_ids_to_recommend,
        )

        n_targets = len(target_ids)
        n_reco_per_target = len(single_reco)

        all_target_ids = np.repeat(target_ids, n_reco_per_target)
        all_reco_ids = np.tile(single_reco, n_targets)
        all_scores = np.tile(single_scores, n_targets)
        return all_target_ids, all_reco_ids, all_scores

    def _get_filtered_popularity_list(
        self, sorted_item_ids_to_recommend: tp.Optional[InternalIdsArray]
    ) -> tp.Tuple[InternalIdsArray, ScoresArray]:
        popularity_list = self.popularity_list
        if sorted_item_ids_to_recommend is not None:
            valid_items_mask = fast_isin_for_sorted_test_elements(popularity_list[0], sorted_item_ids_to_recommend)
            popularity_list = (popularity_list[0][valid_items_mask], popularity_list[1][valid_items_mask])
        return popularity_list

    def _get_cold_reco(
        self, dataset: Dataset, k: int, sorted_item_ids_to_recommend: tp.Optional[InternalIdsArray]
    ) -> tp.Tuple[InternalIds, Scores]:
        popularity_list = self._get_filtered_popularity_list(sorted_item_ids_to_recommend)
        reco_ids = popularity_list[0][:k]
        scores = popularity_list[1][:k]
        return reco_ids, scores<|MERGE_RESOLUTION|>--- conflicted
+++ resolved
@@ -43,8 +43,6 @@
     SUM_WEIGHT = "sum_weight"
 
 
-<<<<<<< HEAD
-=======
 def _deserialize_timedelta(td: tp.Union[dict, timedelta]) -> timedelta:
     if isinstance(td, dict):
         return timedelta(**td)
@@ -67,24 +65,16 @@
 ]
 
 
->>>>>>> 0d1df869
 class PopularModelConfig(ModelConfig):
     """Config for `PopularModel`."""
 
     popularity: Popularity = Popularity.N_USERS
-<<<<<<< HEAD
-    period: tp.Optional[timedelta] = None
-=======
     period: tp.Optional[TimeDelta] = None
->>>>>>> 0d1df869
     begin_from: tp.Optional[datetime] = None
     add_cold: bool = False
     inverse: bool = False
 
 
-<<<<<<< HEAD
-class PopularModel(FixedColdRecoModelMixin, ModelBase):
-=======
 PopularityOptions = tp.Literal["n_users", "n_interactions", "mean_weight", "sum_weight"]
 
 
@@ -136,7 +126,6 @@
 
 
 class PopularModel(FixedColdRecoModelMixin, PopularModelMixin, ModelBase[PopularModelConfig]):
->>>>>>> 0d1df869
     """
     Model generating recommendations based on popularity of items.
 
@@ -176,11 +165,7 @@
 
     def __init__(
         self,
-<<<<<<< HEAD
-        popularity: tp.Literal["n_users", "n_interactions", "mean_weight", "sum_weight"] = "n_users",
-=======
         popularity: PopularityOptions = "n_users",
->>>>>>> 0d1df869
         period: tp.Optional[timedelta] = None,
         begin_from: tp.Optional[datetime] = None,
         add_cold: bool = False,
