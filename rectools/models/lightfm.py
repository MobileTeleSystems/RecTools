#  Copyright 2022-2024 MTS (Mobile Telesystems)
#
#  Licensed under the Apache License, Version 2.0 (the "License");
#  you may not use this file except in compliance with the License.
#  You may obtain a copy of the License at
#
#      http://www.apache.org/licenses/LICENSE-2.0
#
#  Unless required by applicable law or agreed to in writing, software
#  distributed under the License is distributed on an "AS IS" BASIS,
#  WITHOUT WARRANTIES OR CONDITIONS OF ANY KIND, either express or implied.
#  See the License for the specific language governing permissions and
#  limitations under the License.

import typing as tp
from copy import deepcopy

import numpy as np
import typing_extensions as tpe
from lightfm import LightFM
from pydantic import BeforeValidator, ConfigDict, PlainSerializer
from scipy import sparse

from rectools.dataset import Dataset, Features
from rectools.exceptions import NotFittedError
from rectools.models.utils import recommend_from_scores
from rectools.types import InternalIds, InternalIdsArray
<<<<<<< HEAD
from rectools.utils.config import BaseConfig
=======
>>>>>>> a18406e1
from rectools.utils.misc import get_class_or_function_full_path, import_object
from rectools.utils.serialization import RandomState

from .base import FixedColdRecoModelMixin, InternalRecoTriplet, ModelConfig, Scores
from .rank import Distance
from .vector import Factors, VectorModel

LIGHT_FM_CLS_STRING = "LightFM"


def _get_light_fm_class(spec: tp.Any) -> tp.Any:
    if not isinstance(spec, str):
        return spec
    if spec == LIGHT_FM_CLS_STRING:
        return LightFM
    return import_object(spec)


def _serialize_light_fm_class(cls: tp.Type[LightFM]) -> str:
    if cls is LightFM:
        return LIGHT_FM_CLS_STRING
    return get_class_or_function_full_path(cls)


LightFMClass = tpe.Annotated[
    tp.Type[LightFM],
    BeforeValidator(_get_light_fm_class),
    PlainSerializer(
        func=_serialize_light_fm_class,
        return_type=str,
        when_used="json",
    ),
]


<<<<<<< HEAD
class LightFMParams(tpe.TypedDict):
    """Params for `LightFM` model."""

=======
class LightFMConfig(tpe.TypedDict):
    """Config for `LightFM` model."""

    cls: tpe.NotRequired[LightFMClass]
>>>>>>> a18406e1
    no_components: tpe.NotRequired[int]
    k: tpe.NotRequired[int]
    n: tpe.NotRequired[int]
    learning_schedule: tpe.NotRequired[str]
    loss: tpe.NotRequired[str]
    learning_rate: tpe.NotRequired[float]
    rho: tpe.NotRequired[float]
    epsilon: tpe.NotRequired[float]
    item_alpha: tpe.NotRequired[float]
    user_alpha: tpe.NotRequired[float]
    max_sampled: tpe.NotRequired[int]
    random_state: tpe.NotRequired[RandomState]


<<<<<<< HEAD
class LightFMConfig(BaseConfig):
    """Config for `LightFM` model."""

    model_config = ConfigDict(arbitrary_types_allowed=True)

    cls: LightFMClass = LightFM
    params: LightFMParams = {}


class LightFMWrapperModelConfig(ModelConfig):
    """Config for `LightFMWrapperModel`."""

=======
class LightFMWrapperModelConfig(ModelConfig):
    """Config for `LightFMWrapperModel`."""

    model_config = ConfigDict(arbitrary_types_allowed=True)

>>>>>>> a18406e1
    model: LightFMConfig
    epochs: int = 1
    num_threads: int = 1


class LightFMWrapperModel(FixedColdRecoModelMixin, VectorModel[LightFMWrapperModelConfig]):
    """
    Wrapper for `lightfm.LightFM`.

    See https://making.lyst.com/lightfm/docs/home.html for details of base model.

    SparseFeatures are used for this model, if you use DenseFeatures, it'll be converted to sparse.
    Also it's usually better to use categorical features.
    If you have real features (age, price, etc.), you can binarize it.

    Parameters
    ----------
    model : LightFM
        Base model that will be used.
    epochs: int, default 1
        Will be used as `epochs` parameter for `LightFM.fit`.
    num_threads: int, default 1
        Will be used as `num_threads` parameter for `LightFM.fit`.
    verbose : int, default 0
        Degree of verbose output. If 0, no output will be provided.
    """

    recommends_for_warm = True
    recommends_for_cold = True

    u2i_dist = Distance.DOT
    i2i_dist = Distance.COSINE

    config_class = LightFMWrapperModelConfig

    def __init__(
        self,
        model: LightFM,
        epochs: int = 1,
        num_threads: int = 1,
        verbose: int = 0,
    ):
        super().__init__(verbose=verbose)

        self.model: LightFM
        self._model = model
        self.n_epochs = epochs
        self.n_threads = num_threads

    def _get_config(self) -> LightFMWrapperModelConfig:
        inner_model = self._model
<<<<<<< HEAD
        params = {
=======
        inner_config = {
            "cls": inner_model.__class__,
>>>>>>> a18406e1
            "no_components": inner_model.no_components,
            "k": inner_model.k,
            "n": inner_model.n,
            "learning_schedule": inner_model.learning_schedule,
            "loss": inner_model.loss,
            "learning_rate": inner_model.learning_rate,
            "rho": inner_model.rho,
            "epsilon": inner_model.epsilon,
            "item_alpha": inner_model.item_alpha,
            "user_alpha": inner_model.user_alpha,
            "max_sampled": inner_model.max_sampled,
            "random_state": inner_model.initial_random_state,  # random_state is an object and can't be serialized
        }
<<<<<<< HEAD
        inner_model_cls = inner_model.__class__
        return LightFMWrapperModelConfig(
            model=LightFMConfig(
                cls=inner_model_cls,
                params=tp.cast(LightFMParams, params),  # https://github.com/python/mypy/issues/8890
            ),
=======
        return LightFMWrapperModelConfig(
            cls=self.__class__,
            model=tp.cast(LightFMConfig, inner_config),  # https://github.com/python/mypy/issues/8890
>>>>>>> a18406e1
            epochs=self.n_epochs,
            num_threads=self.n_threads,
            verbose=self.verbose,
        )

    @classmethod
    def _from_config(cls, config: LightFMWrapperModelConfig) -> tpe.Self:
<<<<<<< HEAD
        model_cls = config.model.cls
        model = model_cls(**config.model.params)
=======
        params = config.model.copy()
        model_cls = params.pop("cls", LightFM)
        model = model_cls(**params)
>>>>>>> a18406e1
        return cls(model=model, epochs=config.epochs, num_threads=config.num_threads, verbose=config.verbose)

    def _fit(self, dataset: Dataset) -> None:  # type: ignore
        self.model = deepcopy(self._model)

        ui_coo = dataset.get_user_item_matrix(include_weights=True).tocoo(copy=False)
        user_features = self._prepare_features(dataset.get_hot_user_features(), dataset.n_hot_users)
        item_features = self._prepare_features(dataset.get_hot_item_features(), dataset.n_hot_items)
        sample_weight = None if self._model.loss == "warp-kos" else ui_coo

        self.model.fit(
            ui_coo,
            user_features=user_features,
            item_features=item_features,
            sample_weight=sample_weight,
            epochs=self.n_epochs,
            num_threads=self.n_threads,
            verbose=self.verbose > 0,
        )

    @staticmethod
    def _prepare_features(features: tp.Optional[Features], n_hot: int) -> tp.Optional[sparse.csr_matrix]:
        if features is None:
            return None

        features_csr = features.get_sparse()

        identity = sparse.identity(n_hot, dtype="float32", format="csr")
        identity.resize(features_csr.shape[0], n_hot)

        features_csr = sparse.hstack(
            (
                identity,
                features_csr,
            ),
            format="csr",
        )
        return features_csr

    def _get_users_factors(self, dataset: Dataset) -> Factors:
        user_features = self._prepare_features(dataset.user_features, dataset.n_hot_users)
        user_biases, user_embeddings = self.model.get_user_representations(user_features)
        return Factors(user_embeddings, user_biases)

    def _get_items_factors(self, dataset: Dataset) -> Factors:
        item_features = self._prepare_features(dataset.item_features, dataset.n_hot_items)
        item_biases, item_embeddings = self.model.get_item_representations(item_features)
        return Factors(item_embeddings, item_biases)

    # pylint: disable=unsubscriptable-object
    def get_vectors(self, dataset: Dataset, add_biases: bool = True) -> tp.Tuple[np.ndarray, np.ndarray]:
        """
        Return user and item vector representations from fitted model.

        Parameters
        ----------
        dataset: Dataset
            Dataset with input data.
            Usually it's the same dataset that was used to fit model.
        add_biases: bool, default True
            LightFM model stores separately embeddings and biases for users and items.
            If `False`, only embeddings will be returned.
            If `True`, biases will be added as 2 first columns (see `Returns` section for details).

        Returns
        -------
        (np.ndarray, np.ndarray)
            User and item embeddings.

            If `add_biases` is ``False``, shapes are ``(n_users, no_components)`` and ``(n_items, no_components)``.

            If `add_biases` is ``True``, shapes are ``(n_users, no_components + 2)`` and
            ``(n_items, no_components + 2)``. In that case ``(user_biases_column, ones_column)``
            will be added to user embeddings, and ``(ones_column, item_biases_column)`` - to item embeddings.
            So, if you calculate `user_embeddings @ item_embeddings.T`, for each user-item pair
            you will get value `user_embedding @ item_embedding + user_bias + item_bias`.
        """
        if not self.is_fitted:
            raise NotFittedError(self.__class__.__name__)

        users = self._get_users_factors(dataset)
        user_embeddings = users.embeddings
        items = self._get_items_factors(dataset)
        item_embeddings = items.embeddings

        if add_biases:
            user_biases: np.ndarray = users.biases  # type: ignore
            item_biases: np.ndarray = items.biases  # type: ignore
            user_embeddings = np.hstack((user_biases[:, np.newaxis], np.ones((user_biases.size, 1)), user_embeddings))
            item_embeddings = np.hstack((np.ones((item_biases.size, 1)), item_biases[:, np.newaxis], item_embeddings))

        return user_embeddings, item_embeddings

    def _get_cold_reco(
        self, dataset: Dataset, k: int, sorted_item_ids_to_recommend: tp.Optional[InternalIdsArray]
    ) -> tp.Tuple[InternalIds, Scores]:
        all_scores = self._get_items_factors(dataset).biases
        if all_scores is None:
            raise RuntimeError("Model must have biases")
        reco_ids, scores = recommend_from_scores(all_scores, k, sorted_whitelist=sorted_item_ids_to_recommend)
        return reco_ids, scores

    def _recommend_u2i_warm(
        self,
        user_ids: InternalIdsArray,
        dataset: Dataset,
        k: int,
        sorted_item_ids_to_recommend: tp.Optional[InternalIdsArray],
    ) -> InternalRecoTriplet:
        return self._recommend_u2i(user_ids, dataset, k, False, sorted_item_ids_to_recommend)

    def _recommend_i2i_warm(
        self,
        target_ids: InternalIdsArray,
        dataset: Dataset,
        k: int,
        sorted_item_ids_to_recommend: tp.Optional[InternalIdsArray],
    ) -> InternalRecoTriplet:
        return self._recommend_i2i(target_ids, dataset, k, sorted_item_ids_to_recommend)<|MERGE_RESOLUTION|>--- conflicted
+++ resolved
@@ -25,10 +25,6 @@
 from rectools.exceptions import NotFittedError
 from rectools.models.utils import recommend_from_scores
 from rectools.types import InternalIds, InternalIdsArray
-<<<<<<< HEAD
-from rectools.utils.config import BaseConfig
-=======
->>>>>>> a18406e1
 from rectools.utils.misc import get_class_or_function_full_path, import_object
 from rectools.utils.serialization import RandomState
 
@@ -64,16 +60,10 @@
 ]
 
 
-<<<<<<< HEAD
-class LightFMParams(tpe.TypedDict):
-    """Params for `LightFM` model."""
-
-=======
 class LightFMConfig(tpe.TypedDict):
     """Config for `LightFM` model."""
 
     cls: tpe.NotRequired[LightFMClass]
->>>>>>> a18406e1
     no_components: tpe.NotRequired[int]
     k: tpe.NotRequired[int]
     n: tpe.NotRequired[int]
@@ -88,26 +78,11 @@
     random_state: tpe.NotRequired[RandomState]
 
 
-<<<<<<< HEAD
-class LightFMConfig(BaseConfig):
-    """Config for `LightFM` model."""
-
-    model_config = ConfigDict(arbitrary_types_allowed=True)
-
-    cls: LightFMClass = LightFM
-    params: LightFMParams = {}
-
-
 class LightFMWrapperModelConfig(ModelConfig):
     """Config for `LightFMWrapperModel`."""
 
-=======
-class LightFMWrapperModelConfig(ModelConfig):
-    """Config for `LightFMWrapperModel`."""
-
     model_config = ConfigDict(arbitrary_types_allowed=True)
 
->>>>>>> a18406e1
     model: LightFMConfig
     epochs: int = 1
     num_threads: int = 1
@@ -159,12 +134,8 @@
 
     def _get_config(self) -> LightFMWrapperModelConfig:
         inner_model = self._model
-<<<<<<< HEAD
-        params = {
-=======
         inner_config = {
             "cls": inner_model.__class__,
->>>>>>> a18406e1
             "no_components": inner_model.no_components,
             "k": inner_model.k,
             "n": inner_model.n,
@@ -178,18 +149,9 @@
             "max_sampled": inner_model.max_sampled,
             "random_state": inner_model.initial_random_state,  # random_state is an object and can't be serialized
         }
-<<<<<<< HEAD
-        inner_model_cls = inner_model.__class__
-        return LightFMWrapperModelConfig(
-            model=LightFMConfig(
-                cls=inner_model_cls,
-                params=tp.cast(LightFMParams, params),  # https://github.com/python/mypy/issues/8890
-            ),
-=======
         return LightFMWrapperModelConfig(
             cls=self.__class__,
             model=tp.cast(LightFMConfig, inner_config),  # https://github.com/python/mypy/issues/8890
->>>>>>> a18406e1
             epochs=self.n_epochs,
             num_threads=self.n_threads,
             verbose=self.verbose,
@@ -197,14 +159,9 @@
 
     @classmethod
     def _from_config(cls, config: LightFMWrapperModelConfig) -> tpe.Self:
-<<<<<<< HEAD
-        model_cls = config.model.cls
-        model = model_cls(**config.model.params)
-=======
         params = config.model.copy()
         model_cls = params.pop("cls", LightFM)
         model = model_cls(**params)
->>>>>>> a18406e1
         return cls(model=model, epochs=config.epochs, num_threads=config.num_threads, verbose=config.verbose)
 
     def _fit(self, dataset: Dataset) -> None:  # type: ignore
