#  Copyright 2022-2024 MTS (Mobile Telesystems)
#
#  Licensed under the Apache License, Version 2.0 (the "License");
#  you may not use this file except in compliance with the License.
#  You may obtain a copy of the License at
#
#      http://www.apache.org/licenses/LICENSE-2.0
#
#  Unless required by applicable law or agreed to in writing, software
#  distributed under the License is distributed on an "AS IS" BASIS,
#  WITHOUT WARRANTIES OR CONDITIONS OF ANY KIND, either express or implied.
#  See the License for the specific language governing permissions and
#  limitations under the License.

import typing as tp
from copy import deepcopy

import numpy as np
import typing_extensions as tpe
from lightfm import LightFM
from pydantic import BeforeValidator, ConfigDict, PlainSerializer
from scipy import sparse

from rectools.dataset import Dataset, Features
from rectools.exceptions import NotFittedError
from rectools.models.utils import recommend_from_scores
from rectools.types import InternalIds, InternalIdsArray
from rectools.utils.misc import get_class_or_function_full_path, import_object
from rectools.utils.serialization import RandomState

from .base import FixedColdRecoModelMixin, InternalRecoTriplet, ModelConfig, Scores
from .rank import Distance
from .vector import Factors, VectorModel

LIGHT_FM_CLS_STRING = "LightFM"


def _get_light_fm_class(spec: tp.Any) -> tp.Any:
    if not isinstance(spec, str):
        return spec
    if spec == LIGHT_FM_CLS_STRING:
        return LightFM
    return import_object(spec)


def _serialize_light_fm_class(cls: tp.Type[LightFM]) -> str:
    if cls is LightFM:
        return LIGHT_FM_CLS_STRING
    return get_class_or_function_full_path(cls)


LightFMClass = tpe.Annotated[
    tp.Type[LightFM],
    BeforeValidator(_get_light_fm_class),
    PlainSerializer(
        func=_serialize_light_fm_class,
        return_type=str,
        when_used="json",
    ),
]


class LightFMConfig(tpe.TypedDict):
    """Config for `LightFM` model."""

    cls: tpe.NotRequired[LightFMClass]
    no_components: tpe.NotRequired[int]
    k: tpe.NotRequired[int]
    n: tpe.NotRequired[int]
    learning_schedule: tpe.NotRequired[str]
    loss: tpe.NotRequired[str]
    learning_rate: tpe.NotRequired[float]
    rho: tpe.NotRequired[float]
    epsilon: tpe.NotRequired[float]
    item_alpha: tpe.NotRequired[float]
    user_alpha: tpe.NotRequired[float]
    max_sampled: tpe.NotRequired[int]
    random_state: tpe.NotRequired[RandomState]


class LightFMWrapperModelConfig(ModelConfig):
    """Config for `LightFMWrapperModel`."""

    model_config = ConfigDict(arbitrary_types_allowed=True)

    model: LightFMConfig
    epochs: int = 1
    num_threads: int = 1
    recommend_n_threads: tp.Optional[int] = None
    recommend_use_gpu_ranking: bool = True


class LightFMWrapperModel(FixedColdRecoModelMixin, VectorModel[LightFMWrapperModelConfig]):
    """
    Wrapper for `lightfm.LightFM`.

    See https://making.lyst.com/lightfm/docs/home.html for details of base model.

    SparseFeatures are used for this model, if you use DenseFeatures, it'll be converted to sparse.
    Also it's usually better to use categorical features.
    If you have real features (age, price, etc.), you can binarize it.

    Parameters
    ----------
    model : LightFM
        Base model that will be used.
    epochs: int, default 1
        Will be used as `epochs` parameter for `LightFM.fit`.
    num_threads: int, default 1
        Will be used as `num_threads` parameter for `LightFM.fit`. Should be larger then 0.
<<<<<<< HEAD
        This will also be used as number of threads to use for recommendation ranking on CPU.
        If you want to change number of threads for ranking after model is initialized,
        you can manually assign new value to model `recommend_n_threads` attribute.
    recommend_n_threads: Optional[int], default ``None``
        Number of threads to use for recommendation ranking on CPU.
=======
        Can also be used as number of threads for recommendation ranking on CPU.
        See `recommend_n_threads` for details.
    recommend_n_threads: Optional[int], default ``None``
        Number of threads to use for recommendation ranking on CPU.
        Specifying ``0`` means to default to the number of cores on the machine.
>>>>>>> 77a63486
        If ``None``, then number of threads will be set same as `num_threads`.
        If you want to change this parameter after model is initialized,
        you can manually assign new value to model `recommend_n_threads` attribute.
    recommend_use_gpu_ranking: bool, default ``True``
        Flag to use GPU for recommendation ranking. Please note that GPU and CPU ranking may provide
        different ordering of items with identical scores in recommendation table.
        If ``True``, `implicit.gpu.HAS_CUDA` will also be checked before ranking.
        If you want to change this parameter after model is initialized,
        you can manually assign new value to model `recommend_use_gpu_ranking` attribute.
    verbose : int, default 0
        Degree of verbose output. If 0, no output will be provided.
    """

    recommends_for_warm = True
    recommends_for_cold = True

    u2i_dist = Distance.DOT
    i2i_dist = Distance.COSINE

    config_class = LightFMWrapperModelConfig

    def __init__(
        self,
        model: LightFM,
        epochs: int = 1,
        num_threads: int = 1,
        recommend_n_threads: tp.Optional[int] = None,
        recommend_use_gpu_ranking: bool = True,
        verbose: int = 0,
    ):
        super().__init__(verbose=verbose)

        self.model: LightFM
        self._model = model
        self.n_epochs = epochs
        self.n_threads = num_threads
<<<<<<< HEAD
        self._recommend_n_threads = recommend_n_threads
        self.recommend_n_threads = 0
        if recommend_n_threads is not None:
            self.recommend_n_threads = recommend_n_threads
        elif num_threads > 0:
            self.recommend_n_threads = num_threads
=======
        self._recommend_n_threads = recommend_n_threads  # used to make a config
        self.recommend_n_threads = num_threads
        if recommend_n_threads is not None:
            self.recommend_n_threads = recommend_n_threads
>>>>>>> 77a63486
        self.recommend_use_gpu_ranking = recommend_use_gpu_ranking

    def _get_config(self) -> LightFMWrapperModelConfig:
        inner_model = self._model
        inner_config = {
            "cls": inner_model.__class__,
            "no_components": inner_model.no_components,
            "k": inner_model.k,
            "n": inner_model.n,
            "learning_schedule": inner_model.learning_schedule,
            "loss": inner_model.loss,
            "learning_rate": inner_model.learning_rate,
            "rho": inner_model.rho,
            "epsilon": inner_model.epsilon,
            "item_alpha": inner_model.item_alpha,
            "user_alpha": inner_model.user_alpha,
            "max_sampled": inner_model.max_sampled,
            "random_state": inner_model.initial_random_state,  # random_state is an object and can't be serialized
        }
        return LightFMWrapperModelConfig(
            cls=self.__class__,
            model=tp.cast(LightFMConfig, inner_config),  # https://github.com/python/mypy/issues/8890
            epochs=self.n_epochs,
            num_threads=self.n_threads,
            recommend_n_threads=self._recommend_n_threads,
            recommend_use_gpu_ranking=self.recommend_use_gpu_ranking,
            verbose=self.verbose,
        )

    @classmethod
    def _from_config(cls, config: LightFMWrapperModelConfig) -> tpe.Self:
        params = config.model.copy()
        model_cls = params.pop("cls", LightFM)
        model = model_cls(**params)
        return cls(
            model=model,
            epochs=config.epochs,
            num_threads=config.num_threads,
            recommend_n_threads=config.recommend_n_threads,
            recommend_use_gpu_ranking=config.recommend_use_gpu_ranking,
            verbose=config.verbose,
        )

    def _fit(self, dataset: Dataset) -> None:
        self.model = deepcopy(self._model)
        self._fit_partial(dataset, self.n_epochs)

    def _fit_partial(self, dataset: Dataset, epochs: int) -> None:
        if not self.is_fitted:
            self.model = deepcopy(self._model)

        ui_coo = dataset.get_user_item_matrix(include_weights=True).tocoo(copy=False)
        user_features = self._prepare_features(dataset.get_hot_user_features(), dataset.n_hot_users)
        item_features = self._prepare_features(dataset.get_hot_item_features(), dataset.n_hot_items)
        sample_weight = None if self._model.loss == "warp-kos" else ui_coo

        self.model.fit_partial(
            ui_coo,
            user_features=user_features,
            item_features=item_features,
            sample_weight=sample_weight,
            epochs=epochs,
            num_threads=self.n_threads,
            verbose=self.verbose > 0,
        )

    @staticmethod
    def _prepare_features(features: tp.Optional[Features], n_hot: int) -> tp.Optional[sparse.csr_matrix]:
        if features is None:
            return None

        features_csr = features.get_sparse()

        identity = sparse.identity(n_hot, dtype="float32", format="csr")
        identity.resize(features_csr.shape[0], n_hot)

        features_csr = sparse.hstack(
            (
                identity,
                features_csr,
            ),
            format="csr",
        )
        return features_csr

    def _get_users_factors(self, dataset: Dataset) -> Factors:
        user_features = self._prepare_features(dataset.user_features, dataset.n_hot_users)
        user_biases, user_embeddings = self.model.get_user_representations(user_features)
        return Factors(user_embeddings, user_biases)

    def _get_items_factors(self, dataset: Dataset) -> Factors:
        item_features = self._prepare_features(dataset.item_features, dataset.n_hot_items)
        item_biases, item_embeddings = self.model.get_item_representations(item_features)
        return Factors(item_embeddings, item_biases)

    # pylint: disable=unsubscriptable-object
    def get_vectors(self, dataset: Dataset, add_biases: bool = True) -> tp.Tuple[np.ndarray, np.ndarray]:
        """
        Return user and item vector representations from fitted model.

        Parameters
        ----------
        dataset: Dataset
            Dataset with input data.
            Usually it's the same dataset that was used to fit model.
        add_biases: bool, default True
            LightFM model stores separately embeddings and biases for users and items.
            If `False`, only embeddings will be returned.
            If `True`, biases will be added as 2 first columns (see `Returns` section for details).

        Returns
        -------
        (np.ndarray, np.ndarray)
            User and item embeddings.

            If `add_biases` is ``False``, shapes are ``(n_users, no_components)`` and ``(n_items, no_components)``.

            If `add_biases` is ``True``, shapes are ``(n_users, no_components + 2)`` and
            ``(n_items, no_components + 2)``. In that case ``(user_biases_column, ones_column)``
            will be added to user embeddings, and ``(ones_column, item_biases_column)`` - to item embeddings.
            So, if you calculate `user_embeddings @ item_embeddings.T`, for each user-item pair
            you will get value `user_embedding @ item_embedding + user_bias + item_bias`.
        """
        if not self.is_fitted:
            raise NotFittedError(self.__class__.__name__)

        users = self._get_users_factors(dataset)
        user_embeddings = users.embeddings
        items = self._get_items_factors(dataset)
        item_embeddings = items.embeddings

        if add_biases:
            user_biases: np.ndarray = users.biases  # type: ignore
            item_biases: np.ndarray = items.biases  # type: ignore
            user_embeddings = np.hstack((user_biases[:, np.newaxis], np.ones((user_biases.size, 1)), user_embeddings))
            item_embeddings = np.hstack((np.ones((item_biases.size, 1)), item_biases[:, np.newaxis], item_embeddings))

        return user_embeddings, item_embeddings

    def _get_cold_reco(
        self, dataset: Dataset, k: int, sorted_item_ids_to_recommend: tp.Optional[InternalIdsArray]
    ) -> tp.Tuple[InternalIds, Scores]:
        all_scores = self._get_items_factors(dataset).biases
        if all_scores is None:
            raise RuntimeError("Model must have biases")
        reco_ids, scores = recommend_from_scores(all_scores, k, sorted_whitelist=sorted_item_ids_to_recommend)
        return reco_ids, scores

    def _recommend_u2i_warm(
        self,
        user_ids: InternalIdsArray,
        dataset: Dataset,
        k: int,
        sorted_item_ids_to_recommend: tp.Optional[InternalIdsArray],
    ) -> InternalRecoTriplet:
        return self._recommend_u2i(user_ids, dataset, k, False, sorted_item_ids_to_recommend)

    def _recommend_i2i_warm(
        self,
        target_ids: InternalIdsArray,
        dataset: Dataset,
        k: int,
        sorted_item_ids_to_recommend: tp.Optional[InternalIdsArray],
    ) -> InternalRecoTriplet:
        return self._recommend_i2i(target_ids, dataset, k, sorted_item_ids_to_recommend)<|MERGE_RESOLUTION|>--- conflicted
+++ resolved
@@ -108,19 +108,11 @@
         Will be used as `epochs` parameter for `LightFM.fit`.
     num_threads: int, default 1
         Will be used as `num_threads` parameter for `LightFM.fit`. Should be larger then 0.
-<<<<<<< HEAD
-        This will also be used as number of threads to use for recommendation ranking on CPU.
-        If you want to change number of threads for ranking after model is initialized,
-        you can manually assign new value to model `recommend_n_threads` attribute.
-    recommend_n_threads: Optional[int], default ``None``
-        Number of threads to use for recommendation ranking on CPU.
-=======
         Can also be used as number of threads for recommendation ranking on CPU.
         See `recommend_n_threads` for details.
     recommend_n_threads: Optional[int], default ``None``
         Number of threads to use for recommendation ranking on CPU.
         Specifying ``0`` means to default to the number of cores on the machine.
->>>>>>> 77a63486
         If ``None``, then number of threads will be set same as `num_threads`.
         If you want to change this parameter after model is initialized,
         you can manually assign new value to model `recommend_n_threads` attribute.
@@ -157,19 +149,10 @@
         self._model = model
         self.n_epochs = epochs
         self.n_threads = num_threads
-<<<<<<< HEAD
-        self._recommend_n_threads = recommend_n_threads
-        self.recommend_n_threads = 0
-        if recommend_n_threads is not None:
-            self.recommend_n_threads = recommend_n_threads
-        elif num_threads > 0:
-            self.recommend_n_threads = num_threads
-=======
         self._recommend_n_threads = recommend_n_threads  # used to make a config
         self.recommend_n_threads = num_threads
         if recommend_n_threads is not None:
             self.recommend_n_threads = recommend_n_threads
->>>>>>> 77a63486
         self.recommend_use_gpu_ranking = recommend_use_gpu_ranking
 
     def _get_config(self) -> LightFMWrapperModelConfig:
