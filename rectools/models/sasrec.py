import typing as tp
import warnings
from copy import deepcopy
from typing import List, Tuple

import numpy as np
import pandas as pd
import torch
import tqdm
import typing_extensions as tpe
<<<<<<< HEAD
from scipy import sparse
=======
from pytorch_lightning import LightningModule, Trainer
>>>>>>> bec657f1
from torch import nn
from torch.utils.data import DataLoader
from torch.utils.data import Dataset as TorchDataset

from rectools import Columns, ExternalIds
from rectools.dataset import Dataset, Interactions
from rectools.dataset.features import SparseFeatures
from rectools.dataset.identifiers import IdMap
from rectools.models.base import ErrorBehaviour, InternalRecoTriplet, ModelBase
from rectools.models.rank import Distance, ImplicitRanker
from rectools.types import InternalIdsArray

PADDING_VALUE = "PAD"


# ####  --------------  Net blocks  --------------  #### #


class ItemNetBase(nn.Module):
    """TODO: use Protocol"""

    def forward(self, items: torch.Tensor) -> torch.Tensor:
        """TODO"""
        raise NotImplementedError()

    @classmethod
    def from_dataset(cls, dataset: Dataset, *args: tp.Any, **kwargs: tp.Any) -> tpe.Self:
        """TODO"""
        raise NotImplementedError()

    def get_all_embeddings(self) -> torch.Tensor:
        """TODO"""
        raise NotImplementedError()

    @classmethod
    def construct_nets_from_dataset(cls, dataset: Dataset, *args: tp.Any, **kwargs: tp.Any) -> tpe.Self:
        """TODO"""
        raise NotImplementedError()

    @property
    def device(self) -> torch.device:
        """TODO"""
        raise NotImplementedError()


class TransformerLayersBase(nn.Module):
    """TODO: use Protocol"""

    def forward(self, seqs: torch.Tensor, timeline_mask: torch.Tensor, attn_mask: torch.Tensor) -> torch.Tensor:
        """Forward"""
        raise NotImplementedError()


<<<<<<< HEAD
class CatFeaturesItemNet(ItemNetBase):
    """Сlass for all category features embeddings. TODO"""

    def __init__(
        self,
        item_features: SparseFeatures,
        n_factors: int,
        dropout_rate: float,
    ):
        super().__init__()

        self.item_features = item_features
        self.n_items = len(item_features)
        self.n_cat_features = len(item_features.names)

        self.category_embeddings = nn.Embedding(num_embeddings=self.n_cat_features, embedding_dim=n_factors)
        self.drop_layer = nn.Dropout(dropout_rate)

    def forward(self, items: torch.Tensor) -> torch.Tensor:
        """TODO"""
        feature_dense = self.get_dense_item_features(items)

        feature_embs = self.category_embeddings(self.feature_catalogue)
        feature_embs = self.drop_layer(feature_embs)

        feature_embeddings_per_items = feature_dense @ feature_embs
        return feature_embeddings_per_items

    @property
    def device(self) -> torch.device:
        """TODO"""
        return self.category_embeddings.weight.device

    @property
    def feature_catalogue(self) -> torch.Tensor:
        """TODO"""
        return torch.arange(0, self.n_cat_features, device=self.device)

    def get_dense_item_features(self, items: torch.Tensor) -> torch.Tensor:
        """TODO"""
        # TODO: optomize save in memory and to gpu for inference.
        feature_dense = self.item_features.take(items.detach().cpu().numpy()).get_dense()
        return torch.from_numpy(feature_dense).to(self.device)

    @classmethod
    def from_dataset(cls, dataset: Dataset, n_factors: int, dropout_rate: float) -> tpe.Self:
        """TODO"""
        item_features = dataset.item_features

        if item_features is None:
            explanation = """When `use_cat_features_embs` is True, the dataset must have item features."""
            # warnings.warn(explanation)  TODO
            raise ValueError(explanation)

        if not isinstance(item_features, SparseFeatures):
            raise ValueError("`item_features` in `dataset` must be `SparseFeatures` instance.")

        item_cat_features = item_features.get_cat_features()
        return cls(item_cat_features, n_factors, dropout_rate)
=======
class PositionalEncodingBase(torch.nn.Module):
    """TODO: use Protocol"""

    def forward(self, sessions: torch.Tensor, timeline_mask: torch.Tensor) -> torch.Tensor:
        """TODO"""
        raise NotImplementedError()
>>>>>>> bec657f1


class IdEmbeddingsItemNet(ItemNetBase):
    """
    Base class for item embeddings. To use more complicated logic then just id embeddings inherit
    from this class and pass your custom ItemNet to your model params
    """

    def __init__(self, n_factors: int, n_items: int, dropout_rate: float):
        super().__init__()

        self.n_items = n_items
        self.ids_emb = nn.Embedding(
            num_embeddings=n_items,
            embedding_dim=n_factors,
            padding_idx=0,
        )
        self.drop_layer = nn.Dropout(dropout_rate)

    def forward(self, items: torch.Tensor) -> torch.Tensor:
        """TODO"""
        item_embs = self.ids_emb(items)
        item_embs = self.drop_layer(item_embs)
        return item_embs

    @property
    def device(self) -> torch.device:
        """TODO"""
        return self.ids_emb.weight.device

    @classmethod
    def from_dataset(cls, dataset: Dataset, n_factors: int, dropout_rate: float) -> tpe.Self:
        """TODO"""
        n_items = dataset.item_id_map.size
        return cls(n_factors, n_items, dropout_rate)


class ItemNetConstructor(ItemNetBase):
    """TODO"""

    def __init__(
        self,
        n_items: int,
        item_net_blocks: tp.Sequence[ItemNetBase],
    ) -> None:
        """TODO"""
        super().__init__()

        if len(item_net_blocks) == 0:
            raise ValueError("At least one type of net for processing items should be provided.")

        self.n_items = n_items
        self.n_item_blocks = len(item_net_blocks)
        self.item_net_blocks = nn.ModuleList(item_net_blocks)

    def forward(self, items: torch.Tensor) -> torch.Tensor:
        """TODO"""
        item_embs = []
        # TODO: parallel
        for idx_block in range(self.n_item_blocks):
            item_emb = self.item_net_blocks[idx_block](items)
            item_embs.append(item_emb)
        return torch.sum(torch.stack(item_embs, dim=0), dim=0)

    @property
    def device(self) -> torch.device:
        """TODO"""
        device = self.item_net_blocks[0].device
        return device

    @property
    def catalogue(self) -> torch.Tensor:
        """TODO"""
        return torch.arange(0, self.n_items, device=self.device)

    def get_all_embeddings(self) -> torch.Tensor:
        """TODO"""
        return self.forward(self.catalogue)

    @classmethod
    def construct_nets_from_dataset(
        cls,
        dataset: Dataset,
        n_factors: int,
        dropout_rate: float,
        item_net_block_types: tp.Sequence[tp.Type[ItemNetBase]],
    ) -> tpe.Self:
        """TODO"""
        n_items = dataset.item_id_map.size

        item_net_blocks = []
        for item_net in item_net_block_types:
            item_net_blocks.append(item_net.from_dataset(dataset, n_factors, dropout_rate))

        return cls(n_items, item_net_blocks)


class PointWiseFeedForward(nn.Module):
    """TODO"""

    def __init__(self, n_factors: int, n_factors_ff: int, dropout_rate: float) -> None:
        """TODO"""
        super().__init__()
        self.ff_linear1 = nn.Linear(n_factors, n_factors_ff)
        self.ff_dropout1 = torch.nn.Dropout(dropout_rate)
        self.ff_relu = torch.nn.ReLU()
        self.ff_linear2 = nn.Linear(n_factors_ff, n_factors)
        self.ff_dropout2 = torch.nn.Dropout(dropout_rate)

    def forward(self, seqs: torch.Tensor) -> torch.Tensor:
        """TODO"""
        output = self.ff_relu(self.ff_dropout1(self.ff_linear1(seqs)))
        fin = self.ff_dropout2(self.ff_linear2(output))
        return fin


class SASRecTransformerLayers(TransformerLayersBase):
    """Exactly SASRec authors architecture but with torch MHA realisation"""

    def __init__(
        self,
        n_blocks: int,
        n_factors: int,
        n_heads: int,
        dropout_rate: float,
    ):
        super().__init__()
        self.n_blocks = n_blocks
        self.multi_head_attn = nn.ModuleList(
            [torch.nn.MultiheadAttention(n_factors, n_heads, dropout_rate, batch_first=True) for _ in range(n_blocks)]
        )  # TODO: original architecture had another version of MHA
        self.q_layer_norm = nn.ModuleList([nn.LayerNorm(n_factors) for _ in range(n_blocks)])
        self.ff_layer_norm = nn.ModuleList([nn.LayerNorm(n_factors) for _ in range(n_blocks)])
        self.feed_forward = nn.ModuleList(
            [PointWiseFeedForward(n_factors, n_factors, dropout_rate) for _ in range(n_blocks)]
        )
        self.last_layernorm = torch.nn.LayerNorm(n_factors, eps=1e-8)

    def forward(self, seqs: torch.Tensor, timeline_mask: torch.Tensor, attn_mask: torch.Tensor) -> torch.Tensor:
        """TODO"""
        for i in range(self.n_blocks):
            q = self.q_layer_norm[i](seqs)
            mha_output, _ = self.multi_head_attn[i](q, seqs, seqs, attn_mask=attn_mask, need_weights=False)
            seqs = q + mha_output
            ff_input = self.ff_layer_norm[i](seqs)
            seqs = self.feed_forward[i](ff_input)
            seqs += ff_input
            seqs *= timeline_mask

        seqs = self.last_layernorm(seqs)

        return seqs


class PreLNTransformerLayers(TransformerLayersBase):
    """
    Based on https://arxiv.org/pdf/2002.04745
    On Kion open dataset didn't change metrics, even got a bit worse
    But let's keep it for now
    """

    def __init__(
        self,
        n_blocks: int,
        n_factors: int,
        n_heads: int,
        dropout_rate: float,
    ):
        super().__init__()
        self.n_blocks = n_blocks
        self.multi_head_attn = nn.ModuleList(
            [torch.nn.MultiheadAttention(n_factors, n_heads, dropout_rate, batch_first=True) for _ in range(n_blocks)]
        )
        self.mha_layer_norm = nn.ModuleList([nn.LayerNorm(n_factors) for _ in range(n_blocks)])
        self.mha_dropout = nn.Dropout(dropout_rate)
        self.ff_layer_norm = nn.ModuleList([nn.LayerNorm(n_factors) for _ in range(n_blocks)])
        self.feed_forward = nn.ModuleList(
            [PointWiseFeedForward(n_factors, n_factors, dropout_rate) for _ in range(n_blocks)]
        )

    def forward(self, seqs: torch.Tensor, timeline_mask: torch.Tensor, attn_mask: torch.Tensor) -> torch.Tensor:
        """TODO"""
        for i in range(self.n_blocks):
            mha_input = self.mha_layer_norm[i](seqs)
            mha_output, _ = self.multi_head_attn[i](
                mha_input, mha_input, mha_input, attn_mask=attn_mask, need_weights=False
            )
            mha_output = self.mha_dropout(mha_output)
            seqs = seqs + mha_output
            ff_input = self.ff_layer_norm[i](seqs)
            ff_output = self.feed_forward[i](ff_input)
            seqs = seqs + ff_output
            seqs *= timeline_mask

        return seqs


class LearnableInversePositionalEncoding(PositionalEncodingBase):
    """TODO"""

    def __init__(self, use_pos_emb: bool, session_max_len: int, n_factors: int):
        super().__init__()
        self.pos_emb = torch.nn.Embedding(session_max_len, n_factors) if use_pos_emb else None

    def forward(self, sessions: torch.Tensor, timeline_mask: torch.Tensor) -> torch.Tensor:
        """TODO"""
        batch_size, session_max_len, _ = sessions.shape

        if self.pos_emb is not None:
            # Inverse positions are appropriate for variable length sequences across different batches
            # They are equal to absolute positions for fixed sequence length across different batches
            positions = torch.tile(
                torch.arange(session_max_len - 1, -1, -1), (batch_size, 1)
            )  # [batch_size, session_max_len]
            sessions += self.pos_emb(positions.to(sessions.device))

        # TODO: do we need to fill padding embeds in sessions to all zeros
        # or should we use the learnt padding embedding? Should we make it an option for user to decide?
        sessions *= timeline_mask  # [batch_size, session_max_len, n_factors]

        return sessions


# ####  --------------  Session Encoder  --------------  #### #


class TransformerBasedSessionEncoder(torch.nn.Module):
    """TODO"""

    def __init__(
        self,
        n_blocks: int,
        n_factors: int,
        n_heads: int,
        session_max_len: int,
        dropout_rate: float,
        use_pos_emb: bool = True,
        use_causal_attn: bool = True,
<<<<<<< HEAD
        transformer_layers_type: tp.Type[TransformerLayersBase] = SasRecTransformerLayers,
        item_net_block_types: tp.Sequence[tp.Type[ItemNetBase]] = (IdEmbeddingsItemNet, CatFeaturesItemNet),
    ) -> None:
        super().__init__()

        self.item_model: ItemNetConstructor
        self.pos_encoding = LearnableInversePositionalEncoding(use_pos_emb, session_maxlen, n_factors)
=======
        transformer_layers_type: tp.Type[TransformerLayersBase] = SASRecTransformerLayers,
        item_net_type: tp.Type[ItemNetBase] = IdEmbeddingsItemNet,
        pos_encoding_type: tp.Type[PositionalEncodingBase] = LearnableInversePositionalEncoding,
    ) -> None:
        super().__init__()

        self.item_model: ItemNetBase
        self.pos_encoding = pos_encoding_type(use_pos_emb, session_max_len, n_factors)
>>>>>>> bec657f1
        self.emb_dropout = torch.nn.Dropout(dropout_rate)
        self.transformer_layers = transformer_layers_type(
            n_blocks=n_blocks,
            n_factors=n_factors,
            n_heads=n_heads,
            dropout_rate=dropout_rate,
        )
        self.use_causal_attn = use_causal_attn
        self.n_factors = n_factors
        self.dropout_rate = dropout_rate

<<<<<<< HEAD
        self.item_net_block_types = item_net_block_types

    def costruct_item_net(self, dataset: Dataset) -> None:
=======
    def construct_item_net(self, dataset: Dataset) -> None:
>>>>>>> bec657f1
        """TODO"""
        self.item_model = ItemNetConstructor.construct_nets_from_dataset(
            dataset, self.n_factors, self.dropout_rate, self.item_net_block_types
        )

    def encode_sessions(self, sessions: torch.Tensor, item_embs: torch.Tensor) -> torch.Tensor:
        """
        Pass user history through item embeddings and transformer blocks.

        Returns
        -------
            torch.Tensor. [batch_size, session_max_len, n_factors]

        """
        session_max_len = sessions.shape[1]
        attn_mask = None
        if self.use_causal_attn:
            attn_mask = ~torch.tril(
                torch.ones((session_max_len, session_max_len), dtype=torch.bool, device=sessions.device)
            )
        timeline_mask = (sessions != 0).unsqueeze(-1)  # [batch_size, session_max_len, 1]
        seqs = item_embs[sessions]  # [batch_size, session_max_len, n_factors]
        seqs = self.pos_encoding(seqs, timeline_mask)
        seqs = self.emb_dropout(seqs)
        seqs = self.transformer_layers(seqs, timeline_mask, attn_mask)
        return seqs

    def forward(
        self,
        sessions: torch.Tensor,  # [batch_size, session_max_len]
    ) -> torch.Tensor:
        """TODO"""
        item_embs = self.item_model.get_all_embeddings()  # [n_items + 1, n_factors]
        session_embs = self.encode_sessions(sessions, item_embs)  # [batch_size, session_max_len, n_factors]
        logits = session_embs @ item_embs.T  # [batch_size, session_max_len, n_items + 1]
        return logits


<<<<<<< HEAD
# ####  --------------  Trainer  --------------  #### #


class Trainer:
    """TODO"""

    def __init__(
        self,
        lr: float,
        epochs: int,
        device: torch.device,
        loss: str = "softmax",
    ):
        """TODO"""
        self.model: TransformerBasedSessionEncoder
        self.optimizer: torch.optim.Adam
        self.lr = lr
        self.epochs = epochs
        self.device = device
        self.loss_func = self._init_loss_func(loss)  # TODO: move loss func to `SasRec` class

    def fit(
        self,
        model: TransformerBasedSessionEncoder,
        fit_dataloader: DataLoader,
    ) -> None:
        """TODO"""
        self.model = model
        self.optimizer = self._init_optimizers()
        self.model.to(self.device)

        self.xavier_normal_init(self.model)
        self.model.train()  # enable model training

        # self.model.item_model.to_device(self.device)

        epoch_start_idx = 1

        # ce_criterion = torch.nn.CrossEntropyLoss()
        # https://github.com/NVIDIA/pix2pixHD/issues/9 how could an old bug appear again...

        for epoch in range(epoch_start_idx, self.epochs + 1):
            logger.info("training epoch %s", epoch)
            for x, y, w in fit_dataloader:
                x = x.to(self.device)  # [batch_size, session_maxlen]
                y = y.to(self.device)  # [batch_size, session_maxlen]
                w = w.to(self.device)  # [batch_size, session_maxlen]
                self.train_step(x, y, w)

    def train_step(self, x: torch.Tensor, y: torch.Tensor, w: torch.Tensor) -> None:
        """TODO"""
        self.optimizer.zero_grad()
        logits = self.model(x)  # [batch_size, session_maxlen, n_items + 1]
        # We are using CrossEntropyLoss with a multi-dimensional case

        # Logits must be passed in form of [batch_size, n_items + 1, session_maxlen],
        #  where n_items + 1 is number of classes

        # Target label indexes must be passed in a form of [batch_size, session_maxlen]
        # (`0` index for "PAD" ix excluded from loss)

        # Loss output will have a shape of [batch_size, session_maxlen]
        # and will have zeros for every `0` target label
        loss = self.loss_func(logits.transpose(1, 2), y)  # [batch_size, session_maxlen]
        loss = loss * w
        n = (loss > 0).to(loss.dtype)
        loss = torch.sum(loss) / torch.sum(n)
        loss.backward()
        self.optimizer.step()

    def _init_optimizers(self) -> torch.optim.Adam:
        optimizer = torch.optim.Adam(self.model.parameters(), lr=self.lr, betas=(0.9, 0.98))
        return optimizer

    def _init_loss_func(self, loss: str) -> nn.CrossEntropyLoss:

        if loss == "softmax":
            return nn.CrossEntropyLoss(ignore_index=0, reduction="none")
        raise ValueError(f"loss {loss} is not supported")

    def xavier_normal_init(self, model: nn.Module) -> None:
        """TODO"""
        for _, param in model.named_parameters():
            try:
                torch.nn.init.xavier_normal_(param.data)
            except ValueError:
                pass


=======
>>>>>>> bec657f1
# ####  --------------  Data Processor  --------------  #### #


class SequenceDataset(TorchDataset):
    """TODO"""

    def __init__(self, sessions: List[List[int]], weights: List[List[float]]):
        self.sessions = sessions
        self.weights = weights

    def __len__(self) -> int:
        return len(self.sessions)

    def __getitem__(self, index: int) -> Tuple[List[int], List[float]]:
        session = self.sessions[index]  # [session_len]
        weights = self.weights[index]  # [session_len]
        return session, weights

    @classmethod
    def from_interactions(
        cls,
        interactions: pd.DataFrame,
    ) -> "SequenceDataset":
        """TODO"""
        sessions = (
            interactions.sort_values(Columns.Datetime)
            .groupby(Columns.User, sort=True)[[Columns.Item, Columns.Weight]]
            .agg(list)
        )
        sessions, weights = (
            sessions[Columns.Item].to_list(),
            sessions[Columns.Weight].to_list(),
        )

        return cls(sessions=sessions, weights=weights)


class SessionEncoderDataPreparatorBase:
    """Base class for data preparator. Used only for type hinting."""

    def __init__(
        self,
        session_max_len: int,
        batch_size: int,
        dataloader_num_workers: int,
        item_extra_tokens: tp.Sequence[tp.Hashable] = (PADDING_VALUE,),
        shuffle_train: bool = True,  # not shuffling train dataloader hurts performance
        train_min_user_interactions: int = 2,
    ) -> None:
        self.session_max_len = session_max_len
        self.batch_size = batch_size
        self.dataloader_num_workers = dataloader_num_workers
        self.item_extra_tokens = item_extra_tokens
        self.shuffle_train = shuffle_train
        self.train_min_user_interactions = train_min_user_interactions
        self.item_id_map: IdMap
        # TODO: add SequenceDatasetType for fit and recommend

    def get_known_items_sorted_internal_ids(self) -> np.ndarray:
        """TODO"""
        return self.item_id_map.get_sorted_internal()[self.n_item_extra_tokens :]

    def get_known_item_ids(self) -> np.ndarray:
        """TODO"""
        return self.item_id_map.get_external_sorted_by_internal()[self.n_item_extra_tokens :]

    @property
    def n_item_extra_tokens(self) -> int:
        """TODO"""
        return len(self.item_extra_tokens)

    def process_dataset_train(self, dataset: Dataset) -> Dataset:
        """TODO"""
        raise NotImplementedError()

    def get_dataloader_train(self, processed_dataset: Dataset) -> DataLoader:
        """TODO"""
        raise NotImplementedError()

    def get_dataloader_recommend(self, dataset: Dataset) -> DataLoader:
        """TODO"""
        raise NotImplementedError()

    def transform_dataset_u2i(self, dataset: Dataset, users: ExternalIds) -> Dataset:
        """TODO"""
        raise NotImplementedError()

    def transform_dataset_i2i(self, dataset: Dataset) -> Dataset:
        """TODO"""
        raise NotImplementedError()


class SASRecDataPreparator(SessionEncoderDataPreparatorBase):
    """TODO"""

    def process_dataset_train(self, dataset: Dataset) -> Dataset:
        """TODO"""
        interactions = dataset.get_raw_interactions()

        # Filter interactions
        user_stats = interactions[Columns.User].value_counts()
        users = user_stats[user_stats >= self.train_min_user_interactions].index
        interactions = interactions[(interactions[Columns.User].isin(users))]
        interactions = interactions.sort_values(Columns.Datetime).groupby(Columns.User).tail(self.session_max_len + 1)

        # Construct dataset
        # TODO: user features and item features are dropped for now
        user_id_map = IdMap.from_values(interactions[Columns.User].values)
        item_id_map = IdMap.from_values(self.item_extra_tokens)
        item_id_map = item_id_map.add_ids(interactions[Columns.Item])

        # get item features
        item_features = None
        if dataset.item_features is not None:
            item_features = dataset.item_features
            if not isinstance(item_features, SparseFeatures):
                raise ValueError("`item_features` in `dataset` must be `SparseFeatures` instance.")

            internal_ids = dataset.item_id_map.convert_to_internal(
                item_id_map.get_external_sorted_by_internal()[self.n_item_extra_tokens :]
            )
            sorted_item_features = item_features.take(internal_ids)

            dtype = sorted_item_features.values.dtype
            n_features = sorted_item_features.values.shape[1]
            pad_item_features = sparse.csr_matrix((self.n_item_extra_tokens, n_features), dtype=dtype)

            extra_tokens_feature_values: sparse.scr_matrix = sparse.vstack(
                [pad_item_features.toarray(), sorted_item_features.values], format="csr"
            )

            item_features = SparseFeatures.from_iterables(values=extra_tokens_feature_values, names=item_features.names)

        interactions = Interactions.from_raw(interactions, user_id_map, item_id_map)

        dataset = Dataset(user_id_map, item_id_map, interactions, item_features=item_features)

        self.item_id_map = dataset.item_id_map
        return dataset

    def _collate_fn_train(
        self,
        batch: List[Tuple[List[int], List[float]]],
    ) -> Tuple[torch.LongTensor, torch.LongTensor, torch.FloatTensor]:
        """
        Truncate each session from right to keep (session_max_len+1) last items.
        Do left padding until  (session_max_len+1) is reached.
        Split to `x`, `y`, and `yw`.
        """
        batch_size = len(batch)
        x = np.zeros((batch_size, self.session_max_len))
        y = np.zeros((batch_size, self.session_max_len))
        yw = np.zeros((batch_size, self.session_max_len))
        for i, (ses, ses_weights) in enumerate(batch):
            x[i, -len(ses) + 1 :] = ses[:-1]  # ses: [session_len] -> x[i]: [session_max_len]
            y[i, -len(ses) + 1 :] = ses[1:]  # ses: [session_len] -> y[i]: [session_max_len]
            yw[i, -len(ses) + 1 :] = ses_weights[1:]  # ses_weights: [session_len] -> yw[i]: [session_max_len]
        return torch.LongTensor(x), torch.LongTensor(y), torch.FloatTensor(yw)

    def get_dataloader_train(self, processed_dataset: Dataset) -> DataLoader:
        """TODO"""
        sequence_dataset = SequenceDataset.from_interactions(processed_dataset.interactions.df)
        train_dataloader = DataLoader(
            sequence_dataset,
            collate_fn=self._collate_fn_train,
            batch_size=self.batch_size,
            num_workers=self.dataloader_num_workers,
            shuffle=self.shuffle_train,
        )
        return train_dataloader

    def transform_dataset_u2i(self, dataset: Dataset, users: ExternalIds) -> Dataset:
        """
        Filter out interactions and adapt id maps.
        Final dataset will consist only of model known items during fit and only of required
        (and supported) target users for recommendations.
        All users beyond target users for recommendations are dropped.
        All target users that do not have at least one known item in interactions are dropped.
        Final user_id_map is an enumerated list of supported (filtered) target users
        Final item_id_map is model item_id_map constructed during training
        """
        # Filter interactions in dataset internal ids
        interactions = dataset.interactions.df
        users_internal = dataset.user_id_map.convert_to_internal(users, strict=False)
        items_internal = dataset.item_id_map.convert_to_internal(self.get_known_item_ids(), strict=False)
        interactions = interactions[interactions[Columns.User].isin(users_internal)]  # todo: fast_isin
        interactions = interactions[interactions[Columns.Item].isin(items_internal)]

        # Convert to external ids
        interactions[Columns.Item] = dataset.item_id_map.convert_to_external(interactions[Columns.Item])
        interactions[Columns.User] = dataset.user_id_map.convert_to_external(interactions[Columns.User])

        # Prepare new user id mapping
        rec_user_id_map = IdMap.from_values(interactions[Columns.User])

        # Construct dataset
        # TODO: For now features are dropped because model doesn't support them
        n_filtered = len(users) - rec_user_id_map.size
        if n_filtered > 0:
            explanation = f"""{n_filtered} target users were considered cold because of missing known items"""
            warnings.warn(explanation)
        filtered_interactions = Interactions.from_raw(interactions, rec_user_id_map, self.item_id_map)
        filtered_dataset = Dataset(rec_user_id_map, self.item_id_map, filtered_interactions)
        return filtered_dataset

    def transform_dataset_i2i(self, dataset: Dataset) -> Dataset:
        """
        Filter out interactions and adapt id maps.
        Final dataset will consist only of model known items during fit.
        Final user_id_map is the same as dataset original
        Final item_id_map is model item_id_map constructed during training
        """
        # TODO: optimize by filtering in internal ids
        # TODO: For now features are dropped because model doesn't support them
        interactions = dataset.get_raw_interactions()
        interactions = interactions[interactions[Columns.Item].isin(self.get_known_item_ids())]
        filtered_interactions = Interactions.from_raw(interactions, dataset.user_id_map, self.item_id_map)
        filtered_dataset = Dataset(dataset.user_id_map, self.item_id_map, filtered_interactions)
        return filtered_dataset

    def _collate_fn_recommend(self, batch: List[Tuple[List[int], List[float]]]) -> torch.LongTensor:
        """Right truncation, left padding to session_max_len"""
        x = np.zeros((len(batch), self.session_max_len))
        for i, (ses, _) in enumerate(batch):
            x[i, -len(ses) :] = ses[-self.session_max_len :]
        return torch.LongTensor(x)

    def get_dataloader_recommend(self, dataset: Dataset) -> DataLoader:
        """TODO"""
        sequence_dataset = SequenceDataset.from_interactions(dataset.interactions.df)
        recommend_dataloader = DataLoader(
            sequence_dataset,
            batch_size=self.batch_size,
            collate_fn=self._collate_fn_recommend,
            num_workers=self.dataloader_num_workers,
            shuffle=False,
        )
        return recommend_dataloader


# ####  --------------  Lightning Model  --------------  #### #


class SessionEncoderLightningModuleBase(LightningModule):
    """Base class for lightning module. Used only for type hinting."""

    def __init__(
        self,
        torch_model: TransformerBasedSessionEncoder,
        lr: float,
        loss: str = "softmax",
        adam_betas: Tuple[float, float] = (0.9, 0.98),
    ):
        super().__init__()
        self.lr = lr
        self.loss = loss
        self.torch_model = torch_model
        self.adam_betas = adam_betas

    def configure_optimizers(self) -> torch.optim.Adam:
        """TODO"""
        optimizer = torch.optim.Adam(self.torch_model.parameters(), lr=self.lr, betas=self.adam_betas)
        return optimizer

    def forward(
        self,
        batch: torch.Tensor,
    ) -> torch.Tensor:
        """TODO"""
        return self.torch_model(batch)

    def training_step(self, batch: torch.Tensor, batch_idx: int) -> torch.Tensor:
        """TODO"""
        raise NotImplementedError()


class SessionEncoderLightningModule(SessionEncoderLightningModuleBase):
    """TODO"""

    def on_train_start(self) -> None:
        """TODO"""
        self._xavier_normal_init()

    def training_step(self, batch: torch.Tensor, batch_idx: int) -> torch.Tensor:
        """TODO"""
        x, y, w = batch
        logits = self.forward(x)  # [batch_size, session_max_len, n_items + 1]
        if self.loss == "softmax":
            # We are using CrossEntropyLoss with a multi-dimensional case

            # Logits must be passed in form of [batch_size, n_items + 1, session_max_len],
            #  where n_items + 1 is number of classes

            # Target label indexes must be passed in a form of [batch_size, session_max_len]
            # (`0` index for "PAD" ix excluded from loss)

            # Loss output will have a shape of [batch_size, session_max_len]
            # and will have zeros for every `0` target label

            loss = torch.nn.functional.cross_entropy(
                logits.transpose(1, 2), y, ignore_index=0, reduction="none"
            )  # [batch_size, session_max_len]
            loss = loss * w
            n = (loss > 0).to(loss.dtype)
            loss = torch.sum(loss) / torch.sum(n)
            return loss
        raise ValueError(f"loss {loss} is not supported")

    def _xavier_normal_init(self) -> None:
        """TODO"""
        for _, param in self.torch_model.named_parameters():
            try:
                torch.nn.init.xavier_normal_(param.data)
            except ValueError:
                pass


# ####  --------------  SASRec Model  --------------  #### #


class SASRecModel(ModelBase):
    """TODO"""

    def __init__(  # pylint: disable=too-many-arguments
        self,
        n_blocks: int = 1,
        n_heads: int = 1,
        n_factors: int = 128,
        use_pos_emb: bool = True,
        dropout_rate: float = 0.2,
        session_max_len: int = 32,
        dataloader_num_workers: int = 0,
        batch_size: int = 128,
        loss: str = "softmax",
        lr: float = 0.01,
        epochs: int = 3,
        verbose: int = 0,
        deterministic: bool = False,
        device: str = "cuda:1",
        cpu_n_threads: int = 0,
<<<<<<< HEAD
        transformer_layers_type: tp.Type[TransformerLayersBase] = SasRecTransformerLayers,  # SASRec authors net
        item_net_block_types: tp.Sequence[tp.Type[ItemNetBase]] = (IdEmbeddingsItemNet, CatFeaturesItemNet),
=======
        trainer: tp.Optional[Trainer] = None,
        item_net_type: tp.Type[ItemNetBase] = IdEmbeddingsItemNet,  # item embeddings on ids
        pos_encoding_type: tp.Type[PositionalEncodingBase] = LearnableInversePositionalEncoding,
        transformer_layers_type: tp.Type[TransformerLayersBase] = SASRecTransformerLayers,  # SASRec authors net
        data_preparator_type: tp.Type[SessionEncoderDataPreparatorBase] = SASRecDataPreparator,
        lightning_module_type: tp.Type[SessionEncoderLightningModuleBase] = SessionEncoderLightningModule,
>>>>>>> bec657f1
    ):
        super().__init__(verbose=verbose)
        self.device = torch.device(device)
        self.n_threads = cpu_n_threads
        self.torch_model: TransformerBasedSessionEncoder
        self._torch_model = TransformerBasedSessionEncoder(
            n_blocks=n_blocks,
            n_factors=n_factors,
            n_heads=n_heads,
            session_max_len=session_max_len,
            dropout_rate=dropout_rate,
            use_pos_emb=use_pos_emb,
            use_causal_attn=True,
            transformer_layers_type=transformer_layers_type,
<<<<<<< HEAD
            item_net_block_types=item_net_block_types,
=======
            item_net_type=item_net_type,
            pos_encoding_type=pos_encoding_type,
>>>>>>> bec657f1
        )
        self.lightning_module_type = lightning_module_type
        self.trainer: Trainer
        if trainer is None:
            self._trainer = Trainer(
                max_epochs=epochs,
                min_epochs=epochs,
                deterministic=deterministic,
                enable_progress_bar=verbose > 0,
                enable_model_summary=verbose > 0,
                logger=verbose > 0,
            )
        else:
            self._trainer = trainer
        self.data_preparator = data_preparator_type(session_max_len, batch_size, dataloader_num_workers)
        self.u2i_dist = Distance.DOT
        self.i2i_dist = Distance.COSINE
        self.lr = lr
        self.loss = loss

    def _fit(
        self,
        dataset: Dataset,
    ) -> None:
        processed_dataset = self.data_preparator.process_dataset_train(dataset)
        train_dataloader = self.data_preparator.get_dataloader_train(processed_dataset)

        self.torch_model = deepcopy(self._torch_model)  # TODO: check that it works
        self.torch_model.construct_item_net(processed_dataset)

        lightning_model = self.lightning_module_type(self.torch_model, self.lr, self.loss)
        self.trainer = deepcopy(self._trainer)
        self.trainer.fit(lightning_model, train_dataloader)

    def _custom_transform_dataset_u2i(
        self, dataset: Dataset, users: ExternalIds, on_unsupported_targets: ErrorBehaviour
    ) -> Dataset:
        return self.data_preparator.transform_dataset_u2i(dataset, users)

    def _custom_transform_dataset_i2i(
        self, dataset: Dataset, target_items: ExternalIds, on_unsupported_targets: ErrorBehaviour
    ) -> Dataset:
        return self.data_preparator.transform_dataset_i2i(dataset)

    def _recommend_u2i(
        self,
        user_ids: InternalIdsArray,
        dataset: Dataset,  # [n_rec_users x n_items + 1]
        k: int,
        filter_viewed: bool,
        sorted_item_ids_to_recommend: tp.Optional[InternalIdsArray],  # model_internal
    ) -> InternalRecoTriplet:
        if sorted_item_ids_to_recommend is None:  # TODO: move to _get_sorted_item_ids_to_recommend
            sorted_item_ids_to_recommend = self.data_preparator.get_known_items_sorted_internal_ids()  # model internal

        self.torch_model = self.torch_model.eval()
        self.torch_model.to(self.device)

        # Dataset has already been filtered and adapted to known item_id_map
        recommend_dataloader = self.data_preparator.get_dataloader_recommend(dataset)

        session_embs = []
        item_embs = self.torch_model.item_model.get_all_embeddings()  # [n_items + 1, n_factors]
        with torch.no_grad():
            for x_batch in tqdm.tqdm(recommend_dataloader):  # TODO: from tqdm.auto import tqdm. Also check `verbose``
                x_batch = x_batch.to(self.device)  # [batch_size, session_max_len]
                encoded = self.torch_model.encode_sessions(x_batch, item_embs)[:, -1, :]  # [batch_size, n_factors]
                encoded = encoded.detach().cpu().numpy()
                session_embs.append(encoded)

        user_embs = np.concatenate(session_embs, axis=0)
        user_embs = user_embs[user_ids]
        item_embs_np = item_embs.detach().cpu().numpy()

        ranker = ImplicitRanker(
            self.u2i_dist,
            user_embs,  # [n_rec_users, n_factors]
            item_embs_np,  # [n_items + 1, n_factors]
        )
        if filter_viewed:
            user_items = dataset.get_user_item_matrix(include_weights=False)
            ui_csr_for_filter = user_items[user_ids]
        else:
            ui_csr_for_filter = None

        # TODO: When filter_viewed is not needed and user has GPU, torch DOT and topk should be faster

        user_ids_indices, all_reco_ids, all_scores = ranker.rank(
            subject_ids=np.arange(user_embs.shape[0]),  # n_rec_users
            k=k,
            filter_pairs_csr=ui_csr_for_filter,  # [n_rec_users x n_items + 1]
            sorted_object_whitelist=sorted_item_ids_to_recommend,  # model_internal
            num_threads=self.n_threads,
        )
        all_target_ids = user_ids[user_ids_indices]

        return all_target_ids, all_reco_ids, all_scores  # n_rec_users, model_internal, scores

    def _recommend_i2i(
        self,
        target_ids: InternalIdsArray,  # model internal
        dataset: Dataset,
        k: int,
        sorted_item_ids_to_recommend: tp.Optional[InternalIdsArray],
    ) -> InternalRecoTriplet:
        if sorted_item_ids_to_recommend is None:
            sorted_item_ids_to_recommend = self.data_preparator.get_known_items_sorted_internal_ids()

        self.torch_model = self.torch_model.eval()
        item_embs = self.torch_model.item_model.get_all_embeddings().detach().cpu().numpy()  # [n_items + 1, n_factors]

        # TODO: i2i reco do not need filtering viewed. And user most of the times has GPU
        # Should we use torch dot and topk? Should be faster

        ranker = ImplicitRanker(
            self.i2i_dist,
            item_embs,  # [n_items + 1, n_factors]
            item_embs,  # [n_items + 1, n_factors]
        )
        return ranker.rank(
            subject_ids=target_ids,  # model internal
            k=k,
            filter_pairs_csr=None,
            sorted_object_whitelist=sorted_item_ids_to_recommend,  # model internal
            num_threads=0,
        )

    @property
    def lightning_model(self) -> SessionEncoderLightningModule:
        """TODO"""
        return self.trainer.lightning_module<|MERGE_RESOLUTION|>--- conflicted
+++ resolved
@@ -8,11 +8,8 @@
 import torch
 import tqdm
 import typing_extensions as tpe
-<<<<<<< HEAD
+from pytorch_lightning import LightningModule, Trainer
 from scipy import sparse
-=======
-from pytorch_lightning import LightningModule, Trainer
->>>>>>> bec657f1
 from torch import nn
 from torch.utils.data import DataLoader
 from torch.utils.data import Dataset as TorchDataset
@@ -66,7 +63,14 @@
         raise NotImplementedError()
 
 
-<<<<<<< HEAD
+class PositionalEncodingBase(torch.nn.Module):
+    """TODO: use Protocol"""
+
+    def forward(self, sessions: torch.Tensor, timeline_mask: torch.Tensor) -> torch.Tensor:
+        """TODO"""
+        raise NotImplementedError()
+
+
 class CatFeaturesItemNet(ItemNetBase):
     """Сlass for all category features embeddings. TODO"""
 
@@ -126,14 +130,6 @@
 
         item_cat_features = item_features.get_cat_features()
         return cls(item_cat_features, n_factors, dropout_rate)
-=======
-class PositionalEncodingBase(torch.nn.Module):
-    """TODO: use Protocol"""
-
-    def forward(self, sessions: torch.Tensor, timeline_mask: torch.Tensor) -> torch.Tensor:
-        """TODO"""
-        raise NotImplementedError()
->>>>>>> bec657f1
 
 
 class IdEmbeddingsItemNet(ItemNetBase):
@@ -372,24 +368,14 @@
         dropout_rate: float,
         use_pos_emb: bool = True,
         use_causal_attn: bool = True,
-<<<<<<< HEAD
-        transformer_layers_type: tp.Type[TransformerLayersBase] = SasRecTransformerLayers,
+        transformer_layers_type: tp.Type[TransformerLayersBase] = SASRecTransformerLayers,
         item_net_block_types: tp.Sequence[tp.Type[ItemNetBase]] = (IdEmbeddingsItemNet, CatFeaturesItemNet),
-    ) -> None:
-        super().__init__()
-
-        self.item_model: ItemNetConstructor
-        self.pos_encoding = LearnableInversePositionalEncoding(use_pos_emb, session_maxlen, n_factors)
-=======
-        transformer_layers_type: tp.Type[TransformerLayersBase] = SASRecTransformerLayers,
-        item_net_type: tp.Type[ItemNetBase] = IdEmbeddingsItemNet,
         pos_encoding_type: tp.Type[PositionalEncodingBase] = LearnableInversePositionalEncoding,
     ) -> None:
         super().__init__()
 
-        self.item_model: ItemNetBase
+        self.item_model: ItemNetConstructor
         self.pos_encoding = pos_encoding_type(use_pos_emb, session_max_len, n_factors)
->>>>>>> bec657f1
         self.emb_dropout = torch.nn.Dropout(dropout_rate)
         self.transformer_layers = transformer_layers_type(
             n_blocks=n_blocks,
@@ -401,13 +387,9 @@
         self.n_factors = n_factors
         self.dropout_rate = dropout_rate
 
-<<<<<<< HEAD
         self.item_net_block_types = item_net_block_types
 
-    def costruct_item_net(self, dataset: Dataset) -> None:
-=======
     def construct_item_net(self, dataset: Dataset) -> None:
->>>>>>> bec657f1
         """TODO"""
         self.item_model = ItemNetConstructor.construct_nets_from_dataset(
             dataset, self.n_factors, self.dropout_rate, self.item_net_block_types
@@ -446,98 +428,6 @@
         return logits
 
 
-<<<<<<< HEAD
-# ####  --------------  Trainer  --------------  #### #
-
-
-class Trainer:
-    """TODO"""
-
-    def __init__(
-        self,
-        lr: float,
-        epochs: int,
-        device: torch.device,
-        loss: str = "softmax",
-    ):
-        """TODO"""
-        self.model: TransformerBasedSessionEncoder
-        self.optimizer: torch.optim.Adam
-        self.lr = lr
-        self.epochs = epochs
-        self.device = device
-        self.loss_func = self._init_loss_func(loss)  # TODO: move loss func to `SasRec` class
-
-    def fit(
-        self,
-        model: TransformerBasedSessionEncoder,
-        fit_dataloader: DataLoader,
-    ) -> None:
-        """TODO"""
-        self.model = model
-        self.optimizer = self._init_optimizers()
-        self.model.to(self.device)
-
-        self.xavier_normal_init(self.model)
-        self.model.train()  # enable model training
-
-        # self.model.item_model.to_device(self.device)
-
-        epoch_start_idx = 1
-
-        # ce_criterion = torch.nn.CrossEntropyLoss()
-        # https://github.com/NVIDIA/pix2pixHD/issues/9 how could an old bug appear again...
-
-        for epoch in range(epoch_start_idx, self.epochs + 1):
-            logger.info("training epoch %s", epoch)
-            for x, y, w in fit_dataloader:
-                x = x.to(self.device)  # [batch_size, session_maxlen]
-                y = y.to(self.device)  # [batch_size, session_maxlen]
-                w = w.to(self.device)  # [batch_size, session_maxlen]
-                self.train_step(x, y, w)
-
-    def train_step(self, x: torch.Tensor, y: torch.Tensor, w: torch.Tensor) -> None:
-        """TODO"""
-        self.optimizer.zero_grad()
-        logits = self.model(x)  # [batch_size, session_maxlen, n_items + 1]
-        # We are using CrossEntropyLoss with a multi-dimensional case
-
-        # Logits must be passed in form of [batch_size, n_items + 1, session_maxlen],
-        #  where n_items + 1 is number of classes
-
-        # Target label indexes must be passed in a form of [batch_size, session_maxlen]
-        # (`0` index for "PAD" ix excluded from loss)
-
-        # Loss output will have a shape of [batch_size, session_maxlen]
-        # and will have zeros for every `0` target label
-        loss = self.loss_func(logits.transpose(1, 2), y)  # [batch_size, session_maxlen]
-        loss = loss * w
-        n = (loss > 0).to(loss.dtype)
-        loss = torch.sum(loss) / torch.sum(n)
-        loss.backward()
-        self.optimizer.step()
-
-    def _init_optimizers(self) -> torch.optim.Adam:
-        optimizer = torch.optim.Adam(self.model.parameters(), lr=self.lr, betas=(0.9, 0.98))
-        return optimizer
-
-    def _init_loss_func(self, loss: str) -> nn.CrossEntropyLoss:
-
-        if loss == "softmax":
-            return nn.CrossEntropyLoss(ignore_index=0, reduction="none")
-        raise ValueError(f"loss {loss} is not supported")
-
-    def xavier_normal_init(self, model: nn.Module) -> None:
-        """TODO"""
-        for _, param in model.named_parameters():
-            try:
-                torch.nn.init.xavier_normal_(param.data)
-            except ValueError:
-                pass
-
-
-=======
->>>>>>> bec657f1
 # ####  --------------  Data Processor  --------------  #### #
 
 
@@ -878,17 +768,12 @@
         deterministic: bool = False,
         device: str = "cuda:1",
         cpu_n_threads: int = 0,
-<<<<<<< HEAD
-        transformer_layers_type: tp.Type[TransformerLayersBase] = SasRecTransformerLayers,  # SASRec authors net
+        trainer: tp.Optional[Trainer] = None,
         item_net_block_types: tp.Sequence[tp.Type[ItemNetBase]] = (IdEmbeddingsItemNet, CatFeaturesItemNet),
-=======
-        trainer: tp.Optional[Trainer] = None,
-        item_net_type: tp.Type[ItemNetBase] = IdEmbeddingsItemNet,  # item embeddings on ids
         pos_encoding_type: tp.Type[PositionalEncodingBase] = LearnableInversePositionalEncoding,
         transformer_layers_type: tp.Type[TransformerLayersBase] = SASRecTransformerLayers,  # SASRec authors net
         data_preparator_type: tp.Type[SessionEncoderDataPreparatorBase] = SASRecDataPreparator,
         lightning_module_type: tp.Type[SessionEncoderLightningModuleBase] = SessionEncoderLightningModule,
->>>>>>> bec657f1
     ):
         super().__init__(verbose=verbose)
         self.device = torch.device(device)
@@ -903,12 +788,8 @@
             use_pos_emb=use_pos_emb,
             use_causal_attn=True,
             transformer_layers_type=transformer_layers_type,
-<<<<<<< HEAD
             item_net_block_types=item_net_block_types,
-=======
-            item_net_type=item_net_type,
             pos_encoding_type=pos_encoding_type,
->>>>>>> bec657f1
         )
         self.lightning_module_type = lightning_module_type
         self.trainer: Trainer
