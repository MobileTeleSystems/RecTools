import typing as tp
import warnings
from copy import deepcopy
from typing import Dict, List, Tuple

import numpy as np
import pandas as pd
import torch
import typing_extensions as tpe
from pytorch_lightning import LightningModule, Trainer
from scipy import sparse
from torch import nn
from torch.utils.data import DataLoader
from torch.utils.data import Dataset as TorchDataset

from rectools import Columns, ExternalIds
from rectools.dataset import Dataset, Interactions
from rectools.dataset.features import SparseFeatures
from rectools.dataset.identifiers import IdMap
from rectools.models.base import ErrorBehaviour, InternalRecoTriplet, ModelBase
from rectools.models.rank import Distance, ImplicitRanker
from rectools.types import InternalIdsArray

PADDING_VALUE = "PAD"

# pylint: disable=too-many-lines
# ####  --------------  Net blocks  --------------  #### #


class ItemNetBase(nn.Module):
    """TODO: use Protocol"""

    def forward(self, items: torch.Tensor) -> torch.Tensor:
        """Forward pass."""
        raise NotImplementedError()

    @classmethod
    def from_dataset(cls, dataset: Dataset, *args: tp.Any, **kwargs: tp.Any) -> tp.Optional[tpe.Self]:
        """Construct ItemNet."""
        raise NotImplementedError()

    def get_all_embeddings(self) -> torch.Tensor:
        """Return item embeddings."""
        raise NotImplementedError()


class TransformerLayersBase(nn.Module):
    """TODO: use Protocol"""

    def forward(
        self, seqs: torch.Tensor, timeline_mask: torch.Tensor, attn_mask: torch.Tensor, key_padding_mask: torch.Tensor
    ) -> torch.Tensor:
        """Forward pass."""
        raise NotImplementedError()


class PositionalEncodingBase(torch.nn.Module):
    """TODO: use Protocol"""

    def forward(self, sessions: torch.Tensor) -> torch.Tensor:
        """Forward pass."""
        raise NotImplementedError()


class CatFeaturesItemNet(ItemNetBase):
    """
    Network for item embeddings based only on categorical item features.

    Parameters
    ----------
    item_features: SparseFeatures
        Storage for sparse features.
    n_factors: int
        Latent embedding size of item embeddings.
    dropout_rate: float
        Probability of a hidden unit to be zeroed.
    """

    def __init__(
        self,
        item_features: SparseFeatures,
        n_factors: int,
        dropout_rate: float,
    ):
        super().__init__()

        self.item_features = item_features
        self.n_items = len(item_features)
        self.n_cat_features = len(item_features.names)

        self.category_embeddings = nn.Embedding(num_embeddings=self.n_cat_features, embedding_dim=n_factors)
        self.drop_layer = nn.Dropout(dropout_rate)

    def forward(self, items: torch.Tensor) -> torch.Tensor:
        """
        Forward pass to get item embeddings from categorical item features.

        Parameters
        ----------
        items: torch.Tensor
            Internal item ids.

        Returns
        -------
        torch.Tensor
            Item embeddings.
        """
        # TODO: Should we use torch.nn.EmbeddingBag?
        feature_dense = self.get_dense_item_features(items)
        feature_dense.to(items.device)

<<<<<<< HEAD
        feature_embs = self.category_embeddings(self.feature_catalog)
=======
        feature_embs = self.category_embeddings(self.feature_catalogue.to(items.device))
>>>>>>> fae5634b
        feature_embs = self.drop_layer(feature_embs)

        feature_embeddings_per_items = feature_dense @ feature_embs
        return feature_embeddings_per_items

    @property
<<<<<<< HEAD
    def device(self) -> torch.device:
        """TODO"""
        return self.category_embeddings.weight.device

    @property
    def feature_catalog(self) -> torch.Tensor:
        """TODO"""
        return torch.arange(0, self.n_cat_features, device=self.device)
=======
    def feature_catalogue(self) -> torch.Tensor:
        """Return tensor with elements in range [0, n_cat_features)."""
        return torch.arange(0, self.n_cat_features)
>>>>>>> fae5634b

    def get_dense_item_features(self, items: torch.Tensor) -> torch.Tensor:
        """
        Get categorical item values by certain item ids in dense format.

        Parameters
        ----------
        items: torch.Tensor
            Internal item ids.

        Returns
        -------
        torch.Tensor
            categorical item values in dense format.
        """
        # TODO: Add the whole `feature_dense` to the right gpu device at once?
        feature_dense = self.item_features.take(items.detach().cpu().numpy()).get_dense()
        return torch.from_numpy(feature_dense)

    @classmethod
    def from_dataset(cls, dataset: Dataset, n_factors: int, dropout_rate: float) -> tp.Optional[tpe.Self]:
        """
        Create CatFeaturesItemNet from RecTools dataset.

        Parameters
        ----------
        dataset: Dataset
            RecTools dataset.
        n_factors: int
            Latent embedding size of item embeddings.
        dropout_rate: float
            Probability of a hidden unit of item embedding to be zeroed.
        """
        item_features = dataset.item_features

        if item_features is None:
            explanation = """Ignoring `CatFeaturesItemNet` block because dataset doesn't contain item features."""
            warnings.warn(explanation)
            return None

        if not isinstance(item_features, SparseFeatures):
            explanation = """
            Ignoring `CatFeaturesItemNet` block because
            dataset item features are dense and unable to contain categorical features.
            """
            warnings.warn(explanation)
            return None

        item_cat_features = item_features.get_cat_features()

        if item_cat_features.values.size == 0:
            explanation = """
            Ignoring `CatFeaturesItemNet` block because dataset item features do not contain categorical features.
            """
            warnings.warn(explanation)
            return None

        return cls(item_cat_features, n_factors, dropout_rate)


class IdEmbeddingsItemNet(ItemNetBase):
    """
    Network for item embeddings based only on item ids.

    Parameters
    ----------
    n_factors: int
        Latent embedding size of item embeddings.
    n_items: int
        Number of items in the dataset.
    dropout_rate: float
        Probability of a hidden unit to be zeroed.
    """

    def __init__(self, n_factors: int, n_items: int, dropout_rate: float):
        super().__init__()

        self.n_items = n_items
        self.ids_emb = nn.Embedding(
            num_embeddings=n_items,
            embedding_dim=n_factors,
            padding_idx=0,
        )
        self.drop_layer = nn.Dropout(dropout_rate)

    def forward(self, items: torch.Tensor) -> torch.Tensor:
        """
        Forward pass to get item embeddings from item ids.

        Parameters
        ----------
        items: torch.Tensor
            Internal item ids.

        Returns
        -------
        torch.Tensor
            Item embeddings.
        """
        item_embs = self.ids_emb(items)
        item_embs = self.drop_layer(item_embs)
        return item_embs

    @classmethod
    def from_dataset(cls, dataset: Dataset, n_factors: int, dropout_rate: float) -> tpe.Self:
        """TODO"""
        n_items = dataset.item_id_map.size
        return cls(n_factors, n_items, dropout_rate)


class ItemNetConstructor(ItemNetBase):
    """
    Constructed network for item embeddings based on aggregation of embeddings from transferred item network types.

    Parameters
    ----------
    n_items: int
        Number of items in the dataset.
    item_net_blocks: Sequence(ItemNetBase)
        Latent embedding size of item embeddings.
    """

    def __init__(
        self,
        n_items: int,
        item_net_blocks: tp.Sequence[ItemNetBase],
    ) -> None:
        """TODO"""
        super().__init__()

        if len(item_net_blocks) == 0:
            raise ValueError("At least one type of net to calculate item embeddings should be provided.")

        self.n_items = n_items
        self.n_item_blocks = len(item_net_blocks)
        self.item_net_blocks = nn.ModuleList(item_net_blocks)

    def forward(self, items: torch.Tensor) -> torch.Tensor:
        """
        Forward pass to get item embeddings from item network blocks.

        Parameters
        ----------
        items: torch.Tensor
            Internal item ids.

        Returns
        -------
        torch.Tensor
            Item embeddings.
        """
        item_embs = []
        # TODO: Add functionality for parallel computing.
        for idx_block in range(self.n_item_blocks):
            item_emb = self.item_net_blocks[idx_block](items)
            item_embs.append(item_emb)
        return torch.sum(torch.stack(item_embs, dim=0), dim=0)

    @property
<<<<<<< HEAD
    def device(self) -> torch.device:
        """TODO"""
        device = self.item_net_blocks[0].device
        return device

    @property
    def catalog(self) -> torch.Tensor:
=======
    def catalogue(self) -> torch.Tensor:
>>>>>>> fae5634b
        """Return tensor with elements in range [0, n_items)."""
        return torch.arange(0, self.n_items)

    def get_all_embeddings(self) -> torch.Tensor:
        """Return item embeddings."""
        return self.forward(self.catalog)

    @classmethod
    def from_dataset(
        cls,
        dataset: Dataset,
        n_factors: int,
        dropout_rate: float,
        item_net_block_types: tp.Sequence[tp.Type[ItemNetBase]],
    ) -> tpe.Self:
        """
        Construct ItemNet from RecTools dataset and from various blocks of item networks.

        Parameters
        ----------
        dataset: Dataset
            RecTools dataset.
        n_factors: int
            Latent embedding size of item embeddings.
        dropout_rate: float
            Probability of a hidden unit of item embedding to be zeroed.
        item_net_block_types: Sequence(Type(ItemNetBase))
            Sequence item network block types.
        """
        n_items = dataset.item_id_map.size

        item_net_blocks: tp.List[ItemNetBase] = []
        for item_net in item_net_block_types:
            item_net_block = item_net.from_dataset(dataset, n_factors, dropout_rate)
            if item_net_block is not None:
                item_net_blocks.append(item_net_block)

        return cls(n_items, item_net_blocks)


class PointWiseFeedForward(nn.Module):
    """
    Feed-Forward network to introduce nonlinearity into the transformer model.
    This implementation is the one used by SASRec authors.

    Parameters
    ----------
    n_factors: int
        Latent embeddings size.
    n_factors_ff: int
        How many hidden units to use in the network.
    dropout_rate: float
        Probability of a hidden unit to be zeroed.
    """

    def __init__(self, n_factors: int, n_factors_ff: int, dropout_rate: float, activation: torch.nn.Module) -> None:
        super().__init__()
        self.ff_linear1 = nn.Linear(n_factors, n_factors_ff)
        self.ff_dropout1 = torch.nn.Dropout(dropout_rate)
        self.ff_activation = activation
        self.ff_linear2 = nn.Linear(n_factors_ff, n_factors)

    def forward(self, seqs: torch.Tensor) -> torch.Tensor:
        """
        Forward pass.

        Parameters
        ----------
        seqs: torch.Tensor
            User sequences of item embeddings.

        Returns
        -------
        torch.Tensor
            User sequence that passed through all layers.
        """
        output = self.ff_activation(self.ff_linear1(seqs))
        fin = self.ff_linear2(self.ff_dropout1(output))
        return fin


class SASRecTransformerLayers(TransformerLayersBase):
    """
    Exactly SASRec author's transformer blocks architecture but with pytorch Multi-Head Attention realisation.

    Parameters
    ----------
    n_blocks: int
        Number of transformer blocks.
    n_factors: int
        Latent embeddings size.
    n_heads: int
        Number of attention heads.
    dropout_rate: float
        Probability of a hidden unit to be zeroed.
    """

    def __init__(
        self,
        n_blocks: int,
        n_factors: int,
        n_heads: int,
        dropout_rate: float,
    ):
        super().__init__()
        self.n_blocks = n_blocks
        self.multi_head_attn = nn.ModuleList(
            [torch.nn.MultiheadAttention(n_factors, n_heads, dropout_rate, batch_first=True) for _ in range(n_blocks)]
        )  # TODO: original architecture had another version of MHA
        self.q_layer_norm = nn.ModuleList([nn.LayerNorm(n_factors) for _ in range(n_blocks)])
        self.ff_layer_norm = nn.ModuleList([nn.LayerNorm(n_factors) for _ in range(n_blocks)])
        self.feed_forward = nn.ModuleList(
            [PointWiseFeedForward(n_factors, n_factors, dropout_rate, torch.nn.ReLU()) for _ in range(n_blocks)]
        )
        self.dropout = nn.ModuleList([torch.nn.Dropout(dropout_rate) for _ in range(n_blocks)])
        self.last_layernorm = torch.nn.LayerNorm(n_factors, eps=1e-8)

    def forward(
        self, seqs: torch.Tensor, timeline_mask: torch.Tensor, attn_mask: torch.Tensor, key_padding_mask: torch.Tensor
    ) -> torch.Tensor:
        """
        Forward pass through transformer blocks.

        Parameters
        ----------
        seqs: torch.Tensor
            User sequences of item embeddings.
        timeline_mask: torch.Tensor
            Mask to zero out padding elements.
        attn_mask: torch.Tensor
            Mask to forbid model to use future interactions.

        Returns
        -------
        torch.Tensor
            User sequences passed through transformer layers.
        """
        # TODO: do we need to fill padding embeds in sessions to all zeros
        # or should we use the learnt padding embedding? Should we make it an option for user to decide?
        seqs *= timeline_mask  # [batch_size, session_max_len, n_factors]
        for i in range(self.n_blocks):
            q = self.q_layer_norm[i](seqs)
            mha_output, _ = self.multi_head_attn[i](
                q, seqs, seqs, attn_mask=attn_mask, key_padding_mask=key_padding_mask, need_weights=False
            )
            seqs = q + mha_output
            ff_input = self.ff_layer_norm[i](seqs)
            seqs = self.feed_forward[i](ff_input)
            seqs = self.dropout[i](seqs)
            seqs += ff_input
            seqs *= timeline_mask

        seqs = self.last_layernorm(seqs)

        return seqs


class LearnableInversePositionalEncoding(PositionalEncodingBase):
    """
    Class to introduce learnable positional embeddings.

    Parameters
    ----------
    use_pos_emb: bool
        If ``True``, adds learnable positional encoding to session item embeddings.
    session_max_len: int
        Maximum length of user sequence.
    n_factors: int
       Latent embeddings size.
    """

    def __init__(self, use_pos_emb: bool, session_max_len: int, n_factors: int):
        super().__init__()
        self.pos_emb = torch.nn.Embedding(session_max_len, n_factors) if use_pos_emb else None

    def forward(self, sessions: torch.Tensor) -> torch.Tensor:
        """
        Forward pass to add learnable positional encoding to sessions and mask padding elements.

        Parameters
        ----------
        sessions: torch.Tensor
            User sessions in the form of sequences of items ids.
        timeline_mask: torch.Tensor
            Mask to zero out padding elements.

        Returns
        -------
        torch.Tensor
            Encoded user sessions with added positional encoding if `use_pos_emb` is ``True``.
        """
        batch_size, session_max_len, _ = sessions.shape

        if self.pos_emb is not None:
            # Inverse positions are appropriate for variable length sequences across different batches
            # They are equal to absolute positions for fixed sequence length across different batches
            positions = torch.tile(
                torch.arange(session_max_len - 1, -1, -1), (batch_size, 1)
            )  # [batch_size, session_max_len]
            sessions += self.pos_emb(positions.to(sessions.device))

        return sessions


# ####  --------------  Session Encoder  --------------  #### #


class TransformerBasedSessionEncoder(torch.nn.Module):
    """
    Torch model for recommendations.

    Parameters
    ----------
    n_blocks: int
        Number of transformer blocks.
    n_factors: int
        Latent embeddings size.
    n_heads: int
        Number of attention heads.
    session_max_len: int
        Maximum length of user sequence.
    dropout_rate: float
        Probability of a hidden unit to be zeroed.
    use_pos_emb: bool, default True
        If ``True``, adds learnable positional encoding to session item embeddings.
    use_causal_attn: bool, default True
        If ``True``, causal mask is used in multi-head self-attention.
    transformer_layers_type: Type(TransformerLayersBase), default `SasRecTransformerLayers`
        Type of transformer layers architecture.
    item_net_type: Type(ItemNetBase), default IdEmbeddingsItemNet
        Type of network returning item embeddings.
    pos_encoding_type: Type(PositionalEncodingBase), default LearnableInversePositionalEncoding
        Type of positional encoding.
    """

    def __init__(
        self,
        n_blocks: int,
        n_factors: int,
        n_heads: int,
        session_max_len: int,
        dropout_rate: float,
        use_pos_emb: bool = True,
        use_causal_attn: bool = True,
        use_key_padding_mask: bool = False,
        transformer_layers_type: tp.Type[TransformerLayersBase] = SASRecTransformerLayers,
        item_net_block_types: tp.Sequence[tp.Type[ItemNetBase]] = (IdEmbeddingsItemNet, CatFeaturesItemNet),
        pos_encoding_type: tp.Type[PositionalEncodingBase] = LearnableInversePositionalEncoding,
    ) -> None:
        super().__init__()

        self.item_model: ItemNetConstructor
        self.pos_encoding = pos_encoding_type(use_pos_emb, session_max_len, n_factors)
        self.emb_dropout = torch.nn.Dropout(dropout_rate)
        self.transformer_layers = transformer_layers_type(
            n_blocks=n_blocks,
            n_factors=n_factors,
            n_heads=n_heads,
            dropout_rate=dropout_rate,
        )
        self.use_causal_attn = use_causal_attn
        self.use_key_padding_mask = use_key_padding_mask
        self.n_factors = n_factors
        self.dropout_rate = dropout_rate
        self.n_heads = n_heads

        self.item_net_block_types = item_net_block_types

    def construct_item_net(self, dataset: Dataset) -> None:
        """
        Construct network for item embeddings from dataset.

        Parameters
        ----------
        dataset: Dataset
            RecTools dataset with user-item interactions.
        """
        self.item_model = ItemNetConstructor.from_dataset(
            dataset, self.n_factors, self.dropout_rate, self.item_net_block_types
        )

    def encode_sessions(self, sessions: torch.Tensor, item_embs: torch.Tensor) -> torch.Tensor:
        """
        Pass user history through item embeddings.
        Add positional encoding.
        Pass history through transformer blocks.

        Parameters
        ----------
        sessions:  torch.Tensor
            User sessions in the form of sequences of items ids.
        item_embs: torch.Tensor
            Item embeddings.

        Returns
        -------
        torch.Tensor. [batch_size, session_max_len, n_factors]
            Encoded session embeddings.
        """
        session_max_len = sessions.shape[1]
        attn_mask = None
        key_padding_mask = None
        # TODO: att_mask and key_padding_mask together result into NaN scores
        if self.use_causal_attn:
            attn_mask = ~torch.tril(
                torch.ones((session_max_len, session_max_len), dtype=torch.bool, device=sessions.device)
            )
        if self.use_key_padding_mask:
            key_padding_mask = sessions == 0
        timeline_mask = (sessions != 0).unsqueeze(-1)  # [batch_size, session_max_len, 1]
        seqs = item_embs[sessions]  # [batch_size, session_max_len, n_factors]
        seqs = self.pos_encoding(seqs)
        seqs = self.emb_dropout(seqs)
        # TODO: stop passing timeline_mask together with key_padding_mask because they have same information
        seqs = self.transformer_layers(seqs, timeline_mask, attn_mask, key_padding_mask)
        return seqs

    def forward(
        self,
        sessions: torch.Tensor,  # [batch_size, session_max_len]
    ) -> Tuple[torch.Tensor, torch.Tensor]:
        """
        Forward pass to get item and session embeddings.
        Get item embeddings.
        Pass user sessions through transformer blocks.

        Parameters
        ----------
        sessions: torch.Tensor
            User sessions in the form of sequences of items ids.

        Returns
        -------
        (torch.Tensor, torch.Tensor)
        """
        item_embs = self.item_model.get_all_embeddings()  # [n_items + n_item_extra_tokens, n_factors]
        session_embs = self.encode_sessions(sessions, item_embs)  # [batch_size, session_max_len, n_factors]
        return item_embs, session_embs


# ####  --------------  Data Processor  --------------  #### #


class SequenceDataset(TorchDataset):
    """
    Dataset for sequential data.

    Parameters
    ----------
    sessions: List[List[int]]
        User sessions in the form of sequences of items ids.
    weights: List[List[float]]
        Weight of each interaction from the session.
    """

    def __init__(self, sessions: List[List[int]], weights: List[List[float]]):
        self.sessions = sessions
        self.weights = weights

    def __len__(self) -> int:
        return len(self.sessions)

    def __getitem__(self, index: int) -> Tuple[List[int], List[float]]:
        session = self.sessions[index]  # [session_len]
        weights = self.weights[index]  # [session_len]
        return session, weights

    @classmethod
    def from_interactions(
        cls,
        interactions: pd.DataFrame,
    ) -> "SequenceDataset":
        """
        Group interactions by user.
        Construct SequenceDataset from grouped interactions.

        Parameters
        ----------
        interactions: pd.DataFrame
            User-item interactions.
        """
        sessions = (
            interactions.sort_values(Columns.Datetime)
            .groupby(Columns.User, sort=True)[[Columns.Item, Columns.Weight]]
            .agg(list)
        )
        sessions, weights = (
            sessions[Columns.Item].to_list(),
            sessions[Columns.Weight].to_list(),
        )

        return cls(sessions=sessions, weights=weights)


class SessionEncoderDataPreparatorBase:
    """
    Base class for data preparator. To change train/recommend dataset processing, train/recommend dataloaders inherit
    from this class and pass your custom data preparator to your model parameters.

    Parameters
    ----------
    session_max_len: int
        Maximum length of user sequence.
    batch_size: int
        How many samples per batch to load.
    dataloader_num_workers: int
        Number of loader worker processes.
    item_extra_tokens: Sequence(Hashable), default (PADDING_VALUE,) = ("PAD",)
        Which element to use for sequence padding.
    shuffle_train: bool, default True
        If ``True``, reshuffles data at each epoch.
    train_min_user_interactions: int, default 2
        Minimum length of user sequence. Cannot be less than 2.
    """

    def __init__(
        self,
        session_max_len: int,
        batch_size: int,
        dataloader_num_workers: int,
        shuffle_train: bool = True,
        item_extra_tokens: tp.Sequence[tp.Hashable] = (PADDING_VALUE,),
        train_min_user_interactions: int = 2,
        n_negatives: tp.Optional[int] = None,
    ) -> None:
        """TODO"""
        self.item_id_map: IdMap
        self.extra_token_ids: tp.Dict
        self.session_max_len = session_max_len
        self.n_negatives = n_negatives
        self.batch_size = batch_size
        self.dataloader_num_workers = dataloader_num_workers
        self.train_min_user_interactions = train_min_user_interactions
        self.item_extra_tokens = item_extra_tokens
        self.shuffle_train = shuffle_train

    def get_known_items_sorted_internal_ids(self) -> np.ndarray:
        """Return internal item ids from processed dataset in sorted order."""
        return self.item_id_map.get_sorted_internal()[self.n_item_extra_tokens :]

    def get_known_item_ids(self) -> np.ndarray:
        """Return external item ids from processed dataset in sorted order."""
        return self.item_id_map.get_external_sorted_by_internal()[self.n_item_extra_tokens :]

    @property
    def n_item_extra_tokens(self) -> int:
        """Return number of padding elements"""
        return len(self.item_extra_tokens)

    def process_dataset_train(self, dataset: Dataset) -> Dataset:
        """TODO"""
        interactions = dataset.get_raw_interactions()

        # Filter interactions
        user_stats = interactions[Columns.User].value_counts()
        users = user_stats[user_stats >= self.train_min_user_interactions].index
        interactions = interactions[(interactions[Columns.User].isin(users))]
        interactions = interactions.sort_values(Columns.Datetime).groupby(Columns.User).tail(self.session_max_len + 1)

        # Construct dataset
        # TODO: user features are dropped for now
        user_id_map = IdMap.from_values(interactions[Columns.User].values)
        item_id_map = IdMap.from_values(self.item_extra_tokens)
        item_id_map = item_id_map.add_ids(interactions[Columns.Item])

        # get item features
        item_features = None
        if dataset.item_features is not None:
            item_features = dataset.item_features
            # TODO: remove assumption on SparseFeatures and add Dense Features support
            if not isinstance(item_features, SparseFeatures):
                raise ValueError("`item_features` in `dataset` must be `SparseFeatures` instance.")

            internal_ids = dataset.item_id_map.convert_to_internal(
                item_id_map.get_external_sorted_by_internal()[self.n_item_extra_tokens :]
            )
            sorted_item_features = item_features.take(internal_ids)

            dtype = sorted_item_features.values.dtype
            n_features = sorted_item_features.values.shape[1]
            extra_token_feature_values = sparse.csr_matrix((self.n_item_extra_tokens, n_features), dtype=dtype)

            full_feature_values: sparse.scr_matrix = sparse.vstack(
                [extra_token_feature_values, sorted_item_features.values], format="csr"
            )

            item_features = SparseFeatures.from_iterables(values=full_feature_values, names=item_features.names)

        interactions = Interactions.from_raw(interactions, user_id_map, item_id_map)

        dataset = Dataset(user_id_map, item_id_map, interactions, item_features=item_features)

        self.item_id_map = dataset.item_id_map

        extra_token_ids = self.item_id_map.convert_to_internal(self.item_extra_tokens)
        self.extra_token_ids = dict(zip(self.item_extra_tokens, extra_token_ids))
        return dataset

    def get_dataloader_train(self, processed_dataset: Dataset) -> DataLoader:
        """
        Construct train dataloader from processed dataset.

        Parameters
        ----------
        processed_dataset: Dataset
            RecTools dataset prepared for training.

        Returns
        -------
        DataLoader
            Train dataloader.
        """
        sequence_dataset = SequenceDataset.from_interactions(processed_dataset.interactions.df)
        train_dataloader = DataLoader(
            sequence_dataset,
            collate_fn=self._collate_fn_train,
            batch_size=self.batch_size,
            num_workers=self.dataloader_num_workers,
            shuffle=self.shuffle_train,
        )
        return train_dataloader

    def get_dataloader_recommend(self, dataset: Dataset) -> DataLoader:
        """TODO"""
        sequence_dataset = SequenceDataset.from_interactions(dataset.interactions.df)
        recommend_dataloader = DataLoader(
            sequence_dataset,
            batch_size=self.batch_size,
            collate_fn=self._collate_fn_recommend,
            num_workers=self.dataloader_num_workers,
            shuffle=False,
        )
        return recommend_dataloader

    def transform_dataset_u2i(self, dataset: Dataset, users: ExternalIds) -> Dataset:
        """
        Process dataset for u2i recommendations.
        Filter out interactions and adapt id maps.
        All users beyond target users for recommendations are dropped.
        All target users that do not have at least one known item in interactions are dropped.

        Parameters
        ----------
        dataset: Dataset
            RecTools dataset.
        users: ExternalIds
            Array of external user ids to recommend for.

        Returns
        -------
        Dataset
            Processed RecTools dataset.
            Final dataset will consist only of model known items during fit and only of required
            (and supported) target users for recommendations.
            Final user_id_map is an enumerated list of supported (filtered) target users.
            Final item_id_map is model item_id_map constructed during training.
        """
        # Filter interactions in dataset internal ids
        interactions = dataset.interactions.df
        users_internal = dataset.user_id_map.convert_to_internal(users, strict=False)
        items_internal = dataset.item_id_map.convert_to_internal(self.get_known_item_ids(), strict=False)
        interactions = interactions[interactions[Columns.User].isin(users_internal)]  # todo: fast_isin
        interactions = interactions[interactions[Columns.Item].isin(items_internal)]

        # Convert to external ids
        interactions[Columns.Item] = dataset.item_id_map.convert_to_external(interactions[Columns.Item])
        interactions[Columns.User] = dataset.user_id_map.convert_to_external(interactions[Columns.User])

        # Prepare new user id mapping
        rec_user_id_map = IdMap.from_values(interactions[Columns.User])

        # Construct dataset
        # TODO: For now features are dropped because model doesn't support them
        n_filtered = len(users) - rec_user_id_map.size
        if n_filtered > 0:
            explanation = f"""{n_filtered} target users were considered cold because of missing known items"""
            warnings.warn(explanation)
        filtered_interactions = Interactions.from_raw(interactions, rec_user_id_map, self.item_id_map)
        filtered_dataset = Dataset(rec_user_id_map, self.item_id_map, filtered_interactions)
        return filtered_dataset

    def transform_dataset_i2i(self, dataset: Dataset) -> Dataset:
        """
        Process dataset for i2i recommendations.
        Filter out interactions and adapt id maps.

        Parameters
        ----------
        dataset: Dataset
            RecTools dataset.

        Returns
        -------
        Dataset
            Processed RecTools dataset.
            Final dataset will consist only of model known items during fit.
            Final user_id_map is the same as dataset original.
            Final item_id_map is model item_id_map constructed during training.
        """
        # TODO: optimize by filtering in internal ids
        interactions = dataset.get_raw_interactions()
        interactions = interactions[interactions[Columns.Item].isin(self.get_known_item_ids())]
        filtered_interactions = Interactions.from_raw(interactions, dataset.user_id_map, self.item_id_map)
        filtered_dataset = Dataset(dataset.user_id_map, self.item_id_map, filtered_interactions)
        return filtered_dataset

    def _collate_fn_train(
        self,
        batch: List[Tuple[List[int], List[float]]],
    ) -> Dict[str, torch.Tensor]:
        """TODO"""
        raise NotImplementedError()

    def _collate_fn_recommend(
        self,
        batch: List[Tuple[List[int], List[float]]],
    ) -> Dict[str, torch.Tensor]:
        """TODO"""
        raise NotImplementedError()


class SASRecDataPreparator(SessionEncoderDataPreparatorBase):
    """TODO"""

    def _collate_fn_train(
        self,
        batch: List[Tuple[List[int], List[float]]],
    ) -> Dict[str, torch.Tensor]:
        """
        Truncate each session from right to keep (session_max_len+1) last items.
        Do left padding until  (session_max_len+1) is reached.
        Split to `x`, `y`, and `yw`.
        """
        batch_size = len(batch)
        x = np.zeros((batch_size, self.session_max_len))
        y = np.zeros((batch_size, self.session_max_len))
        yw = np.zeros((batch_size, self.session_max_len))
        for i, (ses, ses_weights) in enumerate(batch):
            x[i, -len(ses) + 1 :] = ses[:-1]  # ses: [session_len] -> x[i]: [session_max_len]
            y[i, -len(ses) + 1 :] = ses[1:]  # ses: [session_len] -> y[i]: [session_max_len]
            yw[i, -len(ses) + 1 :] = ses_weights[1:]  # ses_weights: [session_len] -> yw[i]: [session_max_len]

        batch_dict = {"x": torch.LongTensor(x), "y": torch.LongTensor(y), "yw": torch.FloatTensor(yw)}
        # TODO: we are sampling negatives for paddings
        if self.n_negatives is not None:
            negatives = torch.randint(
                low=self.n_item_extra_tokens,
                high=self.item_id_map.size,
                size=(batch_size, self.session_max_len, self.n_negatives),
            )  # [batch_size, session_max_len, n_negatives]
            batch_dict["negatives"] = negatives
        return batch_dict

    def _collate_fn_recommend(self, batch: List[Tuple[List[int], List[float]]]) -> Dict[str, torch.Tensor]:
        """Right truncation, left padding to session_max_len"""
        x = np.zeros((len(batch), self.session_max_len))
        for i, (ses, _) in enumerate(batch):
            x[i, -len(ses) :] = ses[-self.session_max_len :]
        return {"x": torch.LongTensor(x)}


# ####  --------------  Lightning Model  --------------  #### #


class SessionEncoderLightningModuleBase(LightningModule):
    """
    Base class for lightning module. To change train procedure inherit
    from this class and pass your custom LightningModule to your model parameters.

    Parameters
    ----------
    torch_model: TransformerBasedSessionEncoder
        Torch model to make recommendations.
    lr: float
        Learning rate.
    loss: str, default "softmax"
        Loss function.
    adam_betas: Tuple[float, float], default (0.9, 0.98)
        Coefficients for running averages of gradient and its square.
    """

    def __init__(
        self,
        torch_model: TransformerBasedSessionEncoder,
        lr: float,
        gbce_t: float,
        n_item_extra_tokens: int,
        loss: str = "softmax",
        adam_betas: Tuple[float, float] = (0.9, 0.98),
    ):
        super().__init__()
        self.lr = lr
        self.loss = loss
        self.torch_model = torch_model
        self.adam_betas = adam_betas
        self.gbce_t = gbce_t
        self.n_item_extra_tokens = n_item_extra_tokens
        self.item_embs: torch.Tensor

    def configure_optimizers(self) -> torch.optim.Adam:
        """Choose what optimizers and learning-rate schedulers to use in optimization"""
        optimizer = torch.optim.Adam(self.torch_model.parameters(), lr=self.lr, betas=self.adam_betas)
        return optimizer

    def training_step(self, batch: Dict[str, torch.Tensor]) -> torch.Tensor:
        """Training step."""
        raise NotImplementedError()


class SessionEncoderLightningModule(SessionEncoderLightningModuleBase):
    """Lightning module to train SASRec model."""

    def on_train_start(self) -> None:
        """Initialize parameters with values from Xavier normal distribution."""
        # TODO: init padding embedding with zeros
        self._xavier_normal_init()

    def training_step(self, batch: Dict[str, torch.Tensor]) -> torch.Tensor:
        """TODO"""
        x, y, w = batch["x"], batch["y"], batch["yw"]
        if self.loss == "softmax":
            logits = self._get_full_catalog_logits(x)
            return self._calc_softmax_loss(logits, y, w)
        if self.loss == "BCE":
            negatives = batch["negatives"]
            logits = self._get_pos_neg_logits(x, y, negatives)
            return self._calc_bce_loss(logits, y, w)
        if self.loss == "gBCE":
            negatives = batch["negatives"]
            logits = self._get_pos_neg_logits(x, y, negatives)
            return self._calc_gbce_loss(logits, y, w, negatives)

        raise ValueError(f"loss {self.loss} is not supported")

    def _get_full_catalog_logits(self, x: torch.Tensor) -> torch.Tensor:
        item_embs, session_embs = self.torch_model(x)
        logits = session_embs @ item_embs.T
        return logits

    def _get_pos_neg_logits(self, x: torch.Tensor, y: torch.Tensor, negatives: torch.Tensor) -> torch.Tensor:
        # [n_items + n_item_extra_tokens, n_factors], [batch_size, session_max_len, n_factors]
        item_embs, session_embs = self.torch_model(x)
        pos_neg = torch.cat([y.unsqueeze(-1), negatives], dim=-1)  # [batch_size, session_max_len, n_negatives + 1]
        pos_neg_embs = item_embs[pos_neg]  # [batch_size, session_max_len, n_negatives + 1, n_factors]
        # [batch_size, session_max_len, n_negatives + 1]
        logits = (pos_neg_embs @ session_embs.unsqueeze(-1)).squeeze(-1)
        return logits

    def _get_reduced_overconfidence_logits(self, logits: torch.Tensor, n_items: int, n_negatives: int) -> torch.Tensor:
        # https://arxiv.org/pdf/2308.07192.pdf
        alpha = n_negatives / (n_items - self.n_item_extra_tokens - 1)
        beta = alpha * (self.gbce_t * (1 - 1 / alpha) + 1 / alpha)

        pos_logits = logits[:, :, 0:1].to(torch.float64)
        neg_logits = logits[:, :, 1:].to(torch.float64)

        epsilon = 1e-10
        pos_probs = torch.clamp(torch.sigmoid(pos_logits), epsilon, 1 - epsilon)
        pos_probs_adjusted = torch.clamp(pos_probs.pow(-beta), 1 + epsilon, torch.finfo(torch.float64).max)
        pos_probs_adjusted = torch.clamp(
            torch.div(1, (pos_probs_adjusted - 1)), epsilon, torch.finfo(torch.float64).max
        )
        pos_logits_transformed = torch.log(pos_probs_adjusted)
        logits = torch.cat([pos_logits_transformed, neg_logits], dim=-1)
        return logits

    @classmethod
    def _calc_softmax_loss(cls, logits: torch.Tensor, y: torch.Tensor, w: torch.Tensor) -> torch.Tensor:
        # We are using CrossEntropyLoss with a multi-dimensional case

        # Logits must be passed in form of [batch_size, n_items + n_item_extra_tokens, session_max_len],
        #  where n_items + n_item_extra_tokens is number of classes

        # Target label indexes must be passed in a form of [batch_size, session_max_len]
        # (`0` index for "PAD" ix excluded from loss)

        # Loss output will have a shape of [batch_size, session_max_len]
        # and will have zeros for every `0` target label
        loss = torch.nn.functional.cross_entropy(
            logits.transpose(1, 2), y, ignore_index=0, reduction="none"
        )  # [batch_size, session_max_len]
        loss = loss * w
        n = (loss > 0).to(loss.dtype)
        loss = torch.sum(loss) / torch.sum(n)
        return loss

    @classmethod
    def _calc_bce_loss(cls, logits: torch.Tensor, y: torch.Tensor, w: torch.Tensor) -> torch.Tensor:
        mask = y != 0
        target = torch.zeros_like(logits)
        target[:, :, 0] = 1

        loss = torch.nn.functional.binary_cross_entropy_with_logits(
            logits, target, reduction="none"
        )  # [batch_size, session_max_len, n_negatives + 1]
        loss = loss.mean(-1) * mask * w  # [batch_size, session_max_len]
        loss = torch.sum(loss) / torch.sum(mask)
        return loss

    def _calc_gbce_loss(
        self, logits: torch.Tensor, y: torch.Tensor, w: torch.Tensor, negatives: torch.Tensor
    ) -> torch.Tensor:
        n_items = self.torch_model.item_model.n_items
        n_negatives = negatives.shape[2]
        logits = self._get_reduced_overconfidence_logits(logits, n_items, n_negatives)
        loss = self._calc_bce_loss(logits, y, w)
        return loss

    def on_train_end(self) -> None:
        """Save item embeddings"""
        self.eval()
        self.item_embs = self.torch_model.item_model.get_all_embeddings()

    def predict_step(self, batch: Dict[str, torch.Tensor]) -> torch.Tensor:
        """
        Prediction step.
        Encode user sessions.
        """
        encoded_sessions = self.torch_model.encode_sessions(batch["x"], self.item_embs)[:, -1, :]
        return encoded_sessions

    def _xavier_normal_init(self) -> None:
        for _, param in self.torch_model.named_parameters():
            try:
                torch.nn.init.xavier_normal_(param.data)
            except ValueError:
                pass


class TransformerModelBase(ModelBase):
    """
    Base model for all recommender algorithms that work on transformer architecture (e.g. SASRec, Bert4Rec).
    To create a custom transformer model it is necessary to inherit from this class
    and write self.data_preparator initialization logic.
    """

    def __init__(  # pylint: disable=too-many-arguments, too-many-locals
        self,
        transformer_layers_type: tp.Type[TransformerLayersBase],
        data_preparator_type: tp.Type[SessionEncoderDataPreparatorBase],
        n_blocks: int = 1,
        n_heads: int = 1,
        n_factors: int = 128,
        use_pos_emb: bool = True,
        use_causal_attn: bool = True,
        use_key_padding_mask: bool = False,
        dropout_rate: float = 0.2,
        session_max_len: int = 32,
        loss: str = "softmax",
        gbce_t: float = 0.5,
        lr: float = 0.01,
        epochs: int = 3,
        verbose: int = 0,
        deterministic: bool = False,
        cpu_n_threads: int = 0,
        trainer: tp.Optional[Trainer] = None,
        item_net_block_types: tp.Sequence[tp.Type[ItemNetBase]] = (IdEmbeddingsItemNet, CatFeaturesItemNet),
        pos_encoding_type: tp.Type[PositionalEncodingBase] = LearnableInversePositionalEncoding,
        lightning_module_type: tp.Type[SessionEncoderLightningModuleBase] = SessionEncoderLightningModule,
    ) -> None:
        super().__init__(verbose)
        self.n_threads = cpu_n_threads
        self._torch_model = TransformerBasedSessionEncoder(
            n_blocks=n_blocks,
            n_factors=n_factors,
            n_heads=n_heads,
            session_max_len=session_max_len,
            dropout_rate=dropout_rate,
            use_pos_emb=use_pos_emb,
            use_causal_attn=use_causal_attn,
            use_key_padding_mask=use_key_padding_mask,
            transformer_layers_type=transformer_layers_type,
            item_net_block_types=item_net_block_types,
            pos_encoding_type=pos_encoding_type,
        )
        self.lightning_model: SessionEncoderLightningModuleBase
        self.lightning_module_type = lightning_module_type
        self.trainer: Trainer
        if trainer is None:
            self._trainer = Trainer(
                max_epochs=epochs,
                min_epochs=epochs,
                deterministic=deterministic,
                enable_progress_bar=verbose > 0,
                enable_model_summary=verbose > 0,
                logger=verbose > 0,
            )
        else:
            self._trainer = trainer
        self.data_preparator: SessionEncoderDataPreparatorBase
        self.u2i_dist = Distance.DOT
        self.i2i_dist = Distance.COSINE
        self.lr = lr
        self.loss = loss
        self.gbce_t = gbce_t

    def _fit(
        self,
        dataset: Dataset,
    ) -> None:
        processed_dataset = self.data_preparator.process_dataset_train(dataset)
        train_dataloader = self.data_preparator.get_dataloader_train(processed_dataset)

        torch_model = deepcopy(self._torch_model)  # TODO: check that it works
        torch_model.construct_item_net(processed_dataset)

        n_item_extra_tokens = self.data_preparator.n_item_extra_tokens
        self.lightning_model = self.lightning_module_type(
            torch_model=torch_model,
            lr=self.lr,
            loss=self.loss,
            gbce_t=self.gbce_t,
            n_item_extra_tokens=n_item_extra_tokens,
        )

        self.trainer = deepcopy(self._trainer)
        self.trainer.fit(self.lightning_model, train_dataloader)

    def _custom_transform_dataset_u2i(
        self, dataset: Dataset, users: ExternalIds, on_unsupported_targets: ErrorBehaviour
    ) -> Dataset:
        return self.data_preparator.transform_dataset_u2i(dataset, users)

    def _custom_transform_dataset_i2i(
        self, dataset: Dataset, target_items: ExternalIds, on_unsupported_targets: ErrorBehaviour
    ) -> Dataset:
        return self.data_preparator.transform_dataset_i2i(dataset)

    def _recommend_u2i(
        self,
        user_ids: InternalIdsArray,
        dataset: Dataset,  # [n_rec_users x n_items + n_item_extra_tokens]
        k: int,
        filter_viewed: bool,
        sorted_item_ids_to_recommend: tp.Optional[InternalIdsArray],  # model_internal
    ) -> InternalRecoTriplet:
        if sorted_item_ids_to_recommend is None:  # TODO: move to _get_sorted_item_ids_to_recommend
            sorted_item_ids_to_recommend = self.data_preparator.get_known_items_sorted_internal_ids()  # model internal

        recommend_dataloader = self.data_preparator.get_dataloader_recommend(dataset)
        session_embs = self.trainer.predict(model=self.lightning_model, dataloaders=recommend_dataloader)
        if session_embs is not None:
            user_embs = np.concatenate(session_embs, axis=0)
            user_embs = user_embs[user_ids]
            item_embs = self.lightning_model.item_embs
            item_embs_np = item_embs.detach().cpu().numpy()

            ranker = ImplicitRanker(
                self.u2i_dist,
                user_embs,  # [n_rec_users, n_factors]
                item_embs_np,  # [n_items + n_item_extra_tokens, n_factors]
            )
            if filter_viewed:
                user_items = dataset.get_user_item_matrix(include_weights=False)
                ui_csr_for_filter = user_items[user_ids]
            else:
                ui_csr_for_filter = None

            # TODO: When filter_viewed is not needed and user has GPU, torch DOT and topk should be faster

            user_ids_indices, all_reco_ids, all_scores = ranker.rank(
                subject_ids=np.arange(user_embs.shape[0]),  # n_rec_users
                k=k,
                filter_pairs_csr=ui_csr_for_filter,  # [n_rec_users x n_items + n_item_extra_tokens]
                sorted_object_whitelist=sorted_item_ids_to_recommend,  # model_internal
                num_threads=self.n_threads,
            )
            all_target_ids = user_ids[user_ids_indices]
        else:
            explanation = """Received empty recommendations. Used for type-annotation"""
            raise ValueError(explanation)
        return all_target_ids, all_reco_ids, all_scores  # n_rec_users, model_internal, scores

    def _recommend_i2i(
        self,
        target_ids: InternalIdsArray,  # model internal
        dataset: Dataset,
        k: int,
        sorted_item_ids_to_recommend: tp.Optional[InternalIdsArray],
    ) -> InternalRecoTriplet:
        if sorted_item_ids_to_recommend is None:
            sorted_item_ids_to_recommend = self.data_preparator.get_known_items_sorted_internal_ids()

        item_embs = self.lightning_model.item_embs.detach().cpu().numpy()
        # TODO: i2i reco do not need filtering viewed. And user most of the times has GPU
        # Should we use torch dot and topk? Should be faster

        ranker = ImplicitRanker(
            self.i2i_dist,
            item_embs,  # [n_items + n_item_extra_tokens, n_factors]
            item_embs,  # [n_items + n_item_extra_tokens, n_factors]
        )
        return ranker.rank(
            subject_ids=target_ids,  # model internal
            k=k,
            filter_pairs_csr=None,
            sorted_object_whitelist=sorted_item_ids_to_recommend,  # model internal
            num_threads=0,
        )

    @property
    def torch_model(self) -> TransformerBasedSessionEncoder:
        """TODO"""
        return self.lightning_model.torch_model


# ####  --------------  SASRec Model  --------------  #### #


class SASRecModel(TransformerModelBase):
    """TODO"""

    def __init__(  # pylint: disable=too-many-arguments, too-many-locals
        self,
        n_blocks: int = 1,
        n_heads: int = 1,
        n_factors: int = 128,
        use_pos_emb: bool = True,
        use_causal_attn: bool = True,
        use_key_padding_mask: bool = False,
        dropout_rate: float = 0.2,
        session_max_len: int = 32,
        dataloader_num_workers: int = 0,
        batch_size: int = 128,
        loss: str = "softmax",
        n_negatives: int = 1,
        gbce_t: float = 0.2,
        lr: float = 0.01,
        epochs: int = 3,
        verbose: int = 0,
        deterministic: bool = False,
        cpu_n_threads: int = 0,
        train_min_user_interaction: int = 2,
        trainer: tp.Optional[Trainer] = None,
        item_net_block_types: tp.Sequence[tp.Type[ItemNetBase]] = (IdEmbeddingsItemNet, CatFeaturesItemNet),
        pos_encoding_type: tp.Type[PositionalEncodingBase] = LearnableInversePositionalEncoding,
        transformer_layers_type: tp.Type[TransformerLayersBase] = SASRecTransformerLayers,  # SASRec authors net
        data_preparator_type: tp.Type[SessionEncoderDataPreparatorBase] = SASRecDataPreparator,
        lightning_module_type: tp.Type[SessionEncoderLightningModuleBase] = SessionEncoderLightningModule,
    ):
        super().__init__(
            transformer_layers_type=transformer_layers_type,
            data_preparator_type=data_preparator_type,
            n_blocks=n_blocks,
            n_heads=n_heads,
            n_factors=n_factors,
            use_pos_emb=use_pos_emb,
            use_causal_attn=use_causal_attn,
            use_key_padding_mask=use_key_padding_mask,
            dropout_rate=dropout_rate,
            session_max_len=session_max_len,
            loss=loss,
            gbce_t=gbce_t,
            lr=lr,
            epochs=epochs,
            verbose=verbose,
            deterministic=deterministic,
            cpu_n_threads=cpu_n_threads,
            trainer=trainer,
            item_net_block_types=item_net_block_types,
            pos_encoding_type=pos_encoding_type,
            lightning_module_type=lightning_module_type,
        )
        self.data_preparator = data_preparator_type(
            session_max_len=session_max_len,
            n_negatives=n_negatives if loss != "softmax" else None,
            batch_size=batch_size,
            dataloader_num_workers=dataloader_num_workers,
            train_min_user_interactions=train_min_user_interaction,
        )<|MERGE_RESOLUTION|>--- conflicted
+++ resolved
@@ -109,31 +109,16 @@
         feature_dense = self.get_dense_item_features(items)
         feature_dense.to(items.device)
 
-<<<<<<< HEAD
-        feature_embs = self.category_embeddings(self.feature_catalog)
-=======
-        feature_embs = self.category_embeddings(self.feature_catalogue.to(items.device))
->>>>>>> fae5634b
+        feature_embs = self.category_embeddings(self.feature_catalog.to(items.device))
         feature_embs = self.drop_layer(feature_embs)
 
         feature_embeddings_per_items = feature_dense @ feature_embs
         return feature_embeddings_per_items
 
     @property
-<<<<<<< HEAD
-    def device(self) -> torch.device:
-        """TODO"""
-        return self.category_embeddings.weight.device
-
-    @property
     def feature_catalog(self) -> torch.Tensor:
-        """TODO"""
-        return torch.arange(0, self.n_cat_features, device=self.device)
-=======
-    def feature_catalogue(self) -> torch.Tensor:
         """Return tensor with elements in range [0, n_cat_features)."""
         return torch.arange(0, self.n_cat_features)
->>>>>>> fae5634b
 
     def get_dense_item_features(self, items: torch.Tensor) -> torch.Tensor:
         """
@@ -293,17 +278,7 @@
         return torch.sum(torch.stack(item_embs, dim=0), dim=0)
 
     @property
-<<<<<<< HEAD
-    def device(self) -> torch.device:
-        """TODO"""
-        device = self.item_net_blocks[0].device
-        return device
-
-    @property
     def catalog(self) -> torch.Tensor:
-=======
-    def catalogue(self) -> torch.Tensor:
->>>>>>> fae5634b
         """Return tensor with elements in range [0, n_items)."""
         return torch.arange(0, self.n_items)
 
