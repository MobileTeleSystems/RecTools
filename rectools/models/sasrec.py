import typing as tp
import warnings
from copy import deepcopy
from typing import List, Tuple

import numpy as np
import pandas as pd
import torch
import typing_extensions as tpe
from pytorch_lightning import LightningModule, Trainer
from scipy import sparse
from torch import nn
from torch.utils.data import DataLoader
from torch.utils.data import Dataset as TorchDataset

from rectools import Columns, ExternalIds
from rectools.dataset import Dataset, Interactions
from rectools.dataset.features import SparseFeatures
from rectools.dataset.identifiers import IdMap
from rectools.models.base import ErrorBehaviour, InternalRecoTriplet, ModelBase
from rectools.models.rank import Distance, ImplicitRanker
from rectools.types import InternalIdsArray

PADDING_VALUE = "PAD"

# pylint: disable=too-many-lines
# ####  --------------  Net blocks  --------------  #### #


class ItemNetBase(nn.Module):
    """TODO: use Protocol"""

    def forward(self, items: torch.Tensor) -> torch.Tensor:
        """Forward pass."""
        raise NotImplementedError()

    @classmethod
    def from_dataset(cls, dataset: Dataset, *args: tp.Any, **kwargs: tp.Any) -> tpe.Self:
        """Construct ItemNet."""
        raise NotImplementedError()

    def get_all_embeddings(self) -> torch.Tensor:
        """Return item embeddings."""
        raise NotImplementedError()

    @property
    def device(self) -> torch.device:
        """TODO"""
        raise NotImplementedError()


class TransformerLayersBase(nn.Module):
    """TODO: use Protocol"""

    def forward(self, seqs: torch.Tensor, timeline_mask: torch.Tensor, attn_mask: torch.Tensor) -> torch.Tensor:
        """Forward pass."""
        raise NotImplementedError()


class PositionalEncodingBase(torch.nn.Module):
    """TODO: use Protocol"""

    def forward(self, sessions: torch.Tensor, timeline_mask: torch.Tensor) -> torch.Tensor:
        """Forward pass."""
        raise NotImplementedError()


class CatFeaturesItemNet(ItemNetBase):
    """
    Base class for all category item features embeddings. To use more complicated logic then just id embeddings inherit
    from this class and pass your custom ItemNet to your model params.
    """

    def __init__(
        self,
        item_features: SparseFeatures,
        n_factors: int,
        dropout_rate: float,
    ):
        super().__init__()

        self.item_features = item_features
        self.n_items = len(item_features)
        self.n_cat_features = len(item_features.names)

        self.category_embeddings = nn.Embedding(num_embeddings=self.n_cat_features, embedding_dim=n_factors)
        self.drop_layer = nn.Dropout(dropout_rate)

    def forward(self, items: torch.Tensor) -> torch.Tensor:
        """TODO"""
        # TODO: Should we use torch.nn.EmbeddingBag.html?
        feature_dense = self.get_dense_item_features(items)

        feature_embs = self.category_embeddings(self.feature_catalogue)
        feature_embs = self.drop_layer(feature_embs)

        feature_embeddings_per_items = feature_dense @ feature_embs
        return feature_embeddings_per_items

    @property
    def device(self) -> torch.device:
        """TODO"""
        return self.category_embeddings.weight.device

    @property
    def feature_catalogue(self) -> torch.Tensor:
        """TODO"""
        return torch.arange(0, self.n_cat_features, device=self.device)

    def get_dense_item_features(self, items: torch.Tensor) -> torch.Tensor:
        """TODO"""
        # TODO: Add the whole `feature_dense` to the right gpu device at once?
        feature_dense = self.item_features.take(items.detach().cpu().numpy()).get_dense()
        return torch.from_numpy(feature_dense).to(self.device)

    @classmethod
    def from_dataset(cls, dataset: Dataset, n_factors: int, dropout_rate: float) -> tpe.Self:
        """TODO"""
        item_features = dataset.item_features

        if item_features is None:
            explanation = """When `use_cat_features_embs` is True, the dataset must have item features."""
            raise ValueError(explanation)

        if not isinstance(item_features, SparseFeatures):
            raise ValueError("`item_features` in `dataset` must be `SparseFeatures` instance.")

        item_cat_features = item_features.get_cat_features()
        return cls(item_cat_features, n_factors, dropout_rate)


class IdEmbeddingsItemNet(ItemNetBase):
    """
    Network for item embeddings based only on item ids.

    Parameters
    ----------
    n_factors: int
        Latent embedding size of item embeddings.
    n_items: int
        Number of items in the dataset.
    dropout_rate: float
        Probability of a hidden unit to be zeroed.
    """

    def __init__(self, n_factors: int, n_items: int, dropout_rate: float):
        super().__init__()

        self.n_items = n_items
        self.ids_emb = nn.Embedding(
            num_embeddings=n_items,
            embedding_dim=n_factors,
            padding_idx=0,
        )
        self.drop_layer = nn.Dropout(dropout_rate)

    def forward(self, items: torch.Tensor) -> torch.Tensor:
        """
        Forward pass to get item embeddings from item ids.

        Parameters
        ----------
        items: torch.Tensor
            Internal item ids.

        Returns
        -------
        torch.Tensor
            Item embeddings.
        """
        item_embs = self.ids_emb(items)
        item_embs = self.drop_layer(item_embs)
        return item_embs

    @property
    def device(self) -> torch.device:
        """TODO"""
        return self.ids_emb.weight.device

    @classmethod
    def from_dataset(cls, dataset: Dataset, n_factors: int, dropout_rate: float) -> tpe.Self:
        """TODO"""
        n_items = dataset.item_id_map.size
        return cls(n_factors, n_items, dropout_rate)


class ItemNetConstructor(ItemNetBase):
    """
    Base class constructor for ItemNet, taking as input a sequence of ItemNetBase nets,
    including custom ItemNetBase nets.
    Constructs item's embedding based on aggregation of its embeddings from the passed networks.
    """

    def __init__(
        self,
        n_items: int,
        item_net_blocks: tp.Sequence[ItemNetBase],
    ) -> None:
        """TODO"""
        super().__init__()

        if len(item_net_blocks) == 0:
            raise ValueError("At least one type of net to calculate item embeddings should be provided.")

        self.n_items = n_items
        self.n_item_blocks = len(item_net_blocks)
        self.item_net_blocks = nn.ModuleList(item_net_blocks)

    def forward(self, items: torch.Tensor) -> torch.Tensor:
        """TODO"""
        item_embs = []
        # TODO: Add functionality for parallel computing.
        for idx_block in range(self.n_item_blocks):
            item_emb = self.item_net_blocks[idx_block](items)
            item_embs.append(item_emb)
        return torch.sum(torch.stack(item_embs, dim=0), dim=0)

    @property
    def device(self) -> torch.device:
        """TODO"""
        device = self.item_net_blocks[0].device
        return device

    @property
    def catalogue(self) -> torch.Tensor:
        """Return tensor with elements in range [0, n_items)."""
        return torch.arange(0, self.n_items, device=self.device)

    def get_all_embeddings(self) -> torch.Tensor:
        """Return item embeddings."""
        return self.forward(self.catalogue)

    @classmethod
    def from_dataset(
        cls,
        dataset: Dataset,
        n_factors: int,
        dropout_rate: float,
        item_net_block_types: tp.Sequence[tp.Type[ItemNetBase]],
    ) -> tpe.Self:
        """TODO"""
        n_items = dataset.item_id_map.size

        item_net_blocks = []
        for item_net in item_net_block_types:
            item_net_block = item_net.from_dataset(dataset, n_factors, dropout_rate)
            item_net_blocks.append(item_net_block)

        return cls(n_items, item_net_blocks)


class PointWiseFeedForward(nn.Module):
    """
    Feed-Forward network to introduce nonlinearity into the transformer model.
    This implementation is the one used by SASRec authors.

    Parameters
    ----------
    n_factors: int
        Latent embeddings size.
    n_factors_ff: int
        How many hidden units to use in the network.
    dropout_rate: float
        Probability of a hidden unit to be zeroed.
    """

    def __init__(self, n_factors: int, n_factors_ff: int, dropout_rate: float) -> None:
        super().__init__()
        self.ff_linear1 = nn.Linear(n_factors, n_factors_ff)
        self.ff_dropout1 = torch.nn.Dropout(dropout_rate)
        self.ff_relu = torch.nn.ReLU()
        self.ff_linear2 = nn.Linear(n_factors_ff, n_factors)
        self.ff_dropout2 = torch.nn.Dropout(dropout_rate)

    def forward(self, seqs: torch.Tensor) -> torch.Tensor:
        """
        Forward pass.

        Parameters
        ----------
        seqs: torch.Tensor
            User sequences of item embeddings.

        Returns
        -------
        torch.Tensor
            User sequence that passed through all layers.
        """
        output = self.ff_relu(self.ff_dropout1(self.ff_linear1(seqs)))
        fin = self.ff_dropout2(self.ff_linear2(output))
        return fin


class SASRecTransformerLayers(TransformerLayersBase):
    """
    Exactly SASRec author's transformer blocks architecture but with pytorch Multi-Head Attention realisation.

    Parameters
    ----------
    n_blocks: int
        Number of transformer blocks.
    n_factors: int
        Latent embeddings size.
    n_heads: int
        Number of attention heads.
    dropout_rate: float
        Probability of a hidden unit to be zeroed.
    """

    def __init__(
        self,
        n_blocks: int,
        n_factors: int,
        n_heads: int,
        dropout_rate: float,
    ):
        super().__init__()
        self.n_blocks = n_blocks
        self.multi_head_attn = nn.ModuleList(
            [torch.nn.MultiheadAttention(n_factors, n_heads, dropout_rate, batch_first=True) for _ in range(n_blocks)]
        )  # TODO: original architecture had another version of MHA
        self.q_layer_norm = nn.ModuleList([nn.LayerNorm(n_factors) for _ in range(n_blocks)])
        self.ff_layer_norm = nn.ModuleList([nn.LayerNorm(n_factors) for _ in range(n_blocks)])
        self.feed_forward = nn.ModuleList(
            [PointWiseFeedForward(n_factors, n_factors, dropout_rate) for _ in range(n_blocks)]
        )
        self.last_layernorm = torch.nn.LayerNorm(n_factors, eps=1e-8)

    def forward(self, seqs: torch.Tensor, timeline_mask: torch.Tensor, attn_mask: torch.Tensor) -> torch.Tensor:
        """
        Forward pass through transformer blocks.

        Parameters
        ----------
        seqs: torch.Tensor
            User sequences of item embeddings.
        timeline_mask: torch.Tensor
            Mask to zero out padding elements.
        attn_mask: torch.Tensor
            Mask to forbid model to use future interactions.

        Returns
        -------
        torch.Tensor
            User sequences passed through transformer layers.
        """
        for i in range(self.n_blocks):
            q = self.q_layer_norm[i](seqs)
            mha_output, _ = self.multi_head_attn[i](q, seqs, seqs, attn_mask=attn_mask, need_weights=False)
            seqs = q + mha_output
            ff_input = self.ff_layer_norm[i](seqs)
            seqs = self.feed_forward[i](ff_input)
            seqs += ff_input
            seqs *= timeline_mask

        seqs = self.last_layernorm(seqs)

        return seqs


<<<<<<< HEAD
=======
class PreLNTransformerLayers(TransformerLayersBase):
    """
    Architecture of transformer blocks based on https://arxiv.org/pdf/2002.04745
    On Kion open dataset didn't change metrics, even got a bit worse.

    Parameters
    ----------
    n_blocks: int
        Number of transformer blocks.
    n_factors: int
        Latent embeddings size.
    n_heads: int
        Number of attention heads.
    dropout_rate: float
        Probability of a hidden unit to be zeroed.
    """

    def __init__(
        self,
        n_blocks: int,
        n_factors: int,
        n_heads: int,
        dropout_rate: float,
    ):
        super().__init__()
        self.n_blocks = n_blocks
        self.multi_head_attn = nn.ModuleList(
            [torch.nn.MultiheadAttention(n_factors, n_heads, dropout_rate, batch_first=True) for _ in range(n_blocks)]
        )
        self.mha_layer_norm = nn.ModuleList([nn.LayerNorm(n_factors) for _ in range(n_blocks)])
        self.mha_dropout = nn.Dropout(dropout_rate)
        self.ff_layer_norm = nn.ModuleList([nn.LayerNorm(n_factors) for _ in range(n_blocks)])
        self.feed_forward = nn.ModuleList(
            [PointWiseFeedForward(n_factors, n_factors, dropout_rate) for _ in range(n_blocks)]
        )

    def forward(self, seqs: torch.Tensor, timeline_mask: torch.Tensor, attn_mask: torch.Tensor) -> torch.Tensor:
        """
        Forward pass through transformer blocks.

        Parameters
        ----------
        seqs: torch.Tensor
            User sequences of item embeddings.
        timeline_mask: torch.Tensor
            Mask to zero out padding elements.
        attn_mask: torch.Tensor
            Forbid model to use future interactions.

        Returns
        -------
        torch.Tensor
            User sequences passed through transformer layers.
        """
        for i in range(self.n_blocks):
            mha_input = self.mha_layer_norm[i](seqs)
            mha_output, _ = self.multi_head_attn[i](
                mha_input, mha_input, mha_input, attn_mask=attn_mask, need_weights=False
            )
            mha_output = self.mha_dropout(mha_output)
            seqs = seqs + mha_output
            ff_input = self.ff_layer_norm[i](seqs)
            ff_output = self.feed_forward[i](ff_input)
            seqs = seqs + ff_output
            seqs *= timeline_mask

        return seqs


>>>>>>> 971bdf56
class LearnableInversePositionalEncoding(PositionalEncodingBase):
    """
    Class to introduce learnable positional embeddings.

    Parameters
    ----------
    use_pos_emb: bool
        If ``True``, adds learnable positional encoding to session item embeddings.
    session_max_len: int
        Maximum length of user sequence.
    n_factors: int
       Latent embeddings size.
    """

    def __init__(self, use_pos_emb: bool, session_max_len: int, n_factors: int):
        super().__init__()
        self.pos_emb = torch.nn.Embedding(session_max_len, n_factors) if use_pos_emb else None

    def forward(self, sessions: torch.Tensor, timeline_mask: torch.Tensor) -> torch.Tensor:
        """
        Forward pass to add learnable positional encoding to sessions and mask padding elements.

        Parameters
        ----------
        sessions: torch.Tensor
            User sessions in the form of sequences of items ids.
        timeline_mask: torch.Tensor
            Mask to zero out padding elements.

        Returns
        -------
        torch.Tensor
            Encoded user sessions with added positional encoding if `use_pos_emb` is ``True``.
        """
        batch_size, session_max_len, _ = sessions.shape

        if self.pos_emb is not None:
            # Inverse positions are appropriate for variable length sequences across different batches
            # They are equal to absolute positions for fixed sequence length across different batches
            positions = torch.tile(
                torch.arange(session_max_len - 1, -1, -1), (batch_size, 1)
            )  # [batch_size, session_max_len]
            sessions += self.pos_emb(positions.to(sessions.device))

        # TODO: do we need to fill padding embeds in sessions to all zeros
        # or should we use the learnt padding embedding? Should we make it an option for user to decide?
        sessions *= timeline_mask  # [batch_size, session_max_len, n_factors]

        return sessions


# ####  --------------  Session Encoder  --------------  #### #


class TransformerBasedSessionEncoder(torch.nn.Module):
    """
    Torch model for recommendations.

    Parameters
    ----------
    n_blocks: int
        Number of transformer blocks.
    n_factors: int
        Latent embeddings size.
    n_heads: int
        Number of attention heads.
    session_max_len: int
        Maximum length of user sequence.
    dropout_rate: float
        Probability of a hidden unit to be zeroed.
    use_pos_emb: bool, default True
        If ``True``, adds learnable positional encoding to session item embeddings.
    use_causal_attn: bool, default True
        If ``True``, causal mask is used in multi-head self-attention.
    transformer_layers_type: Type(TransformerLayersBase), default `SasRecTransformerLayers`
        Type of transformer layers architecture.
    item_net_type: Type(ItemNetBase), default IdEmbeddingsItemNet
        Type of network returning item embeddings.
    pos_encoding_type: Type(PositionalEncodingBase), default LearnableInversePositionalEncoding
        Type of positional encoding.
    """

    def __init__(
        self,
        n_blocks: int,
        n_factors: int,
        n_heads: int,
        session_max_len: int,
        dropout_rate: float,
        use_pos_emb: bool = True,
        use_causal_attn: bool = True,
        use_mlm_attn: bool = False,
        transformer_layers_type: tp.Type[TransformerLayersBase] = SASRecTransformerLayers,
        item_net_block_types: tp.Sequence[tp.Type[ItemNetBase]] = (IdEmbeddingsItemNet, CatFeaturesItemNet),
        pos_encoding_type: tp.Type[PositionalEncodingBase] = LearnableInversePositionalEncoding,
    ) -> None:
        super().__init__()

        self.item_model: ItemNetConstructor
        self.pos_encoding = pos_encoding_type(use_pos_emb, session_max_len, n_factors)
        self.emb_dropout = torch.nn.Dropout(dropout_rate)
        self.transformer_layers = transformer_layers_type(
            n_blocks=n_blocks,
            n_factors=n_factors,
            n_heads=n_heads,
            dropout_rate=dropout_rate,
        )
        self.use_causal_attn = use_causal_attn
        self.use_mlm_attn = use_mlm_attn
        self.n_factors = n_factors
        self.dropout_rate = dropout_rate
        self.n_heads = n_heads

        self.item_net_block_types = item_net_block_types

    def construct_item_net(self, dataset: Dataset) -> None:
        """
        Construct network for item embeddings from dataset.

        Parameters
        ----------
        dataset: Dataset
            RecTools dataset with user-item interactions.
        """
        self.item_model = ItemNetConstructor.from_dataset(
            dataset, self.n_factors, self.dropout_rate, self.item_net_block_types
        )

    def encode_sessions(self, sessions: torch.Tensor, item_embs: torch.Tensor) -> torch.Tensor:
        """
        Pass user history through item embeddings.
        Add positional encoding.
        Pass history through transformer blocks.

        Parameters
        ----------
        sessions:  torch.Tensor
            User sessions in the form of sequences of items ids.
        item_embs: torch.Tensor
            Item embeddings.

        Returns
        -------
        torch.Tensor. [batch_size, session_max_len, n_factors]
            Encoded session embeddings.
        """
        session_max_len = sessions.shape[1]
        attn_mask = None
        if self.use_causal_attn:
            attn_mask = ~torch.tril(
                torch.ones((session_max_len, session_max_len), dtype=torch.bool, device=sessions.device)
            )
        if self.use_mlm_attn:
            timeline_mask = sessions != 0
            attn_mask = ~timeline_mask.unsqueeze(1).repeat(self.n_heads, timeline_mask.squeeze(-1).shape[1], 1)
            timeline_mask = timeline_mask.unsqueeze(-1)
        timeline_mask = (sessions != 0).unsqueeze(-1)  # [batch_size, session_max_len, 1]
        seqs = item_embs[sessions]  # [batch_size, session_max_len, n_factors]
        seqs = self.pos_encoding(seqs, timeline_mask)
        seqs = self.emb_dropout(seqs)
        seqs = self.transformer_layers(seqs, timeline_mask, attn_mask)
        return seqs

    def forward(
        self,
        sessions: torch.Tensor,  # [batch_size, session_max_len]
    ) -> torch.Tensor:
        """
        Forward pass to get logits.
        Get item embeddings.
        Pass user sessions through transformer blocks.
        Calculate logits.

        Parameters
        ----------
        sessions: torch.Tensor
            User sessions in the form of sequences of items ids.

        Returns
        -------
        torch.Tensor
            Logits.
        """
        item_embs = self.item_model.get_all_embeddings()  # [n_items + 1, n_factors]
        session_embs = self.encode_sessions(sessions, item_embs)  # [batch_size, session_max_len, n_factors]
        logits = session_embs @ item_embs.T  # [batch_size, session_max_len, n_items + 1]
        return logits


# ####  --------------  Data Processor  --------------  #### #


class SequenceDataset(TorchDataset):
    """
    Dataset for sequential data.

    Parameters
    ----------
    sessions: List[List[int]]
        User sessions in the form of sequences of items ids.
    weights: List[List[float]]
        Weight of each interaction from the session.
    """

    def __init__(self, sessions: List[List[int]], weights: List[List[float]]):
        self.sessions = sessions
        self.weights = weights

    def __len__(self) -> int:
        return len(self.sessions)

    def __getitem__(self, index: int) -> Tuple[List[int], List[float]]:
        session = self.sessions[index]  # [session_len]
        weights = self.weights[index]  # [session_len]
        return session, weights

    @classmethod
    def from_interactions(
        cls,
        interactions: pd.DataFrame,
    ) -> "SequenceDataset":
        """
        Group interactions by user.
        Construct SequenceDataset from grouped interactions.

        Parameters
        ----------
        interactions: pd.DataFrame
            User-item interactions.
        """
        sessions = (
            interactions.sort_values(Columns.Datetime)
            .groupby(Columns.User, sort=True)[[Columns.Item, Columns.Weight]]
            .agg(list)
        )
        sessions, weights = (
            sessions[Columns.Item].to_list(),
            sessions[Columns.Weight].to_list(),
        )

        return cls(sessions=sessions, weights=weights)


class SessionEncoderDataPreparatorBase:
    """
    Base class for data preparator. To change train/recommend dataset processing, train/recommend dataloaders inherit
    from this class and pass your custom data preparator to your model parameters.

    Parameters
    ----------
    session_max_len: int
        Maximum length of user sequence.
    batch_size: int
        How many samples per batch to load.
    dataloader_num_workers: int
        Number of loader worker processes.
    item_extra_tokens: Sequence(Hashable), default (PADDING_VALUE,) = ("PAD",)
        Which element to use for sequence padding.
    shuffle_train: bool, default True
        If ``True``, reshuffles data at each epoch.
    train_min_user_interactions: int, default 2
        Minimum length of user sequence. Cannot be less than 2.
    """

    def __init__(
        self,
        session_max_len: int,
        batch_size: int,
        dataloader_num_workers: int,
        item_extra_tokens: tp.Sequence[tp.Hashable],
        train_min_user_interactions: int,
        shuffle_train: bool = True,
    ) -> None:
        """TODO"""
        self.item_id_map: IdMap
        self.session_max_len = session_max_len
        self.batch_size = batch_size
        self.dataloader_num_workers = dataloader_num_workers
        self.train_min_user_interactions = train_min_user_interactions
        self.item_extra_tokens = item_extra_tokens
        self.shuffle_train = shuffle_train

    def get_known_items_sorted_internal_ids(self) -> np.ndarray:
        """Return internal item ids from processed dataset in sorted order."""
        return self.item_id_map.get_sorted_internal()[self.n_item_extra_tokens :]

    def get_known_item_ids(self) -> np.ndarray:
        """Return external item ids from processed dataset in sorted order."""
        return self.item_id_map.get_external_sorted_by_internal()[self.n_item_extra_tokens :]

    @property
    def n_item_extra_tokens(self) -> int:
        """Return number of padding elements"""
        return len(self.item_extra_tokens)

    def process_dataset_train(self, dataset: Dataset) -> Dataset:
<<<<<<< HEAD
        """TODO"""
=======
        """Process train dataset."""
        raise NotImplementedError()

    def get_dataloader_train(self, processed_dataset: Dataset) -> DataLoader:
        """Return train dataloader."""
        raise NotImplementedError()

    def get_dataloader_recommend(self, dataset: Dataset) -> DataLoader:
        """Return recommend dataloader."""
        raise NotImplementedError()

    def transform_dataset_u2i(self, dataset: Dataset, users: ExternalIds) -> Dataset:
        """Process dataset for u2i recommendations."""
        raise NotImplementedError()

    def transform_dataset_i2i(self, dataset: Dataset) -> Dataset:
        """Process dataset for i2i recommendations."""
        raise NotImplementedError()


class SASRecDataPreparator(SessionEncoderDataPreparatorBase):
    """Class to process train/recommend datasets and prepare train/recommend dataloaders."""

    def process_dataset_train(self, dataset: Dataset) -> Dataset:
        """
        Remove sequences shorter than ``train_min_user_interactions``.
        Leave ``session_max_len`` + 1 most recent interactions.
        Create new RecTools dataset with processed interactions.

        Parameters
        ----------
        dataset: Dataset
            RecTools dataset with train interactions.

        Returns
        -------
        Dataset
            RecTools dataset with processed interactions.
        """
>>>>>>> 971bdf56
        interactions = dataset.get_raw_interactions()

        # Filter interactions
        user_stats = interactions[Columns.User].value_counts()
        users = user_stats[user_stats >= self.train_min_user_interactions].index
        interactions = interactions[(interactions[Columns.User].isin(users))]
        interactions = interactions.sort_values(Columns.Datetime).groupby(Columns.User).tail(self.session_max_len + 1)

        # Construct dataset
        # TODO: user features are dropped for now
        user_id_map = IdMap.from_values(interactions[Columns.User].values)
        item_id_map = IdMap.from_values(self.item_extra_tokens)
        item_id_map = item_id_map.add_ids(interactions[Columns.Item])

        # get item features
        item_features = None
        if dataset.item_features is not None:
            item_features = dataset.item_features
            # TODO: remove assumption on SparseFeatures and add Dense Features support
            if not isinstance(item_features, SparseFeatures):
                raise ValueError("`item_features` in `dataset` must be `SparseFeatures` instance.")

            internal_ids = dataset.item_id_map.convert_to_internal(
                item_id_map.get_external_sorted_by_internal()[self.n_item_extra_tokens :]
            )
            sorted_item_features = item_features.take(internal_ids)

            dtype = sorted_item_features.values.dtype
            n_features = sorted_item_features.values.shape[1]
            extra_token_feature_values = sparse.csr_matrix((self.n_item_extra_tokens, n_features), dtype=dtype)

            full_feature_values: sparse.scr_matrix = sparse.vstack(
                [extra_token_feature_values, sorted_item_features.values], format="csr"
            )

            item_features = SparseFeatures.from_iterables(values=full_feature_values, names=item_features.names)

        interactions = Interactions.from_raw(interactions, user_id_map, item_id_map)

        dataset = Dataset(user_id_map, item_id_map, interactions, item_features=item_features)

        self.item_id_map = dataset.item_id_map
        return dataset

<<<<<<< HEAD
=======
    def _collate_fn_train(
        self,
        batch: List[Tuple[List[int], List[float]]],
    ) -> Tuple[torch.LongTensor, torch.LongTensor, torch.FloatTensor]:
        """
        Truncate each session from right to keep (``session_max_len`` + 1) last items.
        Do left padding until (``session_max_len`` + 1) is reached.
        Split to `x`, `y`, and `yw`.
        """
        batch_size = len(batch)
        x = np.zeros((batch_size, self.session_max_len))
        y = np.zeros((batch_size, self.session_max_len))
        yw = np.zeros((batch_size, self.session_max_len))
        for i, (ses, ses_weights) in enumerate(batch):
            x[i, -len(ses) + 1 :] = ses[:-1]  # ses: [session_len] -> x[i]: [session_max_len]
            y[i, -len(ses) + 1 :] = ses[1:]  # ses: [session_len] -> y[i]: [session_max_len]
            yw[i, -len(ses) + 1 :] = ses_weights[1:]  # ses_weights: [session_len] -> yw[i]: [session_max_len]
        return torch.LongTensor(x), torch.LongTensor(y), torch.FloatTensor(yw)

>>>>>>> 971bdf56
    def get_dataloader_train(self, processed_dataset: Dataset) -> DataLoader:
        """
        Construct train dataloader from processed dataset.

        Parameters
        ----------
        processed_dataset: Dataset
            RecTools dataset prepared for training.

        Returns
        -------
        DataLoader
            Train dataloader.
        """
        sequence_dataset = SequenceDataset.from_interactions(processed_dataset.interactions.df)
        train_dataloader = DataLoader(
            sequence_dataset,
            collate_fn=self._collate_fn_train,
            batch_size=self.batch_size,
            num_workers=self.dataloader_num_workers,
            shuffle=self.shuffle_train,
        )
        return train_dataloader

    def get_dataloader_recommend(self, dataset: Dataset) -> DataLoader:
        """TODO"""
        sequence_dataset = SequenceDataset.from_interactions(dataset.interactions.df)
        recommend_dataloader = DataLoader(
            sequence_dataset,
            batch_size=self.batch_size,
            collate_fn=self._collate_fn_recommend,
            num_workers=self.dataloader_num_workers,
            shuffle=False,
        )
        return recommend_dataloader

    def transform_dataset_u2i(self, dataset: Dataset, users: ExternalIds) -> Dataset:
        """
        Process dataset for u2i recommendations.
        Filter out interactions and adapt id maps.
        All users beyond target users for recommendations are dropped.
        All target users that do not have at least one known item in interactions are dropped.

        Parameters
        ----------
        dataset: Dataset
            RecTools dataset.
        users: ExternalIds
            Array of external user ids to recommend for.

        Returns
        -------
        Dataset
            Processed RecTools dataset.
            Final dataset will consist only of model known items during fit and only of required
            (and supported) target users for recommendations.
            Final user_id_map is an enumerated list of supported (filtered) target users.
            Final item_id_map is model item_id_map constructed during training.
        """
        # Filter interactions in dataset internal ids
        interactions = dataset.interactions.df
        users_internal = dataset.user_id_map.convert_to_internal(users, strict=False)
        items_internal = dataset.item_id_map.convert_to_internal(self.get_known_item_ids(), strict=False)
        interactions = interactions[interactions[Columns.User].isin(users_internal)]  # todo: fast_isin
        interactions = interactions[interactions[Columns.Item].isin(items_internal)]

        # Convert to external ids
        interactions[Columns.Item] = dataset.item_id_map.convert_to_external(interactions[Columns.Item])
        interactions[Columns.User] = dataset.user_id_map.convert_to_external(interactions[Columns.User])

        # Prepare new user id mapping
        rec_user_id_map = IdMap.from_values(interactions[Columns.User])

        # Construct dataset
        # TODO: For now features are dropped because model doesn't support them
        n_filtered = len(users) - rec_user_id_map.size
        if n_filtered > 0:
            explanation = f"""{n_filtered} target users were considered cold because of missing known items"""
            warnings.warn(explanation)
        filtered_interactions = Interactions.from_raw(interactions, rec_user_id_map, self.item_id_map)
        filtered_dataset = Dataset(rec_user_id_map, self.item_id_map, filtered_interactions)
        return filtered_dataset

    def transform_dataset_i2i(self, dataset: Dataset) -> Dataset:
        """
        Process dataset for i2i recommendations.
        Filter out interactions and adapt id maps.

        Parameters
        ----------
        dataset: Dataset
            RecTools dataset.

        Returns
        -------
        Dataset
            Processed RecTools dataset.
            Final dataset will consist only of model known items during fit.
            Final user_id_map is the same as dataset original.
            Final item_id_map is model item_id_map constructed during training.
        """
        # TODO: optimize by filtering in internal ids
        interactions = dataset.get_raw_interactions()
        interactions = interactions[interactions[Columns.Item].isin(self.get_known_item_ids())]
        filtered_interactions = Interactions.from_raw(interactions, dataset.user_id_map, self.item_id_map)
        filtered_dataset = Dataset(dataset.user_id_map, self.item_id_map, filtered_interactions)
        return filtered_dataset

    def _collate_fn_train(
        self,
        batch: List[Tuple[List[int], List[float]]],
    ) -> Tuple[torch.LongTensor, torch.LongTensor, torch.FloatTensor]:
        """TODO"""
        raise NotImplementedError()

    def _collate_fn_recommend(
        self,
        batch: List[Tuple[List[int], List[float]]],
    ) -> torch.LongTensor:
        """TODO"""
        raise NotImplementedError()


class SASRecDataPreparator(SessionEncoderDataPreparatorBase):
    """TODO"""

    def _collate_fn_train(
        self,
        batch: List[Tuple[List[int], List[float]]],
    ) -> Tuple[torch.LongTensor, torch.LongTensor, torch.FloatTensor]:
        """
        Truncate each session from right to keep (session_max_len+1) last items.
        Do left padding until  (session_max_len+1) is reached.
        Split to `x`, `y`, and `yw`.
        """
        batch_size = len(batch)
        x = np.zeros((batch_size, self.session_max_len))
        y = np.zeros((batch_size, self.session_max_len))
        yw = np.zeros((batch_size, self.session_max_len))
        for i, (ses, ses_weights) in enumerate(batch):
            x[i, -len(ses) + 1 :] = ses[:-1]  # ses: [session_len] -> x[i]: [session_max_len]
            y[i, -len(ses) + 1 :] = ses[1:]  # ses: [session_len] -> y[i]: [session_max_len]
            yw[i, -len(ses) + 1 :] = ses_weights[1:]  # ses_weights: [session_len] -> yw[i]: [session_max_len]
        return torch.LongTensor(x), torch.LongTensor(y), torch.FloatTensor(yw)

    def _collate_fn_recommend(self, batch: List[Tuple[List[int], List[float]]]) -> torch.LongTensor:
        """Right truncation, left padding to session_max_len"""
        x = np.zeros((len(batch), self.session_max_len))
        for i, (ses, _) in enumerate(batch):
            x[i, -len(ses) :] = ses[-self.session_max_len :]
        return torch.LongTensor(x)

<<<<<<< HEAD
=======
    def get_dataloader_recommend(self, dataset: Dataset) -> DataLoader:
        """
        Construct recommend dataloader from processed dataset.

        Parameters
        ----------
        processed_dataset: Dataset
            RecTools dataset.

        Returns
        -------
        DataLoader
            Recommend dataloader.
        """
        sequence_dataset = SequenceDataset.from_interactions(dataset.interactions.df)
        recommend_dataloader = DataLoader(
            sequence_dataset,
            batch_size=self.batch_size,
            collate_fn=self._collate_fn_recommend,
            num_workers=self.dataloader_num_workers,
            shuffle=False,
        )
        return recommend_dataloader

>>>>>>> 971bdf56

# ####  --------------  Lightning Model  --------------  #### #


class SessionEncoderLightningModuleBase(LightningModule):
    """
    Base class for lightning module. To change train procedure inherit
    from this class and pass your custom LightningModule to your model parameters.

    Parameters
    ----------
    torch_model: TransformerBasedSessionEncoder
        Torch model to make recommendations.
    lr: float
        Learning rate.
    loss: str, default "softmax"
        Loss function.
    adam_betas: Tuple[float, float], default (0.9, 0.98)
        Coefficients for running averages of gradient and its square.
    """

    def __init__(
        self,
        torch_model: TransformerBasedSessionEncoder,
        lr: float,
        loss: str = "softmax",
        adam_betas: Tuple[float, float] = (0.9, 0.98),
    ):
        super().__init__()
        self.lr = lr
        self.loss = loss
        self.torch_model = torch_model
        self.adam_betas = adam_betas
        self.item_embs: torch.Tensor

    def configure_optimizers(self) -> torch.optim.Adam:
        """Choose what optimizers and learning-rate schedulers to use in optimization"""
        optimizer = torch.optim.Adam(self.torch_model.parameters(), lr=self.lr, betas=self.adam_betas)
        return optimizer

    def forward(
        self,
        batch: torch.Tensor,
    ) -> torch.Tensor:
        """Forward pass. Propagate the batch through torch_model."""
        return self.torch_model(batch)

    def training_step(self, batch: torch.Tensor, batch_idx: int) -> torch.Tensor:
        """Training step."""
        raise NotImplementedError()


class SessionEncoderLightningModule(SessionEncoderLightningModuleBase):
    """Lightning module to train SASRec model."""

    def on_train_start(self) -> None:
        """Initialize parameters with values from Xavier normal distribution."""
        self._xavier_normal_init()

    def training_step(self, batch: torch.Tensor, batch_idx: int) -> torch.Tensor:
        """
        Training step.
        Compute logits by propagating torch network.
        Compute loss.

        Parameters
        ----------
        batch: torch.Tensor
            Batch containing user interaction sequences, target interactions, interaction weights.
        batch_idx: int
            Index of a batch.

        Returns
        -------
            Loss.
        """
        x, y, w = batch
        logits = self.forward(x)  # [batch_size, session_max_len, n_items + 1]
        if self.loss == "softmax":
            # We are using CrossEntropyLoss with a multi-dimensional case

            # Logits must be passed in form of [batch_size, n_items + 1, session_max_len],
            #  where n_items + 1 is number of classes

            # Target label indexes must be passed in a form of [batch_size, session_max_len]
            # (`0` index for "PAD" ix excluded from loss)

            # Loss output will have a shape of [batch_size, session_max_len]
            # and will have zeros for every `0` target label

            loss = torch.nn.functional.cross_entropy(
                logits.transpose(1, 2), y, ignore_index=0, reduction="none"
            )  # [batch_size, session_max_len]
            loss = loss * w
            n = (loss > 0).to(loss.dtype)
            loss = torch.sum(loss) / torch.sum(n)
            return loss
        raise ValueError(f"loss {loss} is not supported")

    def on_train_end(self) -> None:
        """Save item embeddings"""
        self.eval()
        self.item_embs = self.torch_model.item_model.get_all_embeddings()

    def predict_step(self, batch: torch.Tensor, batch_idx: int) -> torch.Tensor:
        """
        Prediction step.
        Encode user sessions.
        """
        encoded_sessions = self.torch_model.encode_sessions(batch, self.item_embs)[:, -1, :]
        return encoded_sessions

    def _xavier_normal_init(self) -> None:
        for _, param in self.torch_model.named_parameters():
            try:
                torch.nn.init.xavier_normal_(param.data)
            except ValueError:
                pass


<<<<<<< HEAD
class TransformerModelBase(ModelBase):
    """TODO"""
=======
# ####  --------------  SASRec Model  --------------  #### #


class SASRecModel(ModelBase):
    """
    SASRec model for i2i and u2i recommendations.

    n_blocks: int, default 1
        Number of transformer blocks.
    n_heads: int, default 1
        Number of attention heads.
    n_factors: int, default 128
        Latent embeddings size.
    use_pos_emb: bool, default ``True``
        If ``True``, adds learnable positional encoding to session item embeddings.
    dropout_rate: float, default 0.2
        Probability of a hidden unit to be zeroed.
    session_max_len: int, default 32
        Maximum length of user sequence.
    dataloader_num_workers: int, default 0
        Number of loader worker processes.
    batch_size: int, default 128
        How many samples per batch to load.
    loss: str, default "softmax"
        Loss function.
    lr: float, default 0.01
        Learning rate.
    epochs: int, default 3
        Number of training epochs.
    verbose: int, default 0
        Verbosity level.
    deterministic: bool, default ``False``
        If ``True``, sets deterministic algorithms for PyTorch operations.
        Use `pytorch_lightning.seed_everything` together with this parameter to fix the random state.
    cpu_n_threads: int, default 0
        Number of threads to use in ranker.
    trainer: Optional(Trainer), default None
        Which trainer to use for training.
        If trainer is None, default pytorch_lightning Trainer is created.
    item_net_type: Type(ItemNetBase), default `IdEmbeddingsItemNet`
        Type of network returning item enbeddings.
    pos_encoding_type: Type(PositionalEncodingBase), default `LearnableInversePositionalEncoding`
        Type of positional encoding.
    transformer_layers_type: Type(TransformerLayersBase), default `SasRecTransformerLayers`
        Type of transformer layers architecture.
    data_preparator_type: Type(SessionEncoderDataPreparatorBase), default `SasRecDataPreparator`
        Type of data preparator used for dataset processing and dataloader creation.
    lightning_module_type: Type(SessionEncoderLightningModuleBase), default `SessionEncoderLightningModule`
        Type of lightning module defining training procedure.
    """
>>>>>>> 971bdf56

    def __init__(  # pylint: disable=too-many-arguments
        self,
        transformer_layers_type: tp.Type[TransformerLayersBase],
        n_blocks: int = 1,
        n_heads: int = 1,
        n_factors: int = 128,
        use_pos_emb: bool = True,
        use_causal_attn: bool = True,
        use_mlm_attn: bool = False,
        dropout_rate: float = 0.2,
        session_max_len: int = 32,
        loss: str = "softmax",
        lr: float = 0.01,
        epochs: int = 3,
        verbose: int = 0,
        deterministic: bool = False,
        cpu_n_threads: int = 0,
        trainer: tp.Optional[Trainer] = None,
        item_net_block_types: tp.Sequence[tp.Type[ItemNetBase]] = (IdEmbeddingsItemNet, CatFeaturesItemNet),
        pos_encoding_type: tp.Type[PositionalEncodingBase] = LearnableInversePositionalEncoding,
        lightning_module_type: tp.Type[SessionEncoderLightningModuleBase] = SessionEncoderLightningModule,
<<<<<<< HEAD
    ) -> None:
        super().__init__(verbose)
        self.device = torch.device(device)
=======
    ):
        super().__init__(verbose=verbose)
>>>>>>> 971bdf56
        self.n_threads = cpu_n_threads
        self._torch_model = TransformerBasedSessionEncoder(
            n_blocks=n_blocks,
            n_factors=n_factors,
            n_heads=n_heads,
            session_max_len=session_max_len,
            dropout_rate=dropout_rate,
            use_pos_emb=use_pos_emb,
            use_causal_attn=use_causal_attn,
            use_mlm_attn=use_mlm_attn,
            transformer_layers_type=transformer_layers_type,
            item_net_block_types=item_net_block_types,
            pos_encoding_type=pos_encoding_type,
        )
        self.lightning_model: SessionEncoderLightningModuleBase
        self.lightning_module_type = lightning_module_type
        self.trainer: Trainer
        if trainer is None:
            self._trainer = Trainer(
                max_epochs=epochs,
                min_epochs=epochs,
                deterministic=deterministic,
                enable_progress_bar=verbose > 0,
                enable_model_summary=verbose > 0,
                logger=verbose > 0,
            )
        else:
            self._trainer = trainer
        self.data_preparator: SessionEncoderDataPreparatorBase
        self.u2i_dist = Distance.DOT
        self.i2i_dist = Distance.COSINE
        self.lr = lr
        self.loss = loss

    def _fit(
        self,
        dataset: Dataset,
    ) -> None:
        processed_dataset = self.data_preparator.process_dataset_train(dataset)
        train_dataloader = self.data_preparator.get_dataloader_train(processed_dataset)
<<<<<<< HEAD
        self.torch_model = deepcopy(self._torch_model)  # TODO: check that it works
        self.torch_model.construct_item_net(processed_dataset)
=======

        torch_model = deepcopy(self._torch_model)  # TODO: check that it works
        torch_model.construct_item_net(processed_dataset)

        self.lightning_model = self.lightning_module_type(torch_model, self.lr, self.loss)
>>>>>>> 971bdf56

        self.trainer = deepcopy(self._trainer)
        self.trainer.fit(self.lightning_model, train_dataloader)

    def _custom_transform_dataset_u2i(
        self, dataset: Dataset, users: ExternalIds, on_unsupported_targets: ErrorBehaviour
    ) -> Dataset:
        return self.data_preparator.transform_dataset_u2i(dataset, users)

    def _custom_transform_dataset_i2i(
        self, dataset: Dataset, target_items: ExternalIds, on_unsupported_targets: ErrorBehaviour
    ) -> Dataset:
        return self.data_preparator.transform_dataset_i2i(dataset)

    def _recommend_u2i(
        self,
        user_ids: InternalIdsArray,
        dataset: Dataset,  # [n_rec_users x n_items + 2]
        k: int,
        filter_viewed: bool,
        sorted_item_ids_to_recommend: tp.Optional[InternalIdsArray],  # model_internal
    ) -> InternalRecoTriplet:
        if sorted_item_ids_to_recommend is None:  # TODO: move to _get_sorted_item_ids_to_recommend
            sorted_item_ids_to_recommend = self.data_preparator.get_known_items_sorted_internal_ids()  # model internal

        recommend_dataloader = self.data_preparator.get_dataloader_recommend(dataset)
<<<<<<< HEAD

        session_embs = []
        item_embs = self.torch_model.item_model.get_all_embeddings()  # [n_items + 2, n_factors]
        with torch.no_grad():
            for x_batch in tqdm.tqdm(recommend_dataloader):  # TODO: from tqdm.auto import tqdm. Also check `verbose``
                x_batch = x_batch.to(self.device)  # [batch_size, session_max_len]
                encoded = self.torch_model.encode_sessions(x_batch, item_embs)[:, -1, :]  # [batch_size, n_factors]
                encoded = encoded.detach().cpu().numpy()
                session_embs.append(encoded)

        user_embs = np.concatenate(session_embs, axis=0)
        user_embs = user_embs[user_ids]
        item_embs_np = item_embs.detach().cpu().numpy()

        ranker = ImplicitRanker(
            self.u2i_dist,
            user_embs,  # [n_rec_users, n_factors]
            item_embs_np,  # [n_items + 2, n_factors]
        )
        if filter_viewed:
            user_items = dataset.get_user_item_matrix(include_weights=False)
            ui_csr_for_filter = user_items[user_ids]
        else:
            ui_csr_for_filter = None

        # TODO: When filter_viewed is not needed and user has GPU, torch DOT and topk should be faster

        user_ids_indices, all_reco_ids, all_scores = ranker.rank(
            subject_ids=np.arange(user_embs.shape[0]),  # n_rec_users
            k=k,
            filter_pairs_csr=ui_csr_for_filter,  # [n_rec_users x n_items + 2]
            sorted_object_whitelist=sorted_item_ids_to_recommend,  # model_internal
            num_threads=self.n_threads,
        )
        all_target_ids = user_ids[user_ids_indices]

=======
        session_embs = self.trainer.predict(model=self.lightning_model, dataloaders=recommend_dataloader)
        if session_embs is not None:
            user_embs = np.concatenate(session_embs, axis=0)
            user_embs = user_embs[user_ids]
            item_embs = self.lightning_model.item_embs
            item_embs_np = item_embs.detach().cpu().numpy()

            ranker = ImplicitRanker(
                self.u2i_dist,
                user_embs,  # [n_rec_users, n_factors]
                item_embs_np,  # [n_items + 1, n_factors]
            )
            if filter_viewed:
                user_items = dataset.get_user_item_matrix(include_weights=False)
                ui_csr_for_filter = user_items[user_ids]
            else:
                ui_csr_for_filter = None

            # TODO: When filter_viewed is not needed and user has GPU, torch DOT and topk should be faster

            user_ids_indices, all_reco_ids, all_scores = ranker.rank(
                subject_ids=np.arange(user_embs.shape[0]),  # n_rec_users
                k=k,
                filter_pairs_csr=ui_csr_for_filter,  # [n_rec_users x n_items + 1]
                sorted_object_whitelist=sorted_item_ids_to_recommend,  # model_internal
                num_threads=self.n_threads,
            )
            all_target_ids = user_ids[user_ids_indices]
        else:
            explanation = """Received empty recommendations. Used for type-annotation"""
            raise ValueError(explanation)
>>>>>>> 971bdf56
        return all_target_ids, all_reco_ids, all_scores  # n_rec_users, model_internal, scores

    def _recommend_i2i(
        self,
        target_ids: InternalIdsArray,  # model internal
        dataset: Dataset,
        k: int,
        sorted_item_ids_to_recommend: tp.Optional[InternalIdsArray],
    ) -> InternalRecoTriplet:
        if sorted_item_ids_to_recommend is None:
            sorted_item_ids_to_recommend = self.data_preparator.get_known_items_sorted_internal_ids()

<<<<<<< HEAD
        self.torch_model = self.torch_model.eval()
        item_embs = self.torch_model.item_model.get_all_embeddings().detach().cpu().numpy()  # [n_items + 2, n_factors]

=======
        item_embs = self.lightning_model.item_embs.detach().cpu().numpy()
>>>>>>> 971bdf56
        # TODO: i2i reco do not need filtering viewed. And user most of the times has GPU
        # Should we use torch dot and topk? Should be faster

        ranker = ImplicitRanker(
            self.i2i_dist,
            item_embs,  # [n_items + 2, n_factors]
            item_embs,  # [n_items + 2, n_factors]
        )
        return ranker.rank(
            subject_ids=target_ids,  # model internal
            k=k,
            filter_pairs_csr=None,
            sorted_object_whitelist=sorted_item_ids_to_recommend,  # model internal
            num_threads=0,
        )

    @property
<<<<<<< HEAD
    def lightning_model(self) -> LightningModule:
        """TODO"""
        return self.trainer.lightning_module


# ####  --------------  SASRec Model  --------------  #### #


class SASRecModel(TransformerModelBase):
    """TODO"""

    # pylint: disable=too-many-locals

    def __init__(  # pylint: disable=too-many-arguments
        self,
        n_blocks: int = 1,
        n_heads: int = 1,
        n_factors: int = 128,
        use_pos_emb: bool = True,
        use_causal_attn: bool = True,
        use_mlm_attn: bool = False,
        dropout_rate: float = 0.2,
        session_max_len: int = 32,
        dataloader_num_workers: int = 0,
        batch_size: int = 128,
        loss: str = "softmax",
        lr: float = 0.01,
        epochs: int = 3,
        verbose: int = 0,
        deterministic: bool = False,
        device: str = "cuda:1",
        cpu_n_threads: int = 0,
        train_min_user_interaction: int = 2,
        trainer: tp.Optional[Trainer] = None,
        item_net_block_types: tp.Sequence[tp.Type[ItemNetBase]] = (IdEmbeddingsItemNet, CatFeaturesItemNet),
        pos_encoding_type: tp.Type[PositionalEncodingBase] = LearnableInversePositionalEncoding,
        transformer_layers_type: tp.Type[TransformerLayersBase] = SASRecTransformerLayers,  # SASRec authors net
        data_preparator_type: tp.Type[SessionEncoderDataPreparatorBase] = SASRecDataPreparator,
        lightning_module_type: tp.Type[SessionEncoderLightningModuleBase] = SessionEncoderLightningModule,
    ):
        super().__init__(
            transformer_layers_type,  # SASRec authors net
            n_blocks,
            n_heads,
            n_factors,
            use_pos_emb,
            use_causal_attn,
            use_mlm_attn,
            dropout_rate,
            session_max_len,
            loss,
            lr,
            epochs,
            verbose,
            deterministic,
            device,
            cpu_n_threads,
            trainer,
            item_net_block_types,
            pos_encoding_type,
            lightning_module_type,
        )
        self.data_preparator = data_preparator_type(
            session_max_len, batch_size, dataloader_num_workers, (PADDING_VALUE,), train_min_user_interaction
        )
=======
    def torch_model(self) -> TransformerBasedSessionEncoder:
        """Return torch model."""
        return self.lightning_model.torch_model
>>>>>>> 971bdf56
<|MERGE_RESOLUTION|>--- conflicted
+++ resolved
@@ -358,78 +358,6 @@
         return seqs
 
 
-<<<<<<< HEAD
-=======
-class PreLNTransformerLayers(TransformerLayersBase):
-    """
-    Architecture of transformer blocks based on https://arxiv.org/pdf/2002.04745
-    On Kion open dataset didn't change metrics, even got a bit worse.
-
-    Parameters
-    ----------
-    n_blocks: int
-        Number of transformer blocks.
-    n_factors: int
-        Latent embeddings size.
-    n_heads: int
-        Number of attention heads.
-    dropout_rate: float
-        Probability of a hidden unit to be zeroed.
-    """
-
-    def __init__(
-        self,
-        n_blocks: int,
-        n_factors: int,
-        n_heads: int,
-        dropout_rate: float,
-    ):
-        super().__init__()
-        self.n_blocks = n_blocks
-        self.multi_head_attn = nn.ModuleList(
-            [torch.nn.MultiheadAttention(n_factors, n_heads, dropout_rate, batch_first=True) for _ in range(n_blocks)]
-        )
-        self.mha_layer_norm = nn.ModuleList([nn.LayerNorm(n_factors) for _ in range(n_blocks)])
-        self.mha_dropout = nn.Dropout(dropout_rate)
-        self.ff_layer_norm = nn.ModuleList([nn.LayerNorm(n_factors) for _ in range(n_blocks)])
-        self.feed_forward = nn.ModuleList(
-            [PointWiseFeedForward(n_factors, n_factors, dropout_rate) for _ in range(n_blocks)]
-        )
-
-    def forward(self, seqs: torch.Tensor, timeline_mask: torch.Tensor, attn_mask: torch.Tensor) -> torch.Tensor:
-        """
-        Forward pass through transformer blocks.
-
-        Parameters
-        ----------
-        seqs: torch.Tensor
-            User sequences of item embeddings.
-        timeline_mask: torch.Tensor
-            Mask to zero out padding elements.
-        attn_mask: torch.Tensor
-            Forbid model to use future interactions.
-
-        Returns
-        -------
-        torch.Tensor
-            User sequences passed through transformer layers.
-        """
-        for i in range(self.n_blocks):
-            mha_input = self.mha_layer_norm[i](seqs)
-            mha_output, _ = self.multi_head_attn[i](
-                mha_input, mha_input, mha_input, attn_mask=attn_mask, need_weights=False
-            )
-            mha_output = self.mha_dropout(mha_output)
-            seqs = seqs + mha_output
-            ff_input = self.ff_layer_norm[i](seqs)
-            ff_output = self.feed_forward[i](ff_input)
-            seqs = seqs + ff_output
-            seqs *= timeline_mask
-
-        return seqs
-
-
->>>>>>> 971bdf56
 class LearnableInversePositionalEncoding(PositionalEncodingBase):
     """
     Class to introduce learnable positional embeddings.
@@ -726,49 +654,7 @@
         return len(self.item_extra_tokens)
 
     def process_dataset_train(self, dataset: Dataset) -> Dataset:
-<<<<<<< HEAD
-        """TODO"""
-=======
-        """Process train dataset."""
-        raise NotImplementedError()
-
-    def get_dataloader_train(self, processed_dataset: Dataset) -> DataLoader:
-        """Return train dataloader."""
-        raise NotImplementedError()
-
-    def get_dataloader_recommend(self, dataset: Dataset) -> DataLoader:
-        """Return recommend dataloader."""
-        raise NotImplementedError()
-
-    def transform_dataset_u2i(self, dataset: Dataset, users: ExternalIds) -> Dataset:
-        """Process dataset for u2i recommendations."""
-        raise NotImplementedError()
-
-    def transform_dataset_i2i(self, dataset: Dataset) -> Dataset:
-        """Process dataset for i2i recommendations."""
-        raise NotImplementedError()
-
-
-class SASRecDataPreparator(SessionEncoderDataPreparatorBase):
-    """Class to process train/recommend datasets and prepare train/recommend dataloaders."""
-
-    def process_dataset_train(self, dataset: Dataset) -> Dataset:
-        """
-        Remove sequences shorter than ``train_min_user_interactions``.
-        Leave ``session_max_len`` + 1 most recent interactions.
-        Create new RecTools dataset with processed interactions.
-
-        Parameters
-        ----------
-        dataset: Dataset
-            RecTools dataset with train interactions.
-
-        Returns
-        -------
-        Dataset
-            RecTools dataset with processed interactions.
-        """
->>>>>>> 971bdf56
+        """TODO"""
         interactions = dataset.get_raw_interactions()
 
         # Filter interactions
@@ -813,15 +699,139 @@
         self.item_id_map = dataset.item_id_map
         return dataset
 
-<<<<<<< HEAD
-=======
+    def get_dataloader_train(self, processed_dataset: Dataset) -> DataLoader:
+        """
+        Construct train dataloader from processed dataset.
+
+        Parameters
+        ----------
+        processed_dataset: Dataset
+            RecTools dataset prepared for training.
+
+        Returns
+        -------
+        DataLoader
+            Train dataloader.
+        """
+        sequence_dataset = SequenceDataset.from_interactions(processed_dataset.interactions.df)
+        train_dataloader = DataLoader(
+            sequence_dataset,
+            collate_fn=self._collate_fn_train,
+            batch_size=self.batch_size,
+            num_workers=self.dataloader_num_workers,
+            shuffle=self.shuffle_train,
+        )
+        return train_dataloader
+
+    def get_dataloader_recommend(self, dataset: Dataset) -> DataLoader:
+        """TODO"""
+        sequence_dataset = SequenceDataset.from_interactions(dataset.interactions.df)
+        recommend_dataloader = DataLoader(
+            sequence_dataset,
+            batch_size=self.batch_size,
+            collate_fn=self._collate_fn_recommend,
+            num_workers=self.dataloader_num_workers,
+            shuffle=False,
+        )
+        return recommend_dataloader
+
+    def transform_dataset_u2i(self, dataset: Dataset, users: ExternalIds) -> Dataset:
+        """
+        Process dataset for u2i recommendations.
+        Filter out interactions and adapt id maps.
+        All users beyond target users for recommendations are dropped.
+        All target users that do not have at least one known item in interactions are dropped.
+
+        Parameters
+        ----------
+        dataset: Dataset
+            RecTools dataset.
+        users: ExternalIds
+            Array of external user ids to recommend for.
+
+        Returns
+        -------
+        Dataset
+            Processed RecTools dataset.
+            Final dataset will consist only of model known items during fit and only of required
+            (and supported) target users for recommendations.
+            Final user_id_map is an enumerated list of supported (filtered) target users.
+            Final item_id_map is model item_id_map constructed during training.
+        """
+        # Filter interactions in dataset internal ids
+        interactions = dataset.interactions.df
+        users_internal = dataset.user_id_map.convert_to_internal(users, strict=False)
+        items_internal = dataset.item_id_map.convert_to_internal(self.get_known_item_ids(), strict=False)
+        interactions = interactions[interactions[Columns.User].isin(users_internal)]  # todo: fast_isin
+        interactions = interactions[interactions[Columns.Item].isin(items_internal)]
+
+        # Convert to external ids
+        interactions[Columns.Item] = dataset.item_id_map.convert_to_external(interactions[Columns.Item])
+        interactions[Columns.User] = dataset.user_id_map.convert_to_external(interactions[Columns.User])
+
+        # Prepare new user id mapping
+        rec_user_id_map = IdMap.from_values(interactions[Columns.User])
+
+        # Construct dataset
+        # TODO: For now features are dropped because model doesn't support them
+        n_filtered = len(users) - rec_user_id_map.size
+        if n_filtered > 0:
+            explanation = f"""{n_filtered} target users were considered cold because of missing known items"""
+            warnings.warn(explanation)
+        filtered_interactions = Interactions.from_raw(interactions, rec_user_id_map, self.item_id_map)
+        filtered_dataset = Dataset(rec_user_id_map, self.item_id_map, filtered_interactions)
+        return filtered_dataset
+
+    def transform_dataset_i2i(self, dataset: Dataset) -> Dataset:
+        """
+        Process dataset for i2i recommendations.
+        Filter out interactions and adapt id maps.
+
+        Parameters
+        ----------
+        dataset: Dataset
+            RecTools dataset.
+
+        Returns
+        -------
+        Dataset
+            Processed RecTools dataset.
+            Final dataset will consist only of model known items during fit.
+            Final user_id_map is the same as dataset original.
+            Final item_id_map is model item_id_map constructed during training.
+        """
+        # TODO: optimize by filtering in internal ids
+        interactions = dataset.get_raw_interactions()
+        interactions = interactions[interactions[Columns.Item].isin(self.get_known_item_ids())]
+        filtered_interactions = Interactions.from_raw(interactions, dataset.user_id_map, self.item_id_map)
+        filtered_dataset = Dataset(dataset.user_id_map, self.item_id_map, filtered_interactions)
+        return filtered_dataset
+
     def _collate_fn_train(
         self,
         batch: List[Tuple[List[int], List[float]]],
     ) -> Tuple[torch.LongTensor, torch.LongTensor, torch.FloatTensor]:
-        """
-        Truncate each session from right to keep (``session_max_len`` + 1) last items.
-        Do left padding until (``session_max_len`` + 1) is reached.
+        """TODO"""
+        raise NotImplementedError()
+
+    def _collate_fn_recommend(
+        self,
+        batch: List[Tuple[List[int], List[float]]],
+    ) -> torch.LongTensor:
+        """TODO"""
+        raise NotImplementedError()
+
+
+class SASRecDataPreparator(SessionEncoderDataPreparatorBase):
+    """TODO"""
+
+    def _collate_fn_train(
+        self,
+        batch: List[Tuple[List[int], List[float]]],
+    ) -> Tuple[torch.LongTensor, torch.LongTensor, torch.FloatTensor]:
+        """
+        Truncate each session from right to keep (session_max_len+1) last items.
+        Do left padding until  (session_max_len+1) is reached.
         Split to `x`, `y`, and `yw`.
         """
         batch_size = len(batch)
@@ -834,152 +844,6 @@
             yw[i, -len(ses) + 1 :] = ses_weights[1:]  # ses_weights: [session_len] -> yw[i]: [session_max_len]
         return torch.LongTensor(x), torch.LongTensor(y), torch.FloatTensor(yw)
 
->>>>>>> 971bdf56
-    def get_dataloader_train(self, processed_dataset: Dataset) -> DataLoader:
-        """
-        Construct train dataloader from processed dataset.
-
-        Parameters
-        ----------
-        processed_dataset: Dataset
-            RecTools dataset prepared for training.
-
-        Returns
-        -------
-        DataLoader
-            Train dataloader.
-        """
-        sequence_dataset = SequenceDataset.from_interactions(processed_dataset.interactions.df)
-        train_dataloader = DataLoader(
-            sequence_dataset,
-            collate_fn=self._collate_fn_train,
-            batch_size=self.batch_size,
-            num_workers=self.dataloader_num_workers,
-            shuffle=self.shuffle_train,
-        )
-        return train_dataloader
-
-    def get_dataloader_recommend(self, dataset: Dataset) -> DataLoader:
-        """TODO"""
-        sequence_dataset = SequenceDataset.from_interactions(dataset.interactions.df)
-        recommend_dataloader = DataLoader(
-            sequence_dataset,
-            batch_size=self.batch_size,
-            collate_fn=self._collate_fn_recommend,
-            num_workers=self.dataloader_num_workers,
-            shuffle=False,
-        )
-        return recommend_dataloader
-
-    def transform_dataset_u2i(self, dataset: Dataset, users: ExternalIds) -> Dataset:
-        """
-        Process dataset for u2i recommendations.
-        Filter out interactions and adapt id maps.
-        All users beyond target users for recommendations are dropped.
-        All target users that do not have at least one known item in interactions are dropped.
-
-        Parameters
-        ----------
-        dataset: Dataset
-            RecTools dataset.
-        users: ExternalIds
-            Array of external user ids to recommend for.
-
-        Returns
-        -------
-        Dataset
-            Processed RecTools dataset.
-            Final dataset will consist only of model known items during fit and only of required
-            (and supported) target users for recommendations.
-            Final user_id_map is an enumerated list of supported (filtered) target users.
-            Final item_id_map is model item_id_map constructed during training.
-        """
-        # Filter interactions in dataset internal ids
-        interactions = dataset.interactions.df
-        users_internal = dataset.user_id_map.convert_to_internal(users, strict=False)
-        items_internal = dataset.item_id_map.convert_to_internal(self.get_known_item_ids(), strict=False)
-        interactions = interactions[interactions[Columns.User].isin(users_internal)]  # todo: fast_isin
-        interactions = interactions[interactions[Columns.Item].isin(items_internal)]
-
-        # Convert to external ids
-        interactions[Columns.Item] = dataset.item_id_map.convert_to_external(interactions[Columns.Item])
-        interactions[Columns.User] = dataset.user_id_map.convert_to_external(interactions[Columns.User])
-
-        # Prepare new user id mapping
-        rec_user_id_map = IdMap.from_values(interactions[Columns.User])
-
-        # Construct dataset
-        # TODO: For now features are dropped because model doesn't support them
-        n_filtered = len(users) - rec_user_id_map.size
-        if n_filtered > 0:
-            explanation = f"""{n_filtered} target users were considered cold because of missing known items"""
-            warnings.warn(explanation)
-        filtered_interactions = Interactions.from_raw(interactions, rec_user_id_map, self.item_id_map)
-        filtered_dataset = Dataset(rec_user_id_map, self.item_id_map, filtered_interactions)
-        return filtered_dataset
-
-    def transform_dataset_i2i(self, dataset: Dataset) -> Dataset:
-        """
-        Process dataset for i2i recommendations.
-        Filter out interactions and adapt id maps.
-
-        Parameters
-        ----------
-        dataset: Dataset
-            RecTools dataset.
-
-        Returns
-        -------
-        Dataset
-            Processed RecTools dataset.
-            Final dataset will consist only of model known items during fit.
-            Final user_id_map is the same as dataset original.
-            Final item_id_map is model item_id_map constructed during training.
-        """
-        # TODO: optimize by filtering in internal ids
-        interactions = dataset.get_raw_interactions()
-        interactions = interactions[interactions[Columns.Item].isin(self.get_known_item_ids())]
-        filtered_interactions = Interactions.from_raw(interactions, dataset.user_id_map, self.item_id_map)
-        filtered_dataset = Dataset(dataset.user_id_map, self.item_id_map, filtered_interactions)
-        return filtered_dataset
-
-    def _collate_fn_train(
-        self,
-        batch: List[Tuple[List[int], List[float]]],
-    ) -> Tuple[torch.LongTensor, torch.LongTensor, torch.FloatTensor]:
-        """TODO"""
-        raise NotImplementedError()
-
-    def _collate_fn_recommend(
-        self,
-        batch: List[Tuple[List[int], List[float]]],
-    ) -> torch.LongTensor:
-        """TODO"""
-        raise NotImplementedError()
-
-
-class SASRecDataPreparator(SessionEncoderDataPreparatorBase):
-    """TODO"""
-
-    def _collate_fn_train(
-        self,
-        batch: List[Tuple[List[int], List[float]]],
-    ) -> Tuple[torch.LongTensor, torch.LongTensor, torch.FloatTensor]:
-        """
-        Truncate each session from right to keep (session_max_len+1) last items.
-        Do left padding until  (session_max_len+1) is reached.
-        Split to `x`, `y`, and `yw`.
-        """
-        batch_size = len(batch)
-        x = np.zeros((batch_size, self.session_max_len))
-        y = np.zeros((batch_size, self.session_max_len))
-        yw = np.zeros((batch_size, self.session_max_len))
-        for i, (ses, ses_weights) in enumerate(batch):
-            x[i, -len(ses) + 1 :] = ses[:-1]  # ses: [session_len] -> x[i]: [session_max_len]
-            y[i, -len(ses) + 1 :] = ses[1:]  # ses: [session_len] -> y[i]: [session_max_len]
-            yw[i, -len(ses) + 1 :] = ses_weights[1:]  # ses_weights: [session_len] -> yw[i]: [session_max_len]
-        return torch.LongTensor(x), torch.LongTensor(y), torch.FloatTensor(yw)
-
     def _collate_fn_recommend(self, batch: List[Tuple[List[int], List[float]]]) -> torch.LongTensor:
         """Right truncation, left padding to session_max_len"""
         x = np.zeros((len(batch), self.session_max_len))
@@ -987,33 +851,6 @@
             x[i, -len(ses) :] = ses[-self.session_max_len :]
         return torch.LongTensor(x)
 
-<<<<<<< HEAD
-=======
-    def get_dataloader_recommend(self, dataset: Dataset) -> DataLoader:
-        """
-        Construct recommend dataloader from processed dataset.
-
-        Parameters
-        ----------
-        processed_dataset: Dataset
-            RecTools dataset.
-
-        Returns
-        -------
-        DataLoader
-            Recommend dataloader.
-        """
-        sequence_dataset = SequenceDataset.from_interactions(dataset.interactions.df)
-        recommend_dataloader = DataLoader(
-            sequence_dataset,
-            batch_size=self.batch_size,
-            collate_fn=self._collate_fn_recommend,
-            num_workers=self.dataloader_num_workers,
-            shuffle=False,
-        )
-        return recommend_dataloader
-
->>>>>>> 971bdf56
 
 # ####  --------------  Lightning Model  --------------  #### #
 
@@ -1134,61 +971,8 @@
                 pass
 
 
-<<<<<<< HEAD
 class TransformerModelBase(ModelBase):
     """TODO"""
-=======
-# ####  --------------  SASRec Model  --------------  #### #
-
-
-class SASRecModel(ModelBase):
-    """
-    SASRec model for i2i and u2i recommendations.
-
-    n_blocks: int, default 1
-        Number of transformer blocks.
-    n_heads: int, default 1
-        Number of attention heads.
-    n_factors: int, default 128
-        Latent embeddings size.
-    use_pos_emb: bool, default ``True``
-        If ``True``, adds learnable positional encoding to session item embeddings.
-    dropout_rate: float, default 0.2
-        Probability of a hidden unit to be zeroed.
-    session_max_len: int, default 32
-        Maximum length of user sequence.
-    dataloader_num_workers: int, default 0
-        Number of loader worker processes.
-    batch_size: int, default 128
-        How many samples per batch to load.
-    loss: str, default "softmax"
-        Loss function.
-    lr: float, default 0.01
-        Learning rate.
-    epochs: int, default 3
-        Number of training epochs.
-    verbose: int, default 0
-        Verbosity level.
-    deterministic: bool, default ``False``
-        If ``True``, sets deterministic algorithms for PyTorch operations.
-        Use `pytorch_lightning.seed_everything` together with this parameter to fix the random state.
-    cpu_n_threads: int, default 0
-        Number of threads to use in ranker.
-    trainer: Optional(Trainer), default None
-        Which trainer to use for training.
-        If trainer is None, default pytorch_lightning Trainer is created.
-    item_net_type: Type(ItemNetBase), default `IdEmbeddingsItemNet`
-        Type of network returning item enbeddings.
-    pos_encoding_type: Type(PositionalEncodingBase), default `LearnableInversePositionalEncoding`
-        Type of positional encoding.
-    transformer_layers_type: Type(TransformerLayersBase), default `SasRecTransformerLayers`
-        Type of transformer layers architecture.
-    data_preparator_type: Type(SessionEncoderDataPreparatorBase), default `SasRecDataPreparator`
-        Type of data preparator used for dataset processing and dataloader creation.
-    lightning_module_type: Type(SessionEncoderLightningModuleBase), default `SessionEncoderLightningModule`
-        Type of lightning module defining training procedure.
-    """
->>>>>>> 971bdf56
 
     def __init__(  # pylint: disable=too-many-arguments
         self,
@@ -1211,14 +995,8 @@
         item_net_block_types: tp.Sequence[tp.Type[ItemNetBase]] = (IdEmbeddingsItemNet, CatFeaturesItemNet),
         pos_encoding_type: tp.Type[PositionalEncodingBase] = LearnableInversePositionalEncoding,
         lightning_module_type: tp.Type[SessionEncoderLightningModuleBase] = SessionEncoderLightningModule,
-<<<<<<< HEAD
     ) -> None:
         super().__init__(verbose)
-        self.device = torch.device(device)
-=======
-    ):
-        super().__init__(verbose=verbose)
->>>>>>> 971bdf56
         self.n_threads = cpu_n_threads
         self._torch_model = TransformerBasedSessionEncoder(
             n_blocks=n_blocks,
@@ -1259,16 +1037,11 @@
     ) -> None:
         processed_dataset = self.data_preparator.process_dataset_train(dataset)
         train_dataloader = self.data_preparator.get_dataloader_train(processed_dataset)
-<<<<<<< HEAD
-        self.torch_model = deepcopy(self._torch_model)  # TODO: check that it works
-        self.torch_model.construct_item_net(processed_dataset)
-=======
 
         torch_model = deepcopy(self._torch_model)  # TODO: check that it works
         torch_model.construct_item_net(processed_dataset)
 
         self.lightning_model = self.lightning_module_type(torch_model, self.lr, self.loss)
->>>>>>> 971bdf56
 
         self.trainer = deepcopy(self._trainer)
         self.trainer.fit(self.lightning_model, train_dataloader)
@@ -1295,44 +1068,6 @@
             sorted_item_ids_to_recommend = self.data_preparator.get_known_items_sorted_internal_ids()  # model internal
 
         recommend_dataloader = self.data_preparator.get_dataloader_recommend(dataset)
-<<<<<<< HEAD
-
-        session_embs = []
-        item_embs = self.torch_model.item_model.get_all_embeddings()  # [n_items + 2, n_factors]
-        with torch.no_grad():
-            for x_batch in tqdm.tqdm(recommend_dataloader):  # TODO: from tqdm.auto import tqdm. Also check `verbose``
-                x_batch = x_batch.to(self.device)  # [batch_size, session_max_len]
-                encoded = self.torch_model.encode_sessions(x_batch, item_embs)[:, -1, :]  # [batch_size, n_factors]
-                encoded = encoded.detach().cpu().numpy()
-                session_embs.append(encoded)
-
-        user_embs = np.concatenate(session_embs, axis=0)
-        user_embs = user_embs[user_ids]
-        item_embs_np = item_embs.detach().cpu().numpy()
-
-        ranker = ImplicitRanker(
-            self.u2i_dist,
-            user_embs,  # [n_rec_users, n_factors]
-            item_embs_np,  # [n_items + 2, n_factors]
-        )
-        if filter_viewed:
-            user_items = dataset.get_user_item_matrix(include_weights=False)
-            ui_csr_for_filter = user_items[user_ids]
-        else:
-            ui_csr_for_filter = None
-
-        # TODO: When filter_viewed is not needed and user has GPU, torch DOT and topk should be faster
-
-        user_ids_indices, all_reco_ids, all_scores = ranker.rank(
-            subject_ids=np.arange(user_embs.shape[0]),  # n_rec_users
-            k=k,
-            filter_pairs_csr=ui_csr_for_filter,  # [n_rec_users x n_items + 2]
-            sorted_object_whitelist=sorted_item_ids_to_recommend,  # model_internal
-            num_threads=self.n_threads,
-        )
-        all_target_ids = user_ids[user_ids_indices]
-
-=======
         session_embs = self.trainer.predict(model=self.lightning_model, dataloaders=recommend_dataloader)
         if session_embs is not None:
             user_embs = np.concatenate(session_embs, axis=0)
@@ -1364,7 +1099,6 @@
         else:
             explanation = """Received empty recommendations. Used for type-annotation"""
             raise ValueError(explanation)
->>>>>>> 971bdf56
         return all_target_ids, all_reco_ids, all_scores  # n_rec_users, model_internal, scores
 
     def _recommend_i2i(
@@ -1377,13 +1111,9 @@
         if sorted_item_ids_to_recommend is None:
             sorted_item_ids_to_recommend = self.data_preparator.get_known_items_sorted_internal_ids()
 
-<<<<<<< HEAD
         self.torch_model = self.torch_model.eval()
-        item_embs = self.torch_model.item_model.get_all_embeddings().detach().cpu().numpy()  # [n_items + 2, n_factors]
-
-=======
+
         item_embs = self.lightning_model.item_embs.detach().cpu().numpy()
->>>>>>> 971bdf56
         # TODO: i2i reco do not need filtering viewed. And user most of the times has GPU
         # Should we use torch dot and topk? Should be faster
 
@@ -1401,7 +1131,6 @@
         )
 
     @property
-<<<<<<< HEAD
     def lightning_model(self) -> LightningModule:
         """TODO"""
         return self.trainer.lightning_module
@@ -1466,9 +1195,4 @@
         )
         self.data_preparator = data_preparator_type(
             session_max_len, batch_size, dataloader_num_workers, (PADDING_VALUE,), train_min_user_interaction
-        )
-=======
-    def torch_model(self) -> TransformerBasedSessionEncoder:
-        """Return torch model."""
-        return self.lightning_model.torch_model
->>>>>>> 971bdf56
+        )