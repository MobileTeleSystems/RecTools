import typing as tp
import warnings
from copy import deepcopy
from typing import List, Tuple

import numpy as np
import pandas as pd
import torch
import tqdm
import typing_extensions as tpe
from pytorch_lightning import LightningModule, Trainer
from scipy import sparse
from torch import nn
from torch.utils.data import DataLoader
from torch.utils.data import Dataset as TorchDataset

from rectools import Columns, ExternalIds
from rectools.dataset import Dataset, Interactions
from rectools.dataset.features import SparseFeatures
from rectools.dataset.identifiers import IdMap
from rectools.models.base import ErrorBehaviour, InternalRecoTriplet, ModelBase
from rectools.models.rank import Distance, ImplicitRanker
from rectools.types import InternalIdsArray

PADDING_VALUE = "PAD"

# pylint: disable=too-many-lines
# ####  --------------  Net blocks  --------------  #### #


class ItemNetBase(nn.Module):
    """TODO: use Protocol"""

    def forward(self, items: torch.Tensor) -> torch.Tensor:
        """Forward pass."""
        raise NotImplementedError()

    @classmethod
    def from_dataset(cls, dataset: Dataset, *args: tp.Any, **kwargs: tp.Any) -> tpe.Self:
        """Construct ItemNet."""
        raise NotImplementedError()

    def get_all_embeddings(self) -> torch.Tensor:
        """Return item embeddings."""
        raise NotImplementedError()

    @property
    def device(self) -> torch.device:
        """TODO"""
        raise NotImplementedError()


class TransformerLayersBase(nn.Module):
    """TODO: use Protocol"""

    def forward(self, seqs: torch.Tensor, timeline_mask: torch.Tensor, attn_mask: torch.Tensor) -> torch.Tensor:
        """Forward pass."""
        raise NotImplementedError()


class PositionalEncodingBase(torch.nn.Module):
    """TODO: use Protocol"""

    def forward(self, sessions: torch.Tensor, timeline_mask: torch.Tensor) -> torch.Tensor:
        """Forward pass."""
        raise NotImplementedError()


class CatFeaturesItemNet(ItemNetBase):
    """
    Base class for all category item features embeddings. To use more complicated logic then just id embeddings inherit
    from this class and pass your custom ItemNet to your model params.
    """

    def __init__(
        self,
        item_features: SparseFeatures,
        n_factors: int,
        dropout_rate: float,
    ):
        super().__init__()

        self.item_features = item_features
        self.n_items = len(item_features)
        self.n_cat_features = len(item_features.names)

        self.category_embeddings = nn.Embedding(num_embeddings=self.n_cat_features, embedding_dim=n_factors)
        self.drop_layer = nn.Dropout(dropout_rate)

    def forward(self, items: torch.Tensor) -> torch.Tensor:
        """TODO"""
        # TODO: Should we use torch.nn.EmbeddingBag.html?
        feature_dense = self.get_dense_item_features(items)

        feature_embs = self.category_embeddings(self.feature_catalogue)
        feature_embs = self.drop_layer(feature_embs)

        feature_embeddings_per_items = feature_dense @ feature_embs
        return feature_embeddings_per_items

    @property
    def device(self) -> torch.device:
        """TODO"""
        return self.category_embeddings.weight.device

    @property
    def feature_catalogue(self) -> torch.Tensor:
        """TODO"""
        return torch.arange(0, self.n_cat_features, device=self.device)

    def get_dense_item_features(self, items: torch.Tensor) -> torch.Tensor:
        """TODO"""
        # TODO: Add the whole `feature_dense` to the right gpu device at once?
        feature_dense = self.item_features.take(items.detach().cpu().numpy()).get_dense()
        return torch.from_numpy(feature_dense).to(self.device)

    @classmethod
    def from_dataset(cls, dataset: Dataset, n_factors: int, dropout_rate: float) -> tpe.Self:
        """TODO"""
        item_features = dataset.item_features

        if item_features is None:
            explanation = """When `use_cat_features_embs` is True, the dataset must have item features."""
            raise ValueError(explanation)

        if not isinstance(item_features, SparseFeatures):
            raise ValueError("`item_features` in `dataset` must be `SparseFeatures` instance.")

        item_cat_features = item_features.get_cat_features()
        return cls(item_cat_features, n_factors, dropout_rate)


class IdEmbeddingsItemNet(ItemNetBase):
    """
<<<<<<< HEAD
    Network for item embeddings.

    Parameters
    ----------
    n_factors: int
        Latent embedding size of item embeddings.
    n_items: int
        Number of items in the dataset.
    dropout_rate: float
        Probability of a hidden unit to be zeroed.
=======
    Base class for item embeddings. To use more complicated logic then just id embeddings inherit
    from this class and pass your custom ItemNet to your model params.
>>>>>>> 17003912
    """

    def __init__(self, n_factors: int, n_items: int, dropout_rate: float):
        super().__init__()

        self.n_items = n_items
        self.ids_emb = nn.Embedding(
            num_embeddings=n_items,
            embedding_dim=n_factors,
            padding_idx=0,
        )
        self.drop_layer = nn.Dropout(dropout_rate)

    def forward(self, items: torch.Tensor) -> torch.Tensor:
<<<<<<< HEAD
        """
        Forward pass to get item embeddings from item ids.

        Parameters
        ----------
        items: torch.Tensor
            Internal item ids.

        Returns
        -------
        torch.Tensor
            Item embeddings.
        """
        item_embs = self.item_emb(items)
=======
        """TODO"""
        item_embs = self.ids_emb(items)
>>>>>>> 17003912
        item_embs = self.drop_layer(item_embs)
        return item_embs

    @property
    def device(self) -> torch.device:
        """TODO"""
        return self.ids_emb.weight.device

    @classmethod
    def from_dataset(cls, dataset: Dataset, n_factors: int, dropout_rate: float) -> tpe.Self:
        """TODO"""
        n_items = dataset.item_id_map.size
        return cls(n_factors, n_items, dropout_rate)


class ItemNetConstructor(ItemNetBase):
    """
    Base class constructor for ItemNet, taking as input a sequence of ItemNetBase nets,
    including custom ItemNetBase nets.
    Constructs item's embedding based on aggregation of its embeddings from the passed networks.
    """

    def __init__(
        self,
        n_items: int,
        item_net_blocks: tp.Sequence[ItemNetBase],
    ) -> None:
        """TODO"""
        super().__init__()

        if len(item_net_blocks) == 0:
            raise ValueError("At least one type of net to calculate item embeddings should be provided.")

        self.n_items = n_items
        self.n_item_blocks = len(item_net_blocks)
        self.item_net_blocks = nn.ModuleList(item_net_blocks)

    def forward(self, items: torch.Tensor) -> torch.Tensor:
        """TODO"""
        item_embs = []
        # TODO: Add functionality for parallel computing.
        for idx_block in range(self.n_item_blocks):
            item_emb = self.item_net_blocks[idx_block](items)
            item_embs.append(item_emb)
        return torch.sum(torch.stack(item_embs, dim=0), dim=0)

    @property
    def device(self) -> torch.device:
        """TODO"""
        device = self.item_net_blocks[0].device
        return device

    @property
    def catalogue(self) -> torch.Tensor:
<<<<<<< HEAD
        """Return tensor with elements in range [0, n_items)."""
        return torch.arange(0, self.n_items, device=self.item_emb.weight.device)
=======
        """TODO"""
        return torch.arange(0, self.n_items, device=self.device)
>>>>>>> 17003912

    def get_all_embeddings(self) -> torch.Tensor:
        """Return item embeddings."""
        return self.forward(self.catalogue)

    @classmethod
<<<<<<< HEAD
    def from_dataset(cls, dataset: Dataset, n_factors: int, dropout_rate: float) -> tpe.Self:
        """
        Create IdEmbeddingsItemNet from RecTools dataset.

        Parameters
        ----------
        dataset: Dataset
            RecTools dataset.
        n_factors: int
            Latent embedding size of item embeddings.
        dropout_rate: float
            Probability of a hidden unit of item embedding to be zeroed.
        """
=======
    def from_dataset(
        cls,
        dataset: Dataset,
        n_factors: int,
        dropout_rate: float,
        item_net_block_types: tp.Sequence[tp.Type[ItemNetBase]],
    ) -> tpe.Self:
        """TODO"""
>>>>>>> 17003912
        n_items = dataset.item_id_map.size

        item_net_blocks = []
        for item_net in item_net_block_types:
            item_net_block = item_net.from_dataset(dataset, n_factors, dropout_rate)
            item_net_blocks.append(item_net_block)

        return cls(n_items, item_net_blocks)


class PointWiseFeedForward(nn.Module):
    """
    Feed-Forward network to introduce nonlinearity into the transformer model.
    This implementation is the one used by SASRec authors.

    Parameters
    ----------
    n_factors: int
        Latent embeddings size.
    n_factors_ff: int
        How many hidden units to use in the network.
    dropout_rate: float
        Probability of a hidden unit to be zeroed.
    """

    def __init__(self, n_factors: int, n_factors_ff: int, dropout_rate: float) -> None:
        super().__init__()
        self.ff_linear1 = nn.Linear(n_factors, n_factors_ff)
        self.ff_dropout1 = torch.nn.Dropout(dropout_rate)
        self.ff_relu = torch.nn.ReLU()
        self.ff_linear2 = nn.Linear(n_factors_ff, n_factors)
        self.ff_dropout2 = torch.nn.Dropout(dropout_rate)

    def forward(self, seqs: torch.Tensor) -> torch.Tensor:
        """
        Forward pass.

        Parameters
        ----------
        seqs: torch.Tensor
            User sequences of item embeddings.

        Returns
        -------
        torch.Tensor
            User sequence that passed through all layers.
        """
        output = self.ff_relu(self.ff_dropout1(self.ff_linear1(seqs)))
        fin = self.ff_dropout2(self.ff_linear2(output))
        return fin


class SASRecTransformerLayers(TransformerLayersBase):
    """
    Exactly SASRec author's transformer blocks architecture but with torch MHA realisation.

    Parameters
    ----------
    n_blocks: int
        Number of self-attention blocks.
    n_factors: int
        Latent embeddings size.
    n_heads: int
        Number of attention heads.
    dropout_rate: float
        Probability of a hidden unit to be zeroed.
    """

    def __init__(
        self,
        n_blocks: int,
        n_factors: int,
        n_heads: int,
        dropout_rate: float,
    ):
        super().__init__()
        self.n_blocks = n_blocks
        self.multi_head_attn = nn.ModuleList(
            [torch.nn.MultiheadAttention(n_factors, n_heads, dropout_rate, batch_first=True) for _ in range(n_blocks)]
        )  # TODO: original architecture had another version of MHA
        self.q_layer_norm = nn.ModuleList([nn.LayerNorm(n_factors) for _ in range(n_blocks)])
        self.ff_layer_norm = nn.ModuleList([nn.LayerNorm(n_factors) for _ in range(n_blocks)])
        self.feed_forward = nn.ModuleList(
            [PointWiseFeedForward(n_factors, n_factors, dropout_rate) for _ in range(n_blocks)]
        )
        self.last_layernorm = torch.nn.LayerNorm(n_factors, eps=1e-8)

    def forward(self, seqs: torch.Tensor, timeline_mask: torch.Tensor, attn_mask: torch.Tensor) -> torch.Tensor:
        """
        Forward pass through transformer blocks.

        Parameters
        ----------
        seqs: torch.Tensor
            User sequences of item embeddings.
        timeline_mask: torch.Tensor
            Mask to zero out padding elements.
        attn_mask: torch.Tensor
            Mask to forbid model to use future interactions.

        Returns
        -------
        torch.Tensor
            User sequences passed through transformer layers.
        """
        for i in range(self.n_blocks):
            q = self.q_layer_norm[i](seqs)
            mha_output, _ = self.multi_head_attn[i](q, seqs, seqs, attn_mask=attn_mask, need_weights=False)
            seqs = q + mha_output
            ff_input = self.ff_layer_norm[i](seqs)
            seqs = self.feed_forward[i](ff_input)
            seqs += ff_input
            seqs *= timeline_mask

        seqs = self.last_layernorm(seqs)

        return seqs


class PreLNTransformerLayers(TransformerLayersBase):
    """
    Architecture of transformer blocks based on https://arxiv.org/pdf/2002.04745
    On Kion open dataset didn't change metrics, even got a bit worse.

    Parameters
    ----------
    n_blocks: int
        Number of self-attention blocks.
    n_factors: int
        Latent embeddings size.
    n_heads: int
        Number of attention heads.
    dropout_rate: float
        Probability of a hidden unit to be zeroed.
    """

    def __init__(
        self,
        n_blocks: int,
        n_factors: int,
        n_heads: int,
        dropout_rate: float,
    ):
        super().__init__()
        self.n_blocks = n_blocks
        self.multi_head_attn = nn.ModuleList(
            [torch.nn.MultiheadAttention(n_factors, n_heads, dropout_rate, batch_first=True) for _ in range(n_blocks)]
        )
        self.mha_layer_norm = nn.ModuleList([nn.LayerNorm(n_factors) for _ in range(n_blocks)])
        self.mha_dropout = nn.Dropout(dropout_rate)
        self.ff_layer_norm = nn.ModuleList([nn.LayerNorm(n_factors) for _ in range(n_blocks)])
        self.feed_forward = nn.ModuleList(
            [PointWiseFeedForward(n_factors, n_factors, dropout_rate) for _ in range(n_blocks)]
        )

    def forward(self, seqs: torch.Tensor, timeline_mask: torch.Tensor, attn_mask: torch.Tensor) -> torch.Tensor:
        """
        Forward pass through transformer blocks.

        Parameters
        ----------
        seqs: torch.Tensor
            User sequences of item embeddings.
        timeline_mask: torch.Tensor
            Mask to zero out padding elements.
        attn_mask: torch.Tensor
            Forbid model to use future interactions.

        Returns
        -------
        torch.Tensor
            User sequences passed through transformer layers.
        """
        for i in range(self.n_blocks):
            mha_input = self.mha_layer_norm[i](seqs)
            mha_output, _ = self.multi_head_attn[i](
                mha_input, mha_input, mha_input, attn_mask=attn_mask, need_weights=False
            )
            mha_output = self.mha_dropout(mha_output)
            seqs = seqs + mha_output
            ff_input = self.ff_layer_norm[i](seqs)
            ff_output = self.feed_forward[i](ff_input)
            seqs = seqs + ff_output
            seqs *= timeline_mask

        return seqs


class LearnableInversePositionalEncoding(PositionalEncodingBase):
    """
    Class to introduce learnable positional embeddings.

    Parameters
    ----------
    use_pos_emb: bool
        If ``True``, adds learnable positional encoding to session item embeddings.
    session_max_len: int
        Maximum length of user sequence.
    n_factors: int
       Latent embeddings size.
    """

    def __init__(self, use_pos_emb: bool, session_max_len: int, n_factors: int):
        super().__init__()
        self.pos_emb = torch.nn.Embedding(session_max_len, n_factors) if use_pos_emb else None

    def forward(self, sessions: torch.Tensor, timeline_mask: torch.Tensor) -> torch.Tensor:
        """
        Forward pass to add learnable positional encoding to sessions and mask padding elements.

        Parameters
        ----------
        sessions: torch.Tensor
            User sessions consisting of items.
        timeline_mask: torch.Tensor
            Mask to zero out padding elements.

        Returns
        -------
        torch.Tensor
            User sessions with positional encoding if use_pos_emb is ``True``.
        """
        batch_size, session_max_len, _ = sessions.shape

        if self.pos_emb is not None:
            # Inverse positions are appropriate for variable length sequences across different batches
            # They are equal to absolute positions for fixed sequence length across different batches
            positions = torch.tile(
                torch.arange(session_max_len - 1, -1, -1), (batch_size, 1)
            )  # [batch_size, session_max_len]
            sessions += self.pos_emb(positions.to(sessions.device))

        # TODO: do we need to fill padding embeds in sessions to all zeros
        # or should we use the learnt padding embedding? Should we make it an option for user to decide?
        sessions *= timeline_mask  # [batch_size, session_max_len, n_factors]

        return sessions


# ####  --------------  Session Encoder  --------------  #### #


class TransformerBasedSessionEncoder(torch.nn.Module):
    """
    Torch model for recommendations.

    Parameters
    ----------
    n_blocks: int
        Number of self-attention blocks.
    n_factors: int
        Latent embeddings size.
    n_heads: int
        Number of attention heads.
    session_max_len: int
        Maximum length of user sequence.
    dropout_rate: float
        Probability of a hidden unit to be zeroed.
    use_pos_emb: bool, default True
        If ``True``, adds learnable positional encoding to session item embeddings.
    use_causal_attn: bool, default True
        If ``True``, causal mask is used in multi-head self-attention.
    transformer_layers_type: Type(TransformerLayersBase), default `SasRecTransformerLayers`
        Type of transformer layers used for training.
    item_net_type: Type(ItemNetBase), default IdEmbeddingsItemNet
        Type of network returning item embeddings.
    pos_encoding_type: Type(PositionalEncodingBase), default LearnableInversePositionalEncoding
        Type of the class returning positional embeddings.
    """

    def __init__(
        self,
        n_blocks: int,
        n_factors: int,
        n_heads: int,
        session_max_len: int,
        dropout_rate: float,
        use_pos_emb: bool = True,
        use_causal_attn: bool = True,
        transformer_layers_type: tp.Type[TransformerLayersBase] = SASRecTransformerLayers,
        item_net_block_types: tp.Sequence[tp.Type[ItemNetBase]] = (IdEmbeddingsItemNet, CatFeaturesItemNet),
        pos_encoding_type: tp.Type[PositionalEncodingBase] = LearnableInversePositionalEncoding,
    ) -> None:
        super().__init__()

        self.item_model: ItemNetConstructor
        self.pos_encoding = pos_encoding_type(use_pos_emb, session_max_len, n_factors)
        self.emb_dropout = torch.nn.Dropout(dropout_rate)
        self.transformer_layers = transformer_layers_type(
            n_blocks=n_blocks,
            n_factors=n_factors,
            n_heads=n_heads,
            dropout_rate=dropout_rate,
        )
        self.use_causal_attn = use_causal_attn
        self.n_factors = n_factors
        self.dropout_rate = dropout_rate

        self.item_net_block_types = item_net_block_types

    def construct_item_net(self, dataset: Dataset) -> None:
<<<<<<< HEAD
        """
        Construct network for item embeddings from dataset.

        Parameters
        ----------
        dataset: Dataset
            RecTools dataset with user-item interactions.
        """
        self.item_model = self.item_net_type.from_dataset(dataset, self.n_factors, self.dropout_rate)
=======
        """TODO"""
        self.item_model = ItemNetConstructor.from_dataset(
            dataset, self.n_factors, self.dropout_rate, self.item_net_block_types
        )
>>>>>>> 17003912

    def encode_sessions(self, sessions: torch.Tensor, item_embs: torch.Tensor) -> torch.Tensor:
        """
        Pass user history through item embeddings.
        Add positional encoding.
        Pass history through transformer blocks.

        Parameters
        ----------
        sessions:  torch.Tensor
            User sessions consisting of items.
        item_embs: torch.Tensor
            Item embeddings.

        Returns
        -------
        torch.Tensor. [batch_size, session_max_len, n_factors]
            Encoded sessions with positional embeddings that passed transformer blocks.
        """
        session_max_len = sessions.shape[1]
        attn_mask = None
        if self.use_causal_attn:
            attn_mask = ~torch.tril(
                torch.ones((session_max_len, session_max_len), dtype=torch.bool, device=sessions.device)
            )
        timeline_mask = (sessions != 0).unsqueeze(-1)  # [batch_size, session_max_len, 1]
        seqs = item_embs[sessions]  # [batch_size, session_max_len, n_factors]
        seqs = self.pos_encoding(seqs, timeline_mask)
        seqs = self.emb_dropout(seqs)
        seqs = self.transformer_layers(seqs, timeline_mask, attn_mask)
        return seqs

    def forward(
        self,
        sessions: torch.Tensor,  # [batch_size, session_max_len]
    ) -> torch.Tensor:
        """
        Forward pass to get logits.
        Get item embeddings.
        Pass user sessions through transformer blocks.
        Calculate logits.

        Parameters
        ----------
        sessions: torch.Tensor
            User sessions consisting of items.

        Returns
        -------
        torch.Tensor
            Logits.
        """
        item_embs = self.item_model.get_all_embeddings()  # [n_items + 1, n_factors]
        session_embs = self.encode_sessions(sessions, item_embs)  # [batch_size, session_max_len, n_factors]
        logits = session_embs @ item_embs.T  # [batch_size, session_max_len, n_items + 1]
        return logits


# ####  --------------  Data Processor  --------------  #### #


class SequenceDataset(TorchDataset):
    """
    Dataset for sequential data.

    Parameters
    ----------
    sessions: List[List[int]]
        User interaction sequences.
    weights: List[List[float]]
        Weight of each interaction from the session.
    """

    def __init__(self, sessions: List[List[int]], weights: List[List[float]]):
        self.sessions = sessions
        self.weights = weights

    def __len__(self) -> int:
        return len(self.sessions)

    def __getitem__(self, index: int) -> Tuple[List[int], List[float]]:
        session = self.sessions[index]  # [session_len]
        weights = self.weights[index]  # [session_len]
        return session, weights

    @classmethod
    def from_interactions(
        cls,
        interactions: pd.DataFrame,
    ) -> "SequenceDataset":
        """
        Group interactions by user.
        Construct SequenceDataset from grouped interactions.

        Parameters
        ----------
        interactions: pd.DataFrame
            User-item interactions.
        """
        sessions = (
            interactions.sort_values(Columns.Datetime)
            .groupby(Columns.User, sort=True)[[Columns.Item, Columns.Weight]]
            .agg(list)
        )
        sessions, weights = (
            sessions[Columns.Item].to_list(),
            sessions[Columns.Weight].to_list(),
        )

        return cls(sessions=sessions, weights=weights)


class SessionEncoderDataPreparatorBase:
    """
    Base class for data preparator. To change train/recommend dataset processing, train/recommend dataloaders inherit
    from this class and pass your custom data preparator to your model parameters.

    Parameters
    ----------
    session_max_len: int
        Maximum length of user sequence.
    batch_size: int
        How many samples per batch to load.
    dataloader_num_workers: int
        Number of loader worker processes.
    item_extra_tokens: Sequence(Hashable), default (PADDING_VALUE,) = ("PAD",)
        Which element to use for sequence padding.
    shuffle_train: bool, default True
        If ``True``, reshuffles data at each epoch.
    train_min_user_interactions: int, default 2
        Minimum length of user sequence. Cannot be less than 2.
    """

    def __init__(
        self,
        session_max_len: int,
        batch_size: int,
        dataloader_num_workers: int,
        item_extra_tokens: tp.Sequence[tp.Hashable] = (PADDING_VALUE,),
        shuffle_train: bool = True,  # not shuffling train dataloader hurts performance
        train_min_user_interactions: int = 2,
    ) -> None:
        self.session_max_len = session_max_len
        self.batch_size = batch_size
        self.dataloader_num_workers = dataloader_num_workers
        self.item_extra_tokens = item_extra_tokens
        self.shuffle_train = shuffle_train
        self.train_min_user_interactions = train_min_user_interactions
        self.item_id_map: IdMap
        # TODO: add SequenceDatasetType for fit and recommend

    def get_known_items_sorted_internal_ids(self) -> np.ndarray:
        """Return internal item ids from processed dataset in sorted order."""
        return self.item_id_map.get_sorted_internal()[self.n_item_extra_tokens :]

    def get_known_item_ids(self) -> np.ndarray:
        """Return external item ids from processed dataset in sorted order."""
        return self.item_id_map.get_external_sorted_by_internal()[self.n_item_extra_tokens :]

    @property
    def n_item_extra_tokens(self) -> int:
        """Return number of padding elements"""
        return len(self.item_extra_tokens)

    def process_dataset_train(self, dataset: Dataset) -> Dataset:
        """Process train dataset."""
        raise NotImplementedError()

    def get_dataloader_train(self, processed_dataset: Dataset) -> DataLoader:
        """Return train dataloader."""
        raise NotImplementedError()

    def get_dataloader_recommend(self, dataset: Dataset) -> DataLoader:
        """Return recommend dataloader."""
        raise NotImplementedError()

    def transform_dataset_u2i(self, dataset: Dataset, users: ExternalIds) -> Dataset:
        """Process dataset for u2i recommendations."""
        raise NotImplementedError()

    def transform_dataset_i2i(self, dataset: Dataset) -> Dataset:
        """Process dataset for i2i recommendations."""
        raise NotImplementedError()


class SASRecDataPreparator(SessionEncoderDataPreparatorBase):
    """Class to process train/recommend datasets and prepare train/recommend dataloaders."""

    def process_dataset_train(self, dataset: Dataset) -> Dataset:
        """
        Remove sequences shorter than ``train_min_user_interactions``.
        Leave ``session_max_len`` + 1 most recent interactions.
        Create new RecTools dataset with processed interactions.

        Parameters
        ----------
        dataset: Dataset
            RecTools dataset with train interactions.

        Returns
        -------
        Dataset
            RecTools dataset with processed interactions.
        """
        interactions = dataset.get_raw_interactions()

        # Filter interactions
        user_stats = interactions[Columns.User].value_counts()
        users = user_stats[user_stats >= self.train_min_user_interactions].index
        interactions = interactions[(interactions[Columns.User].isin(users))]
        interactions = interactions.sort_values(Columns.Datetime).groupby(Columns.User).tail(self.session_max_len + 1)

        # Construct dataset
        # TODO: user features are dropped for now
        user_id_map = IdMap.from_values(interactions[Columns.User].values)
        item_id_map = IdMap.from_values(self.item_extra_tokens)
        item_id_map = item_id_map.add_ids(interactions[Columns.Item])

        # get item features
        item_features = None
        if dataset.item_features is not None:
            item_features = dataset.item_features
            # TODO: remove assumption on SparseFeatures and add Dense Features support
            if not isinstance(item_features, SparseFeatures):
                raise ValueError("`item_features` in `dataset` must be `SparseFeatures` instance.")

            internal_ids = dataset.item_id_map.convert_to_internal(
                item_id_map.get_external_sorted_by_internal()[self.n_item_extra_tokens :]
            )
            sorted_item_features = item_features.take(internal_ids)

            dtype = sorted_item_features.values.dtype
            n_features = sorted_item_features.values.shape[1]
            extra_token_feature_values = sparse.csr_matrix((self.n_item_extra_tokens, n_features), dtype=dtype)

            full_feature_values: sparse.scr_matrix = sparse.vstack(
                [extra_token_feature_values, sorted_item_features.values], format="csr"
            )

            item_features = SparseFeatures.from_iterables(values=full_feature_values, names=item_features.names)

        interactions = Interactions.from_raw(interactions, user_id_map, item_id_map)

        dataset = Dataset(user_id_map, item_id_map, interactions, item_features=item_features)

        self.item_id_map = dataset.item_id_map
        return dataset

    def _collate_fn_train(
        self,
        batch: List[Tuple[List[int], List[float]]],
    ) -> Tuple[torch.LongTensor, torch.LongTensor, torch.FloatTensor]:
        """
        Truncate each session from right to keep (``session_max_len`` + 1) last items.
        Do left padding until (``session_max_len`` + 1) is reached.
        Split to `x`, `y`, and `yw`.
        """
        batch_size = len(batch)
        x = np.zeros((batch_size, self.session_max_len))
        y = np.zeros((batch_size, self.session_max_len))
        yw = np.zeros((batch_size, self.session_max_len))
        for i, (ses, ses_weights) in enumerate(batch):
            x[i, -len(ses) + 1 :] = ses[:-1]  # ses: [session_len] -> x[i]: [session_max_len]
            y[i, -len(ses) + 1 :] = ses[1:]  # ses: [session_len] -> y[i]: [session_max_len]
            yw[i, -len(ses) + 1 :] = ses_weights[1:]  # ses_weights: [session_len] -> yw[i]: [session_max_len]
        return torch.LongTensor(x), torch.LongTensor(y), torch.FloatTensor(yw)

    def get_dataloader_train(self, processed_dataset: Dataset) -> DataLoader:
        """
        Construct train dataloader from processed dataset.

        Parameters
        ----------
        processed_dataset: Dataset
            RecTools dataset prepared for training.

        Returns
        -------
        DataLoader
            Train dataloader.
        """
        sequence_dataset = SequenceDataset.from_interactions(processed_dataset.interactions.df)
        train_dataloader = DataLoader(
            sequence_dataset,
            collate_fn=self._collate_fn_train,
            batch_size=self.batch_size,
            num_workers=self.dataloader_num_workers,
            shuffle=self.shuffle_train,
        )
        return train_dataloader

    def transform_dataset_u2i(self, dataset: Dataset, users: ExternalIds) -> Dataset:
        """
        Process dataset for u2i recommendations.
        Filter out interactions and adapt id maps.
        All users beyond target users for recommendations are dropped.
        All target users that do not have at least one known item in interactions are dropped.

        Parameters
        ----------
        dataset: Dataset
            RecTools dataset.
        users: ExternalIds
            Array of external user ids to recommend for.

        Returns
        -------
        Dataset
            Processed RecTools dataset.
            Final dataset will consist only of model known items during fit and only of required
            (and supported) target users for recommendations.
            Final user_id_map is an enumerated list of supported (filtered) target users.
            Final item_id_map is model item_id_map constructed during training.
        """
        # Filter interactions in dataset internal ids
        interactions = dataset.interactions.df
        users_internal = dataset.user_id_map.convert_to_internal(users, strict=False)
        items_internal = dataset.item_id_map.convert_to_internal(self.get_known_item_ids(), strict=False)
        interactions = interactions[interactions[Columns.User].isin(users_internal)]  # todo: fast_isin
        interactions = interactions[interactions[Columns.Item].isin(items_internal)]

        # Convert to external ids
        interactions[Columns.Item] = dataset.item_id_map.convert_to_external(interactions[Columns.Item])
        interactions[Columns.User] = dataset.user_id_map.convert_to_external(interactions[Columns.User])

        # Prepare new user id mapping
        rec_user_id_map = IdMap.from_values(interactions[Columns.User])

        # Construct dataset
        # TODO: For now features are dropped because model doesn't support them
        n_filtered = len(users) - rec_user_id_map.size
        if n_filtered > 0:
            explanation = f"""{n_filtered} target users were considered cold because of missing known items"""
            warnings.warn(explanation)
        filtered_interactions = Interactions.from_raw(interactions, rec_user_id_map, self.item_id_map)
        filtered_dataset = Dataset(rec_user_id_map, self.item_id_map, filtered_interactions)
        return filtered_dataset

    def transform_dataset_i2i(self, dataset: Dataset) -> Dataset:
        """
        Process dataset for i2i recommendations.
        Filter out interactions and adapt id maps.

        Parameters
        ----------
        dataset: Dataset
            RecTools dataset.

        Returns
        -------
        Dataset
            Processed RecTools dataset.
            Final dataset will consist only of model known items during fit.
            Final user_id_map is the same as dataset original.
            Final item_id_map is model item_id_map constructed during training.
        """
        # TODO: optimize by filtering in internal ids
        # TODO: For now features are dropped because model doesn't support them
        interactions = dataset.get_raw_interactions()
        interactions = interactions[interactions[Columns.Item].isin(self.get_known_item_ids())]
        filtered_interactions = Interactions.from_raw(interactions, dataset.user_id_map, self.item_id_map)
        filtered_dataset = Dataset(dataset.user_id_map, self.item_id_map, filtered_interactions)
        return filtered_dataset

    def _collate_fn_recommend(self, batch: List[Tuple[List[int], List[float]]]) -> torch.LongTensor:
        """Right truncation, left padding to session_max_len"""
        x = np.zeros((len(batch), self.session_max_len))
        for i, (ses, _) in enumerate(batch):
            x[i, -len(ses) :] = ses[-self.session_max_len :]
        return torch.LongTensor(x)

    def get_dataloader_recommend(self, dataset: Dataset) -> DataLoader:
        """
        Construct recommend dataloader from processed dataset.

        Parameters
        ----------
        processed_dataset: Dataset
            RecTools dataset.

        Returns
        -------
        DataLoader
            Recommend dataloader.
        """
        sequence_dataset = SequenceDataset.from_interactions(dataset.interactions.df)
        recommend_dataloader = DataLoader(
            sequence_dataset,
            batch_size=self.batch_size,
            collate_fn=self._collate_fn_recommend,
            num_workers=self.dataloader_num_workers,
            shuffle=False,
        )
        return recommend_dataloader


# ####  --------------  Lightning Model  --------------  #### #


class SessionEncoderLightningModuleBase(LightningModule):
    """
    Base class for lightning module. To change train procedure inherit
    from this class and pass your custom LightningModule to your model parameters.

    Parameters
    ----------
    torch_model: TransformerBasedSessionEncoder
        Torch model to make recommendations.
    lr: float
        Learning rate.
    loss: str, default "softmax"
        Loss function.
    adam_betas: Tuple[float, float], default (0.9, 0.98)
        Coefficients for running averages of gradient and its square.
    """

    def __init__(
        self,
        torch_model: TransformerBasedSessionEncoder,
        lr: float,
        loss: str = "softmax",
        adam_betas: Tuple[float, float] = (0.9, 0.98),
    ):
        super().__init__()
        self.lr = lr
        self.loss = loss
        self.torch_model = torch_model
        self.adam_betas = adam_betas

    def configure_optimizers(self) -> torch.optim.Adam:
        """Choose what optimizers and learning-rate schedulers to use in optimization"""
        optimizer = torch.optim.Adam(self.torch_model.parameters(), lr=self.lr, betas=self.adam_betas)
        return optimizer

    def forward(
        self,
        batch: torch.Tensor,
    ) -> torch.Tensor:
        """Forward pass. Propagate the batch through torch_model."""
        return self.torch_model(batch)

    def training_step(self, batch: torch.Tensor, batch_idx: int) -> torch.Tensor:
        """Training step."""
        raise NotImplementedError()


class SessionEncoderLightningModule(SessionEncoderLightningModuleBase):
    """Lightning module to train SASRec model."""

    def on_train_start(self) -> None:
        """Initialize parameters with values from Xavier normal distribution."""
        self._xavier_normal_init()

    def training_step(self, batch: torch.Tensor, batch_idx: int) -> torch.Tensor:
        """
        Training step.
        Compute logits by propagating torch network.
        Compute loss.

        Parameters
        ----------
        batch: torch.Tensor
            Batch containing user interaction sequences, target interactions, interaction weights.
        batch_idx: int
            Index of a batch.

        Returns
        -------
            Loss.
        """
        x, y, w = batch
        logits = self.forward(x)  # [batch_size, session_max_len, n_items + 1]
        if self.loss == "softmax":
            # We are using CrossEntropyLoss with a multi-dimensional case

            # Logits must be passed in form of [batch_size, n_items + 1, session_max_len],
            #  where n_items + 1 is number of classes

            # Target label indexes must be passed in a form of [batch_size, session_max_len]
            # (`0` index for "PAD" ix excluded from loss)

            # Loss output will have a shape of [batch_size, session_max_len]
            # and will have zeros for every `0` target label

            loss = torch.nn.functional.cross_entropy(
                logits.transpose(1, 2), y, ignore_index=0, reduction="none"
            )  # [batch_size, session_max_len]
            loss = loss * w
            n = (loss > 0).to(loss.dtype)
            loss = torch.sum(loss) / torch.sum(n)
            return loss
        raise ValueError(f"loss {loss} is not supported")

    def _xavier_normal_init(self) -> None:
        for _, param in self.torch_model.named_parameters():
            try:
                torch.nn.init.xavier_normal_(param.data)
            except ValueError:
                pass


# ####  --------------  SASRec Model  --------------  #### #


class SASRecModel(ModelBase):
    """
    SASRec model for i2i and u2i recommendations.

    n_blocks: int, default 1
        Number of self-attention blocks.
    n_heads: int, default 1
        Number of attention heads.
    n_factors: int, default 128
        Latent embeddings size.
    use_pos_emb: bool, default ``True``
        If ``True``, adds learnable positional encoding to session item embeddings.
    dropout_rate: float, default 0.2
        Probability of a hidden unit to be zeroed.
    session_max_len: int, default 32
        Maximum length of user sequence.
    dataloader_num_workers: int, default 0
        Number of loader worker processes.
    batch_size: int, default 128
        How many samples per batch to load.
    loss: str, default "softmax"
        Loss function.
    lr: float, default 0.01
        Learning rate.
    epochs: int, default 3
        Number of training epochs.
    verbose: int, default 0
        Verbosity level.
    deterministic: bool, default ``False``
        If ``True``, sets deterministic algorithms for PyTorch operations.
        Use `pytorch_lightning.seed_everything` together with this parameter to fix the random state.
    cpu_n_threads: int, default 0
        Number of threads to use in ranker.
    trainer: Optional(Trainer), default None
        Which trainer to use for training.
        If trainer is None, default pytorch_lightning Trainer is created.
    item_net_type: Type(ItemNetBase), default `IdEmbeddingsItemNet`
        Type of network returning item enbeddings.
    pos_encoding_type: Type(PositionalEncodingBase), default `LearnableInversePositionalEncoding`
        Type of the class returning positional embeddings.
    transformer_layers_type: Type(TransformerLayersBase), default `SasRecTransformerLayers`
        Type of transformer layers used for training.
    data_preparator_type: Type(SessionEncoderDataPreparatorBase), default `SasRecDataPreparator`
        Type of data preparator used for dataset processing and dataloader creation.
    lightning_module_type: Type(SessionEncoderLightningModuleBase), default `SessionEncoderLightningModule`
        Type of lightning module defining training procedure.
    """

    def __init__(  # pylint: disable=too-many-arguments
        self,
        n_blocks: int = 1,
        n_heads: int = 1,
        n_factors: int = 128,
        use_pos_emb: bool = True,
        dropout_rate: float = 0.2,
        session_max_len: int = 32,
        dataloader_num_workers: int = 0,
        batch_size: int = 128,
        loss: str = "softmax",
        lr: float = 0.01,
        epochs: int = 3,
        verbose: int = 0,
        deterministic: bool = False,
        cpu_n_threads: int = 0,
        trainer: tp.Optional[Trainer] = None,
        item_net_block_types: tp.Sequence[tp.Type[ItemNetBase]] = (IdEmbeddingsItemNet, CatFeaturesItemNet),
        pos_encoding_type: tp.Type[PositionalEncodingBase] = LearnableInversePositionalEncoding,
        transformer_layers_type: tp.Type[TransformerLayersBase] = SASRecTransformerLayers,  # SASRec authors net
        data_preparator_type: tp.Type[SessionEncoderDataPreparatorBase] = SASRecDataPreparator,
        lightning_module_type: tp.Type[SessionEncoderLightningModuleBase] = SessionEncoderLightningModule,
    ):
        super().__init__(verbose=verbose)
        self.device = "cuda" if torch.cuda.is_available() else "cpu"
        self.n_threads = cpu_n_threads
        self.torch_model: TransformerBasedSessionEncoder
        self._torch_model = TransformerBasedSessionEncoder(
            n_blocks=n_blocks,
            n_factors=n_factors,
            n_heads=n_heads,
            session_max_len=session_max_len,
            dropout_rate=dropout_rate,
            use_pos_emb=use_pos_emb,
            use_causal_attn=True,
            transformer_layers_type=transformer_layers_type,
            item_net_block_types=item_net_block_types,
            pos_encoding_type=pos_encoding_type,
        )
        self.lightning_module_type = lightning_module_type
        self.trainer: Trainer
        if trainer is None:
            self._trainer = Trainer(
                max_epochs=epochs,
                min_epochs=epochs,
                deterministic=deterministic,
                enable_progress_bar=verbose > 0,
                enable_model_summary=verbose > 0,
                logger=verbose > 0,
            )
        else:
            self._trainer = trainer
        self.data_preparator = data_preparator_type(session_max_len, batch_size, dataloader_num_workers)
        self.u2i_dist = Distance.DOT
        self.i2i_dist = Distance.COSINE
        self.lr = lr
        self.loss = loss

    def _fit(
        self,
        dataset: Dataset,
    ) -> None:
        processed_dataset = self.data_preparator.process_dataset_train(dataset)
        train_dataloader = self.data_preparator.get_dataloader_train(processed_dataset)

        self.torch_model = deepcopy(self._torch_model)  # TODO: check that it works
        self.torch_model.construct_item_net(processed_dataset)

        lightning_model = self.lightning_module_type(self.torch_model, self.lr, self.loss)
        self.trainer = deepcopy(self._trainer)
        self.trainer.fit(lightning_model, train_dataloader)

    def _custom_transform_dataset_u2i(
        self, dataset: Dataset, users: ExternalIds, on_unsupported_targets: ErrorBehaviour
    ) -> Dataset:
        return self.data_preparator.transform_dataset_u2i(dataset, users)

    def _custom_transform_dataset_i2i(
        self, dataset: Dataset, target_items: ExternalIds, on_unsupported_targets: ErrorBehaviour
    ) -> Dataset:
        return self.data_preparator.transform_dataset_i2i(dataset)

    def _recommend_u2i(
        self,
        user_ids: InternalIdsArray,
        dataset: Dataset,  # [n_rec_users x n_items + 1]
        k: int,
        filter_viewed: bool,
        sorted_item_ids_to_recommend: tp.Optional[InternalIdsArray],  # model_internal
    ) -> InternalRecoTriplet:
        if sorted_item_ids_to_recommend is None:  # TODO: move to _get_sorted_item_ids_to_recommend
            sorted_item_ids_to_recommend = self.data_preparator.get_known_items_sorted_internal_ids()  # model internal

        self.torch_model = self.torch_model.eval()
        self.torch_model.to(self.device)

        # Dataset has already been filtered and adapted to known item_id_map
        recommend_dataloader = self.data_preparator.get_dataloader_recommend(dataset)

        session_embs = []
        item_embs = self.torch_model.item_model.get_all_embeddings()  # [n_items + 1, n_factors]
        with torch.no_grad():
            for x_batch in tqdm.tqdm(recommend_dataloader):  # TODO: from tqdm.auto import tqdm. Also check `verbose``
                x_batch = x_batch.to(self.device)  # [batch_size, session_max_len]
                encoded = self.torch_model.encode_sessions(x_batch, item_embs)[:, -1, :]  # [batch_size, n_factors]
                encoded = encoded.detach().cpu().numpy()
                session_embs.append(encoded)

        user_embs = np.concatenate(session_embs, axis=0)
        user_embs = user_embs[user_ids]
        item_embs_np = item_embs.detach().cpu().numpy()

        ranker = ImplicitRanker(
            self.u2i_dist,
            user_embs,  # [n_rec_users, n_factors]
            item_embs_np,  # [n_items + 1, n_factors]
        )
        if filter_viewed:
            user_items = dataset.get_user_item_matrix(include_weights=False)
            ui_csr_for_filter = user_items[user_ids]
        else:
            ui_csr_for_filter = None

        # TODO: When filter_viewed is not needed and user has GPU, torch DOT and topk should be faster

        user_ids_indices, all_reco_ids, all_scores = ranker.rank(
            subject_ids=np.arange(user_embs.shape[0]),  # n_rec_users
            k=k,
            filter_pairs_csr=ui_csr_for_filter,  # [n_rec_users x n_items + 1]
            sorted_object_whitelist=sorted_item_ids_to_recommend,  # model_internal
            num_threads=self.n_threads,
        )
        all_target_ids = user_ids[user_ids_indices]

        return all_target_ids, all_reco_ids, all_scores  # n_rec_users, model_internal, scores

    def _recommend_i2i(
        self,
        target_ids: InternalIdsArray,  # model internal
        dataset: Dataset,
        k: int,
        sorted_item_ids_to_recommend: tp.Optional[InternalIdsArray],
    ) -> InternalRecoTriplet:
        if sorted_item_ids_to_recommend is None:
            sorted_item_ids_to_recommend = self.data_preparator.get_known_items_sorted_internal_ids()

        self.torch_model = self.torch_model.eval()
        item_embs = self.torch_model.item_model.get_all_embeddings().detach().cpu().numpy()  # [n_items + 1, n_factors]

        # TODO: i2i reco do not need filtering viewed. And user most of the times has GPU
        # Should we use torch dot and topk? Should be faster

        ranker = ImplicitRanker(
            self.i2i_dist,
            item_embs,  # [n_items + 1, n_factors]
            item_embs,  # [n_items + 1, n_factors]
        )
        return ranker.rank(
            subject_ids=target_ids,  # model internal
            k=k,
            filter_pairs_csr=None,
            sorted_object_whitelist=sorted_item_ids_to_recommend,  # model internal
            num_threads=0,
        )

    @property
    def lightning_model(self) -> SessionEncoderLightningModule:
        """TODO"""
        return self.trainer.lightning_module<|MERGE_RESOLUTION|>--- conflicted
+++ resolved
@@ -132,7 +132,6 @@
 
 class IdEmbeddingsItemNet(ItemNetBase):
     """
-<<<<<<< HEAD
     Network for item embeddings.
 
     Parameters
@@ -143,10 +142,6 @@
         Number of items in the dataset.
     dropout_rate: float
         Probability of a hidden unit to be zeroed.
-=======
-    Base class for item embeddings. To use more complicated logic then just id embeddings inherit
-    from this class and pass your custom ItemNet to your model params.
->>>>>>> 17003912
     """
 
     def __init__(self, n_factors: int, n_items: int, dropout_rate: float):
@@ -161,7 +156,6 @@
         self.drop_layer = nn.Dropout(dropout_rate)
 
     def forward(self, items: torch.Tensor) -> torch.Tensor:
-<<<<<<< HEAD
         """
         Forward pass to get item embeddings from item ids.
 
@@ -175,11 +169,7 @@
         torch.Tensor
             Item embeddings.
         """
-        item_embs = self.item_emb(items)
-=======
-        """TODO"""
         item_embs = self.ids_emb(items)
->>>>>>> 17003912
         item_embs = self.drop_layer(item_embs)
         return item_embs
 
@@ -234,34 +224,14 @@
 
     @property
     def catalogue(self) -> torch.Tensor:
-<<<<<<< HEAD
         """Return tensor with elements in range [0, n_items)."""
-        return torch.arange(0, self.n_items, device=self.item_emb.weight.device)
-=======
-        """TODO"""
         return torch.arange(0, self.n_items, device=self.device)
->>>>>>> 17003912
 
     def get_all_embeddings(self) -> torch.Tensor:
         """Return item embeddings."""
         return self.forward(self.catalogue)
 
     @classmethod
-<<<<<<< HEAD
-    def from_dataset(cls, dataset: Dataset, n_factors: int, dropout_rate: float) -> tpe.Self:
-        """
-        Create IdEmbeddingsItemNet from RecTools dataset.
-
-        Parameters
-        ----------
-        dataset: Dataset
-            RecTools dataset.
-        n_factors: int
-            Latent embedding size of item embeddings.
-        dropout_rate: float
-            Probability of a hidden unit of item embedding to be zeroed.
-        """
-=======
     def from_dataset(
         cls,
         dataset: Dataset,
@@ -270,7 +240,6 @@
         item_net_block_types: tp.Sequence[tp.Type[ItemNetBase]],
     ) -> tpe.Self:
         """TODO"""
->>>>>>> 17003912
         n_items = dataset.item_id_map.size
 
         item_net_blocks = []
@@ -572,7 +541,6 @@
         self.item_net_block_types = item_net_block_types
 
     def construct_item_net(self, dataset: Dataset) -> None:
-<<<<<<< HEAD
         """
         Construct network for item embeddings from dataset.
 
@@ -581,13 +549,9 @@
         dataset: Dataset
             RecTools dataset with user-item interactions.
         """
-        self.item_model = self.item_net_type.from_dataset(dataset, self.n_factors, self.dropout_rate)
-=======
-        """TODO"""
         self.item_model = ItemNetConstructor.from_dataset(
             dataset, self.n_factors, self.dropout_rate, self.item_net_block_types
         )
->>>>>>> 17003912
 
     def encode_sessions(self, sessions: torch.Tensor, item_embs: torch.Tensor) -> torch.Tensor:
         """
