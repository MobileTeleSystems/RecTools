import typing as tp
import warnings
from copy import deepcopy
from typing import List, Tuple

import numpy as np
import pandas as pd
import torch
import typing_extensions as tpe
from pytorch_lightning import LightningModule, Trainer
from scipy import sparse
from torch import nn
from torch.utils.data import DataLoader
from torch.utils.data import Dataset as TorchDataset

from rectools import Columns, ExternalIds
from rectools.dataset import Dataset, Interactions
from rectools.dataset.features import SparseFeatures
from rectools.dataset.identifiers import IdMap
from rectools.models.base import ErrorBehaviour, InternalRecoTriplet, ModelBase
from rectools.models.rank import Distance, ImplicitRanker
from rectools.types import InternalIdsArray

PADDING_VALUE = "PAD"

# pylint: disable=too-many-lines
# ####  --------------  Net blocks  --------------  #### #


class ItemNetBase(nn.Module):
    """TODO: use Protocol"""

    def forward(self, items: torch.Tensor) -> torch.Tensor:
        """Forward pass."""
        raise NotImplementedError()

    @classmethod
    def from_dataset(cls, dataset: Dataset, *args: tp.Any, **kwargs: tp.Any) -> tpe.Self:
        """Construct ItemNet."""
        raise NotImplementedError()

    def get_all_embeddings(self) -> torch.Tensor:
        """Return item embeddings."""
        raise NotImplementedError()

    @property
    def device(self) -> torch.device:
        """Return device the item net is located."""
        raise NotImplementedError()


class TransformerLayersBase(nn.Module):
    """TODO: use Protocol"""

    def forward(self, seqs: torch.Tensor, timeline_mask: torch.Tensor, attn_mask: torch.Tensor) -> torch.Tensor:
        """Forward pass."""
        raise NotImplementedError()


class PositionalEncodingBase(torch.nn.Module):
    """TODO: use Protocol"""

    def forward(self, sessions: torch.Tensor, timeline_mask: torch.Tensor) -> torch.Tensor:
        """Forward pass."""
        raise NotImplementedError()


class CatFeaturesItemNet(ItemNetBase):
    """
    Network for item embeddings based only on categorical item features.

    Parameters
    ----------
    item_features: SparseFeatures
        Storage for sparse features.
    n_factors: int
        Latent embedding size of item embeddings.
    dropout_rate: float
        Probability of a hidden unit to be zeroed.
    """

    def __init__(
        self,
        item_features: SparseFeatures,
        n_factors: int,
        dropout_rate: float,
    ):
        super().__init__()

        self.item_features = item_features
        self.n_items = len(item_features)
        self.n_cat_features = len(item_features.names)

        self.category_embeddings = nn.Embedding(num_embeddings=self.n_cat_features, embedding_dim=n_factors)
        self.drop_layer = nn.Dropout(dropout_rate)

    def forward(self, items: torch.Tensor) -> torch.Tensor:
        """
        Forward pass to get item embeddings from categorical item features.

        Parameters
        ----------
        items: torch.Tensor
            Internal item ids.

        Returns
        -------
        torch.Tensor
            Item embeddings.
        """
        # TODO: Should we use torch.nn.EmbeddingBag?
        feature_dense = self.get_dense_item_features(items)

        feature_embs = self.category_embeddings(self.feature_catalogue)
        feature_embs = self.drop_layer(feature_embs)

        feature_embeddings_per_items = feature_dense @ feature_embs
        return feature_embeddings_per_items

    @property
    def device(self) -> torch.device:
        """Return device the item net is located."""
        return self.category_embeddings.weight.device

    @property
    def feature_catalogue(self) -> torch.Tensor:
        """Return tensor with elements in range [0, n_cat_features)."""
        return torch.arange(0, self.n_cat_features, device=self.device)

    def get_dense_item_features(self, items: torch.Tensor) -> torch.Tensor:
        """
        Get categorical item values by certain item ids in dense format.

        Parameters
        ----------
        items: torch.Tensor
            Internal item ids.

        Returns
        -------
        torch.Tensor
            categorical item values in dense format.
        """
        # TODO: Add the whole `feature_dense` to the right gpu device at once?
        feature_dense = self.item_features.take(items.detach().cpu().numpy()).get_dense()
        return torch.from_numpy(feature_dense).to(self.device)

    @classmethod
    def from_dataset(cls, dataset: Dataset, n_factors: int, dropout_rate: float) -> tpe.Self:
        """
        Create CatFeaturesItemNet from RecTools dataset.

        Parameters
        ----------
        dataset: Dataset
            RecTools dataset.
        n_factors: int
            Latent embedding size of item embeddings.
        dropout_rate: float
            Probability of a hidden unit of item embedding to be zeroed.
        """
        item_features = dataset.item_features

        if item_features is None:
            explanation = """When `use_cat_features_embs` is True, the dataset must have item features."""
            raise ValueError(explanation)

        if not isinstance(item_features, SparseFeatures):
            raise ValueError("`item_features` in `dataset` must be `SparseFeatures` instance.")

        item_cat_features = item_features.get_cat_features()

        if item_cat_features.values.size == 0:
            explanation = """When `use_cat_features_embs` is True, the dataset must have item category features."""
            raise ValueError(explanation)

        return cls(item_cat_features, n_factors, dropout_rate)


class IdEmbeddingsItemNet(ItemNetBase):
    """
    Network for item embeddings based only on item ids.

    Parameters
    ----------
    n_factors: int
        Latent embedding size of item embeddings.
    n_items: int
        Number of items in the dataset.
    dropout_rate: float
        Probability of a hidden unit to be zeroed.
    """

    def __init__(self, n_factors: int, n_items: int, dropout_rate: float):
        super().__init__()

        self.n_items = n_items
        self.ids_emb = nn.Embedding(
            num_embeddings=n_items,
            embedding_dim=n_factors,
            padding_idx=0,
        )
        self.drop_layer = nn.Dropout(dropout_rate)

    def forward(self, items: torch.Tensor) -> torch.Tensor:
        """
        Forward pass to get item embeddings from item ids.

        Parameters
        ----------
        items: torch.Tensor
            Internal item ids.

        Returns
        -------
        torch.Tensor
            Item embeddings.
        """
        item_embs = self.ids_emb(items)
        item_embs = self.drop_layer(item_embs)
        return item_embs

    @property
    def device(self) -> torch.device:
        """Return device the item net is located."""
        return self.ids_emb.weight.device

    @classmethod
    def from_dataset(cls, dataset: Dataset, n_factors: int, dropout_rate: float) -> tpe.Self:
        """TODO"""
        n_items = dataset.item_id_map.size
        return cls(n_factors, n_items, dropout_rate)


class ItemNetConstructor(ItemNetBase):
    """
    Constructed network for item embeddings based on aggregation of embeddings from transferred item network types.

    Parameters
    ----------
    n_items: int
        Number of items in the dataset.
    item_net_blocks: Sequence(ItemNetBase)
        Latent embedding size of item embeddings.
    """

    def __init__(
        self,
        n_items: int,
        item_net_blocks: tp.Sequence[ItemNetBase],
    ) -> None:
        """TODO"""
        super().__init__()

        if len(item_net_blocks) == 0:
            raise ValueError("At least one type of net to calculate item embeddings should be provided.")

        self.n_items = n_items
        self.n_item_blocks = len(item_net_blocks)
        self.item_net_blocks = nn.ModuleList(item_net_blocks)

    def forward(self, items: torch.Tensor) -> torch.Tensor:
        """
        Forward pass to get item embeddings from item network blocks.

        Parameters
        ----------
        items: torch.Tensor
            Internal item ids.

        Returns
        -------
        torch.Tensor
            Item embeddings.
        """
        item_embs = []
        # TODO: Add functionality for parallel computing.
        for idx_block in range(self.n_item_blocks):
            item_emb = self.item_net_blocks[idx_block](items)
            item_embs.append(item_emb)
        return torch.sum(torch.stack(item_embs, dim=0), dim=0)

    @property
    def device(self) -> torch.device:
        """Return device the item net is located."""
        device = self.item_net_blocks[0].device
        return device

    @property
    def catalogue(self) -> torch.Tensor:
        """Return tensor with elements in range [0, n_items)."""
        return torch.arange(0, self.n_items, device=self.device)

    def get_all_embeddings(self) -> torch.Tensor:
<<<<<<< HEAD
        """Get all item embeddings."""
=======
        """Return item embeddings."""
>>>>>>> 971bdf56
        return self.forward(self.catalogue)

    @classmethod
    def from_dataset(
        cls,
        dataset: Dataset,
        n_factors: int,
        dropout_rate: float,
        item_net_block_types: tp.Sequence[tp.Type[ItemNetBase]],
    ) -> tpe.Self:
        """
        Construct ItemNet from RecTools dataset and from various blocks of item networks.

        Parameters
        ----------
        dataset: Dataset
            RecTools dataset.
        n_factors: int
            Latent embedding size of item embeddings.
        dropout_rate: float
            Probability of a hidden unit of item embedding to be zeroed.
        item_net_block_types: Sequence(Type(ItemNetBase))
            Sequence item network block types.
        """
        n_items = dataset.item_id_map.size

        item_net_blocks = []
        for item_net in item_net_block_types:
            item_net_block = item_net.from_dataset(dataset, n_factors, dropout_rate)
            item_net_blocks.append(item_net_block)

        return cls(n_items, item_net_blocks)


class PointWiseFeedForward(nn.Module):
    """
    Feed-Forward network to introduce nonlinearity into the transformer model.
    This implementation is the one used by SASRec authors.

    Parameters
    ----------
    n_factors: int
        Latent embeddings size.
    n_factors_ff: int
        How many hidden units to use in the network.
    dropout_rate: float
        Probability of a hidden unit to be zeroed.
    """

    def __init__(self, n_factors: int, n_factors_ff: int, dropout_rate: float) -> None:
        super().__init__()
        self.ff_linear1 = nn.Linear(n_factors, n_factors_ff)
        self.ff_dropout1 = torch.nn.Dropout(dropout_rate)
        self.ff_relu = torch.nn.ReLU()
        self.ff_linear2 = nn.Linear(n_factors_ff, n_factors)
        self.ff_dropout2 = torch.nn.Dropout(dropout_rate)

    def forward(self, seqs: torch.Tensor) -> torch.Tensor:
        """
        Forward pass.

        Parameters
        ----------
        seqs: torch.Tensor
            User sequences of item embeddings.

        Returns
        -------
        torch.Tensor
            User sequence that passed through all layers.
        """
        output = self.ff_relu(self.ff_dropout1(self.ff_linear1(seqs)))
        fin = self.ff_dropout2(self.ff_linear2(output))
        return fin


class SASRecTransformerLayers(TransformerLayersBase):
    """
    Exactly SASRec author's transformer blocks architecture but with pytorch Multi-Head Attention realisation.

    Parameters
    ----------
    n_blocks: int
        Number of transformer blocks.
    n_factors: int
        Latent embeddings size.
    n_heads: int
        Number of attention heads.
    dropout_rate: float
        Probability of a hidden unit to be zeroed.
    """

    def __init__(
        self,
        n_blocks: int,
        n_factors: int,
        n_heads: int,
        dropout_rate: float,
    ):
        super().__init__()
        self.n_blocks = n_blocks
        self.multi_head_attn = nn.ModuleList(
            [torch.nn.MultiheadAttention(n_factors, n_heads, dropout_rate, batch_first=True) for _ in range(n_blocks)]
        )  # TODO: original architecture had another version of MHA
        self.q_layer_norm = nn.ModuleList([nn.LayerNorm(n_factors) for _ in range(n_blocks)])
        self.ff_layer_norm = nn.ModuleList([nn.LayerNorm(n_factors) for _ in range(n_blocks)])
        self.feed_forward = nn.ModuleList(
            [PointWiseFeedForward(n_factors, n_factors, dropout_rate) for _ in range(n_blocks)]
        )
        self.last_layernorm = torch.nn.LayerNorm(n_factors, eps=1e-8)

    def forward(self, seqs: torch.Tensor, timeline_mask: torch.Tensor, attn_mask: torch.Tensor) -> torch.Tensor:
        """
        Forward pass through transformer blocks.

        Parameters
        ----------
        seqs: torch.Tensor
            User sequences of item embeddings.
        timeline_mask: torch.Tensor
            Mask to zero out padding elements.
        attn_mask: torch.Tensor
            Mask to forbid model to use future interactions.

        Returns
        -------
        torch.Tensor
            User sequences passed through transformer layers.
        """
        for i in range(self.n_blocks):
            q = self.q_layer_norm[i](seqs)
            mha_output, _ = self.multi_head_attn[i](q, seqs, seqs, attn_mask=attn_mask, need_weights=False)
            seqs = q + mha_output
            ff_input = self.ff_layer_norm[i](seqs)
            seqs = self.feed_forward[i](ff_input)
            seqs += ff_input
            seqs *= timeline_mask

        seqs = self.last_layernorm(seqs)

        return seqs


class PreLNTransformerLayers(TransformerLayersBase):
    """
    Architecture of transformer blocks based on https://arxiv.org/pdf/2002.04745
    On Kion open dataset didn't change metrics, even got a bit worse.

    Parameters
    ----------
    n_blocks: int
        Number of transformer blocks.
    n_factors: int
        Latent embeddings size.
    n_heads: int
        Number of attention heads.
    dropout_rate: float
        Probability of a hidden unit to be zeroed.
    """

    def __init__(
        self,
        n_blocks: int,
        n_factors: int,
        n_heads: int,
        dropout_rate: float,
    ):
        super().__init__()
        self.n_blocks = n_blocks
        self.multi_head_attn = nn.ModuleList(
            [torch.nn.MultiheadAttention(n_factors, n_heads, dropout_rate, batch_first=True) for _ in range(n_blocks)]
        )
        self.mha_layer_norm = nn.ModuleList([nn.LayerNorm(n_factors) for _ in range(n_blocks)])
        self.mha_dropout = nn.Dropout(dropout_rate)
        self.ff_layer_norm = nn.ModuleList([nn.LayerNorm(n_factors) for _ in range(n_blocks)])
        self.feed_forward = nn.ModuleList(
            [PointWiseFeedForward(n_factors, n_factors, dropout_rate) for _ in range(n_blocks)]
        )

    def forward(self, seqs: torch.Tensor, timeline_mask: torch.Tensor, attn_mask: torch.Tensor) -> torch.Tensor:
        """
        Forward pass through transformer blocks.

        Parameters
        ----------
        seqs: torch.Tensor
            User sequences of item embeddings.
        timeline_mask: torch.Tensor
            Mask to zero out padding elements.
        attn_mask: torch.Tensor
            Forbid model to use future interactions.

        Returns
        -------
        torch.Tensor
            User sequences passed through transformer layers.
        """
        for i in range(self.n_blocks):
            mha_input = self.mha_layer_norm[i](seqs)
            mha_output, _ = self.multi_head_attn[i](
                mha_input, mha_input, mha_input, attn_mask=attn_mask, need_weights=False
            )
            mha_output = self.mha_dropout(mha_output)
            seqs = seqs + mha_output
            ff_input = self.ff_layer_norm[i](seqs)
            ff_output = self.feed_forward[i](ff_input)
            seqs = seqs + ff_output
            seqs *= timeline_mask

        return seqs


class LearnableInversePositionalEncoding(PositionalEncodingBase):
    """
    Class to introduce learnable positional embeddings.

    Parameters
    ----------
    use_pos_emb: bool
        If ``True``, adds learnable positional encoding to session item embeddings.
    session_max_len: int
        Maximum length of user sequence.
    n_factors: int
       Latent embeddings size.
    """

    def __init__(self, use_pos_emb: bool, session_max_len: int, n_factors: int):
        super().__init__()
        self.pos_emb = torch.nn.Embedding(session_max_len, n_factors) if use_pos_emb else None

    def forward(self, sessions: torch.Tensor, timeline_mask: torch.Tensor) -> torch.Tensor:
        """
        Forward pass to add learnable positional encoding to sessions and mask padding elements.

        Parameters
        ----------
        sessions: torch.Tensor
            User sessions in the form of sequences of items ids.
        timeline_mask: torch.Tensor
            Mask to zero out padding elements.

        Returns
        -------
        torch.Tensor
            Encoded user sessions with added positional encoding if `use_pos_emb` is ``True``.
        """
        batch_size, session_max_len, _ = sessions.shape

        if self.pos_emb is not None:
            # Inverse positions are appropriate for variable length sequences across different batches
            # They are equal to absolute positions for fixed sequence length across different batches
            positions = torch.tile(
                torch.arange(session_max_len - 1, -1, -1), (batch_size, 1)
            )  # [batch_size, session_max_len]
            sessions += self.pos_emb(positions.to(sessions.device))

        # TODO: do we need to fill padding embeds in sessions to all zeros
        # or should we use the learnt padding embedding? Should we make it an option for user to decide?
        sessions *= timeline_mask  # [batch_size, session_max_len, n_factors]

        return sessions


# ####  --------------  Session Encoder  --------------  #### #


class TransformerBasedSessionEncoder(torch.nn.Module):
    """
    Torch model for recommendations.

    Parameters
    ----------
    n_blocks: int
        Number of transformer blocks.
    n_factors: int
        Latent embeddings size.
    n_heads: int
        Number of attention heads.
    session_max_len: int
        Maximum length of user sequence.
    dropout_rate: float
        Probability of a hidden unit to be zeroed.
    use_pos_emb: bool, default True
        If ``True``, adds learnable positional encoding to session item embeddings.
    use_causal_attn: bool, default True
        If ``True``, causal mask is used in multi-head self-attention.
    transformer_layers_type: Type(TransformerLayersBase), default `SasRecTransformerLayers`
        Type of transformer layers architecture.
    item_net_type: Type(ItemNetBase), default IdEmbeddingsItemNet
        Type of network returning item embeddings.
    pos_encoding_type: Type(PositionalEncodingBase), default LearnableInversePositionalEncoding
        Type of positional encoding.
    """

    def __init__(
        self,
        n_blocks: int,
        n_factors: int,
        n_heads: int,
        session_max_len: int,
        dropout_rate: float,
        use_pos_emb: bool = True,
        use_causal_attn: bool = True,
        transformer_layers_type: tp.Type[TransformerLayersBase] = SASRecTransformerLayers,
        item_net_block_types: tp.Sequence[tp.Type[ItemNetBase]] = (IdEmbeddingsItemNet, CatFeaturesItemNet),
        pos_encoding_type: tp.Type[PositionalEncodingBase] = LearnableInversePositionalEncoding,
    ) -> None:
        super().__init__()

        self.item_model: ItemNetConstructor
        self.pos_encoding = pos_encoding_type(use_pos_emb, session_max_len, n_factors)
        self.emb_dropout = torch.nn.Dropout(dropout_rate)
        self.transformer_layers = transformer_layers_type(
            n_blocks=n_blocks,
            n_factors=n_factors,
            n_heads=n_heads,
            dropout_rate=dropout_rate,
        )
        self.use_causal_attn = use_causal_attn
        self.n_factors = n_factors
        self.dropout_rate = dropout_rate

        self.item_net_block_types = item_net_block_types

    def construct_item_net(self, dataset: Dataset) -> None:
        """
        Construct network for item embeddings from dataset.

        Parameters
        ----------
        dataset: Dataset
            RecTools dataset with user-item interactions.
        """
        self.item_model = ItemNetConstructor.from_dataset(
            dataset, self.n_factors, self.dropout_rate, self.item_net_block_types
        )

    def encode_sessions(self, sessions: torch.Tensor, item_embs: torch.Tensor) -> torch.Tensor:
        """
        Pass user history through item embeddings.
        Add positional encoding.
        Pass history through transformer blocks.

        Parameters
        ----------
        sessions:  torch.Tensor
            User sessions in the form of sequences of items ids.
        item_embs: torch.Tensor
            Item embeddings.

        Returns
        -------
        torch.Tensor. [batch_size, session_max_len, n_factors]
            Encoded session embeddings.
        """
        session_max_len = sessions.shape[1]
        attn_mask = None
        if self.use_causal_attn:
            attn_mask = ~torch.tril(
                torch.ones((session_max_len, session_max_len), dtype=torch.bool, device=sessions.device)
            )
        timeline_mask = (sessions != 0).unsqueeze(-1)  # [batch_size, session_max_len, 1]
        seqs = item_embs[sessions]  # [batch_size, session_max_len, n_factors]
        seqs = self.pos_encoding(seqs, timeline_mask)
        seqs = self.emb_dropout(seqs)
        seqs = self.transformer_layers(seqs, timeline_mask, attn_mask)
        return seqs

    def forward(
        self,
        sessions: torch.Tensor,  # [batch_size, session_max_len]
    ) -> torch.Tensor:
        """
        Forward pass to get logits.
        Get item embeddings.
        Pass user sessions through transformer blocks.
        Calculate logits.

        Parameters
        ----------
        sessions: torch.Tensor
            User sessions in the form of sequences of items ids.

        Returns
        -------
        torch.Tensor
            Logits.
        """
        item_embs = self.item_model.get_all_embeddings()  # [n_items + 1, n_factors]
        session_embs = self.encode_sessions(sessions, item_embs)  # [batch_size, session_max_len, n_factors]
        logits = session_embs @ item_embs.T  # [batch_size, session_max_len, n_items + 1]
        return logits


# ####  --------------  Data Processor  --------------  #### #


class SequenceDataset(TorchDataset):
    """
    Dataset for sequential data.

    Parameters
    ----------
    sessions: List[List[int]]
        User sessions in the form of sequences of items ids.
    weights: List[List[float]]
        Weight of each interaction from the session.
    """

    def __init__(self, sessions: List[List[int]], weights: List[List[float]]):
        self.sessions = sessions
        self.weights = weights

    def __len__(self) -> int:
        return len(self.sessions)

    def __getitem__(self, index: int) -> Tuple[List[int], List[float]]:
        session = self.sessions[index]  # [session_len]
        weights = self.weights[index]  # [session_len]
        return session, weights

    @classmethod
    def from_interactions(
        cls,
        interactions: pd.DataFrame,
    ) -> "SequenceDataset":
        """
        Group interactions by user.
        Construct SequenceDataset from grouped interactions.

        Parameters
        ----------
        interactions: pd.DataFrame
            User-item interactions.
        """
        sessions = (
            interactions.sort_values(Columns.Datetime)
            .groupby(Columns.User, sort=True)[[Columns.Item, Columns.Weight]]
            .agg(list)
        )
        sessions, weights = (
            sessions[Columns.Item].to_list(),
            sessions[Columns.Weight].to_list(),
        )

        return cls(sessions=sessions, weights=weights)


class SessionEncoderDataPreparatorBase:
    """
    Base class for data preparator. To change train/recommend dataset processing, train/recommend dataloaders inherit
    from this class and pass your custom data preparator to your model parameters.

    Parameters
    ----------
    session_max_len: int
        Maximum length of user sequence.
    batch_size: int
        How many samples per batch to load.
    dataloader_num_workers: int
        Number of loader worker processes.
    item_extra_tokens: Sequence(Hashable), default (PADDING_VALUE,) = ("PAD",)
        Which element to use for sequence padding.
    shuffle_train: bool, default True
        If ``True``, reshuffles data at each epoch.
    train_min_user_interactions: int, default 2
        Minimum length of user sequence. Cannot be less than 2.
    """

    def __init__(
        self,
        session_max_len: int,
        batch_size: int,
        dataloader_num_workers: int,
        item_extra_tokens: tp.Sequence[tp.Hashable] = (PADDING_VALUE,),
        shuffle_train: bool = True,  # not shuffling train dataloader hurts performance
        train_min_user_interactions: int = 2,
    ) -> None:
        self.session_max_len = session_max_len
        self.batch_size = batch_size
        self.dataloader_num_workers = dataloader_num_workers
        self.item_extra_tokens = item_extra_tokens
        self.shuffle_train = shuffle_train
        self.train_min_user_interactions = train_min_user_interactions
        self.item_id_map: IdMap
        # TODO: add SequenceDatasetType for fit and recommend

    def get_known_items_sorted_internal_ids(self) -> np.ndarray:
        """Return internal item ids from processed dataset in sorted order."""
        return self.item_id_map.get_sorted_internal()[self.n_item_extra_tokens :]

    def get_known_item_ids(self) -> np.ndarray:
        """Return external item ids from processed dataset in sorted order."""
        return self.item_id_map.get_external_sorted_by_internal()[self.n_item_extra_tokens :]

    @property
    def n_item_extra_tokens(self) -> int:
        """Return number of padding elements"""
        return len(self.item_extra_tokens)

    def process_dataset_train(self, dataset: Dataset) -> Dataset:
        """Process train dataset."""
        raise NotImplementedError()

    def get_dataloader_train(self, processed_dataset: Dataset) -> DataLoader:
        """Return train dataloader."""
        raise NotImplementedError()

    def get_dataloader_recommend(self, dataset: Dataset) -> DataLoader:
        """Return recommend dataloader."""
        raise NotImplementedError()

    def transform_dataset_u2i(self, dataset: Dataset, users: ExternalIds) -> Dataset:
        """Process dataset for u2i recommendations."""
        raise NotImplementedError()

    def transform_dataset_i2i(self, dataset: Dataset) -> Dataset:
        """Process dataset for i2i recommendations."""
        raise NotImplementedError()


class SASRecDataPreparator(SessionEncoderDataPreparatorBase):
    """Class to process train/recommend datasets and prepare train/recommend dataloaders."""

    def process_dataset_train(self, dataset: Dataset) -> Dataset:
        """
        Remove sequences shorter than ``train_min_user_interactions``.
        Leave ``session_max_len`` + 1 most recent interactions.
        Create new RecTools dataset with processed interactions.

        Parameters
        ----------
        dataset: Dataset
            RecTools dataset with train interactions.

        Returns
        -------
        Dataset
            RecTools dataset with processed interactions.
        """
        interactions = dataset.get_raw_interactions()

        # Filter interactions
        user_stats = interactions[Columns.User].value_counts()
        users = user_stats[user_stats >= self.train_min_user_interactions].index
        interactions = interactions[(interactions[Columns.User].isin(users))]
        interactions = interactions.sort_values(Columns.Datetime).groupby(Columns.User).tail(self.session_max_len + 1)

        # Construct dataset
        # TODO: user features are dropped for now
        user_id_map = IdMap.from_values(interactions[Columns.User].values)
        item_id_map = IdMap.from_values(self.item_extra_tokens)
        item_id_map = item_id_map.add_ids(interactions[Columns.Item])

        # get item features
        item_features = None
        if dataset.item_features is not None:
            item_features = dataset.item_features
            # TODO: remove assumption on SparseFeatures and add Dense Features support
            if not isinstance(item_features, SparseFeatures):
                raise ValueError("`item_features` in `dataset` must be `SparseFeatures` instance.")

            internal_ids = dataset.item_id_map.convert_to_internal(
                item_id_map.get_external_sorted_by_internal()[self.n_item_extra_tokens :]
            )
            sorted_item_features = item_features.take(internal_ids)

            dtype = sorted_item_features.values.dtype
            n_features = sorted_item_features.values.shape[1]
            extra_token_feature_values = sparse.csr_matrix((self.n_item_extra_tokens, n_features), dtype=dtype)

            full_feature_values: sparse.scr_matrix = sparse.vstack(
                [extra_token_feature_values, sorted_item_features.values], format="csr"
            )

            item_features = SparseFeatures.from_iterables(values=full_feature_values, names=item_features.names)

        interactions = Interactions.from_raw(interactions, user_id_map, item_id_map)

        dataset = Dataset(user_id_map, item_id_map, interactions, item_features=item_features)

        self.item_id_map = dataset.item_id_map
        return dataset

    def _collate_fn_train(
        self,
        batch: List[Tuple[List[int], List[float]]],
    ) -> Tuple[torch.LongTensor, torch.LongTensor, torch.FloatTensor]:
        """
        Truncate each session from right to keep (``session_max_len`` + 1) last items.
        Do left padding until (``session_max_len`` + 1) is reached.
        Split to `x`, `y`, and `yw`.
        """
        batch_size = len(batch)
        x = np.zeros((batch_size, self.session_max_len))
        y = np.zeros((batch_size, self.session_max_len))
        yw = np.zeros((batch_size, self.session_max_len))
        for i, (ses, ses_weights) in enumerate(batch):
            x[i, -len(ses) + 1 :] = ses[:-1]  # ses: [session_len] -> x[i]: [session_max_len]
            y[i, -len(ses) + 1 :] = ses[1:]  # ses: [session_len] -> y[i]: [session_max_len]
            yw[i, -len(ses) + 1 :] = ses_weights[1:]  # ses_weights: [session_len] -> yw[i]: [session_max_len]
        return torch.LongTensor(x), torch.LongTensor(y), torch.FloatTensor(yw)

    def get_dataloader_train(self, processed_dataset: Dataset) -> DataLoader:
        """
        Construct train dataloader from processed dataset.

        Parameters
        ----------
        processed_dataset: Dataset
            RecTools dataset prepared for training.

        Returns
        -------
        DataLoader
            Train dataloader.
        """
        sequence_dataset = SequenceDataset.from_interactions(processed_dataset.interactions.df)
        train_dataloader = DataLoader(
            sequence_dataset,
            collate_fn=self._collate_fn_train,
            batch_size=self.batch_size,
            num_workers=self.dataloader_num_workers,
            shuffle=self.shuffle_train,
        )
        return train_dataloader

    def transform_dataset_u2i(self, dataset: Dataset, users: ExternalIds) -> Dataset:
        """
        Process dataset for u2i recommendations.
        Filter out interactions and adapt id maps.
        All users beyond target users for recommendations are dropped.
        All target users that do not have at least one known item in interactions are dropped.

        Parameters
        ----------
        dataset: Dataset
            RecTools dataset.
        users: ExternalIds
            Array of external user ids to recommend for.

        Returns
        -------
        Dataset
            Processed RecTools dataset.
            Final dataset will consist only of model known items during fit and only of required
            (and supported) target users for recommendations.
            Final user_id_map is an enumerated list of supported (filtered) target users.
            Final item_id_map is model item_id_map constructed during training.
        """
        # Filter interactions in dataset internal ids
        interactions = dataset.interactions.df
        users_internal = dataset.user_id_map.convert_to_internal(users, strict=False)
        items_internal = dataset.item_id_map.convert_to_internal(self.get_known_item_ids(), strict=False)
        interactions = interactions[interactions[Columns.User].isin(users_internal)]  # todo: fast_isin
        interactions = interactions[interactions[Columns.Item].isin(items_internal)]

        # Convert to external ids
        interactions[Columns.Item] = dataset.item_id_map.convert_to_external(interactions[Columns.Item])
        interactions[Columns.User] = dataset.user_id_map.convert_to_external(interactions[Columns.User])

        # Prepare new user id mapping
        rec_user_id_map = IdMap.from_values(interactions[Columns.User])

        # Construct dataset
        # TODO: For now features are dropped because model doesn't support them
        n_filtered = len(users) - rec_user_id_map.size
        if n_filtered > 0:
            explanation = f"""{n_filtered} target users were considered cold because of missing known items"""
            warnings.warn(explanation)
        filtered_interactions = Interactions.from_raw(interactions, rec_user_id_map, self.item_id_map)
        filtered_dataset = Dataset(rec_user_id_map, self.item_id_map, filtered_interactions)
        return filtered_dataset

    def transform_dataset_i2i(self, dataset: Dataset) -> Dataset:
        """
        Process dataset for i2i recommendations.
        Filter out interactions and adapt id maps.

        Parameters
        ----------
        dataset: Dataset
            RecTools dataset.

        Returns
        -------
        Dataset
            Processed RecTools dataset.
            Final dataset will consist only of model known items during fit.
            Final user_id_map is the same as dataset original.
            Final item_id_map is model item_id_map constructed during training.
        """
        # TODO: optimize by filtering in internal ids
        # TODO: For now features are dropped because model doesn't support them
        interactions = dataset.get_raw_interactions()
        interactions = interactions[interactions[Columns.Item].isin(self.get_known_item_ids())]
        filtered_interactions = Interactions.from_raw(interactions, dataset.user_id_map, self.item_id_map)
        filtered_dataset = Dataset(dataset.user_id_map, self.item_id_map, filtered_interactions)
        return filtered_dataset

    def _collate_fn_recommend(self, batch: List[Tuple[List[int], List[float]]]) -> torch.LongTensor:
        """Right truncation, left padding to session_max_len"""
        x = np.zeros((len(batch), self.session_max_len))
        for i, (ses, _) in enumerate(batch):
            x[i, -len(ses) :] = ses[-self.session_max_len :]
        return torch.LongTensor(x)

    def get_dataloader_recommend(self, dataset: Dataset) -> DataLoader:
        """
        Construct recommend dataloader from processed dataset.

        Parameters
        ----------
        processed_dataset: Dataset
            RecTools dataset.

        Returns
        -------
        DataLoader
            Recommend dataloader.
        """
        sequence_dataset = SequenceDataset.from_interactions(dataset.interactions.df)
        recommend_dataloader = DataLoader(
            sequence_dataset,
            batch_size=self.batch_size,
            collate_fn=self._collate_fn_recommend,
            num_workers=self.dataloader_num_workers,
            shuffle=False,
        )
        return recommend_dataloader


# ####  --------------  Lightning Model  --------------  #### #


class SessionEncoderLightningModuleBase(LightningModule):
    """
    Base class for lightning module. To change train procedure inherit
    from this class and pass your custom LightningModule to your model parameters.

    Parameters
    ----------
    torch_model: TransformerBasedSessionEncoder
        Torch model to make recommendations.
    lr: float
        Learning rate.
    loss: str, default "softmax"
        Loss function.
    adam_betas: Tuple[float, float], default (0.9, 0.98)
        Coefficients for running averages of gradient and its square.
    """

    def __init__(
        self,
        torch_model: TransformerBasedSessionEncoder,
        lr: float,
        loss: str = "softmax",
        adam_betas: Tuple[float, float] = (0.9, 0.98),
    ):
        super().__init__()
        self.lr = lr
        self.loss = loss
        self.torch_model = torch_model
        self.adam_betas = adam_betas
        self.item_embs: torch.Tensor

    def configure_optimizers(self) -> torch.optim.Adam:
        """Choose what optimizers and learning-rate schedulers to use in optimization"""
        optimizer = torch.optim.Adam(self.torch_model.parameters(), lr=self.lr, betas=self.adam_betas)
        return optimizer

    def forward(
        self,
        batch: torch.Tensor,
    ) -> torch.Tensor:
        """Forward pass. Propagate the batch through torch_model."""
        return self.torch_model(batch)

    def training_step(self, batch: torch.Tensor, batch_idx: int) -> torch.Tensor:
        """Training step."""
        raise NotImplementedError()


class SessionEncoderLightningModule(SessionEncoderLightningModuleBase):
    """Lightning module to train SASRec model."""

    def on_train_start(self) -> None:
        """Initialize parameters with values from Xavier normal distribution."""
        self._xavier_normal_init()

    def training_step(self, batch: torch.Tensor, batch_idx: int) -> torch.Tensor:
        """
        Training step.
        Compute logits by propagating torch network.
        Compute loss.

        Parameters
        ----------
        batch: torch.Tensor
            Batch containing user interaction sequences, target interactions, interaction weights.
        batch_idx: int
            Index of a batch.

        Returns
        -------
            Loss.
        """
        x, y, w = batch
        logits = self.forward(x)  # [batch_size, session_max_len, n_items + 1]
        if self.loss == "softmax":
            # We are using CrossEntropyLoss with a multi-dimensional case

            # Logits must be passed in form of [batch_size, n_items + 1, session_max_len],
            #  where n_items + 1 is number of classes

            # Target label indexes must be passed in a form of [batch_size, session_max_len]
            # (`0` index for "PAD" ix excluded from loss)

            # Loss output will have a shape of [batch_size, session_max_len]
            # and will have zeros for every `0` target label

            loss = torch.nn.functional.cross_entropy(
                logits.transpose(1, 2), y, ignore_index=0, reduction="none"
            )  # [batch_size, session_max_len]
            loss = loss * w
            n = (loss > 0).to(loss.dtype)
            loss = torch.sum(loss) / torch.sum(n)
            return loss
        raise ValueError(f"loss {loss} is not supported")

    def on_train_end(self) -> None:
        """Save item embeddings"""
        self.eval()
        self.item_embs = self.torch_model.item_model.get_all_embeddings()

    def predict_step(self, batch: torch.Tensor, batch_idx: int) -> torch.Tensor:
        """
        Prediction step.
        Encode user sessions.
        """
        encoded_sessions = self.torch_model.encode_sessions(batch, self.item_embs)[:, -1, :]
        return encoded_sessions

    def _xavier_normal_init(self) -> None:
        for _, param in self.torch_model.named_parameters():
            try:
                torch.nn.init.xavier_normal_(param.data)
            except ValueError:
                pass


# ####  --------------  SASRec Model  --------------  #### #


class SASRecModel(ModelBase):
    """
    SASRec model for i2i and u2i recommendations.

    n_blocks: int, default 1
        Number of transformer blocks.
    n_heads: int, default 1
        Number of attention heads.
    n_factors: int, default 128
        Latent embeddings size.
    use_pos_emb: bool, default ``True``
        If ``True``, adds learnable positional encoding to session item embeddings.
    dropout_rate: float, default 0.2
        Probability of a hidden unit to be zeroed.
    session_max_len: int, default 32
        Maximum length of user sequence.
    dataloader_num_workers: int, default 0
        Number of loader worker processes.
    batch_size: int, default 128
        How many samples per batch to load.
    loss: str, default "softmax"
        Loss function.
    lr: float, default 0.01
        Learning rate.
    epochs: int, default 3
        Number of training epochs.
    verbose: int, default 0
        Verbosity level.
    deterministic: bool, default ``False``
        If ``True``, sets deterministic algorithms for PyTorch operations.
        Use `pytorch_lightning.seed_everything` together with this parameter to fix the random state.
    cpu_n_threads: int, default 0
        Number of threads to use in ranker.
    trainer: Optional(Trainer), default None
        Which trainer to use for training.
        If trainer is None, default pytorch_lightning Trainer is created.
    item_net_type: Type(ItemNetBase), default `IdEmbeddingsItemNet`
        Type of network returning item enbeddings.
    pos_encoding_type: Type(PositionalEncodingBase), default `LearnableInversePositionalEncoding`
        Type of positional encoding.
    transformer_layers_type: Type(TransformerLayersBase), default `SasRecTransformerLayers`
        Type of transformer layers architecture.
    data_preparator_type: Type(SessionEncoderDataPreparatorBase), default `SasRecDataPreparator`
        Type of data preparator used for dataset processing and dataloader creation.
    lightning_module_type: Type(SessionEncoderLightningModuleBase), default `SessionEncoderLightningModule`
        Type of lightning module defining training procedure.
    """

    def __init__(  # pylint: disable=too-many-arguments
        self,
        n_blocks: int = 1,
        n_heads: int = 1,
        n_factors: int = 128,
        use_pos_emb: bool = True,
        dropout_rate: float = 0.2,
        session_max_len: int = 32,
        dataloader_num_workers: int = 0,
        batch_size: int = 128,
        loss: str = "softmax",
        lr: float = 0.01,
        epochs: int = 3,
        verbose: int = 0,
        deterministic: bool = False,
        cpu_n_threads: int = 0,
        trainer: tp.Optional[Trainer] = None,
        item_net_block_types: tp.Sequence[tp.Type[ItemNetBase]] = (IdEmbeddingsItemNet, CatFeaturesItemNet),
        pos_encoding_type: tp.Type[PositionalEncodingBase] = LearnableInversePositionalEncoding,
        transformer_layers_type: tp.Type[TransformerLayersBase] = SASRecTransformerLayers,  # SASRec authors net
        data_preparator_type: tp.Type[SessionEncoderDataPreparatorBase] = SASRecDataPreparator,
        lightning_module_type: tp.Type[SessionEncoderLightningModuleBase] = SessionEncoderLightningModule,
    ):
        super().__init__(verbose=verbose)
        self.n_threads = cpu_n_threads
        self._torch_model = TransformerBasedSessionEncoder(
            n_blocks=n_blocks,
            n_factors=n_factors,
            n_heads=n_heads,
            session_max_len=session_max_len,
            dropout_rate=dropout_rate,
            use_pos_emb=use_pos_emb,
            use_causal_attn=True,
            transformer_layers_type=transformer_layers_type,
            item_net_block_types=item_net_block_types,
            pos_encoding_type=pos_encoding_type,
        )
        self.lightning_model: SessionEncoderLightningModuleBase
        self.lightning_module_type = lightning_module_type
        self.trainer: Trainer
        if trainer is None:
            self._trainer = Trainer(
                max_epochs=epochs,
                min_epochs=epochs,
                deterministic=deterministic,
                enable_progress_bar=verbose > 0,
                enable_model_summary=verbose > 0,
                logger=verbose > 0,
            )
        else:
            self._trainer = trainer
        self.data_preparator = data_preparator_type(session_max_len, batch_size, dataloader_num_workers)
        self.u2i_dist = Distance.DOT
        self.i2i_dist = Distance.COSINE
        self.lr = lr
        self.loss = loss

    def _fit(
        self,
        dataset: Dataset,
    ) -> None:
        processed_dataset = self.data_preparator.process_dataset_train(dataset)
        train_dataloader = self.data_preparator.get_dataloader_train(processed_dataset)

        torch_model = deepcopy(self._torch_model)  # TODO: check that it works
        torch_model.construct_item_net(processed_dataset)

        self.lightning_model = self.lightning_module_type(torch_model, self.lr, self.loss)

        self.trainer = deepcopy(self._trainer)
        self.trainer.fit(self.lightning_model, train_dataloader)

    def _custom_transform_dataset_u2i(
        self, dataset: Dataset, users: ExternalIds, on_unsupported_targets: ErrorBehaviour
    ) -> Dataset:
        return self.data_preparator.transform_dataset_u2i(dataset, users)

    def _custom_transform_dataset_i2i(
        self, dataset: Dataset, target_items: ExternalIds, on_unsupported_targets: ErrorBehaviour
    ) -> Dataset:
        return self.data_preparator.transform_dataset_i2i(dataset)

    def _recommend_u2i(
        self,
        user_ids: InternalIdsArray,
        dataset: Dataset,  # [n_rec_users x n_items + 1]
        k: int,
        filter_viewed: bool,
        sorted_item_ids_to_recommend: tp.Optional[InternalIdsArray],  # model_internal
    ) -> InternalRecoTriplet:
        if sorted_item_ids_to_recommend is None:  # TODO: move to _get_sorted_item_ids_to_recommend
            sorted_item_ids_to_recommend = self.data_preparator.get_known_items_sorted_internal_ids()  # model internal

        recommend_dataloader = self.data_preparator.get_dataloader_recommend(dataset)
        session_embs = self.trainer.predict(model=self.lightning_model, dataloaders=recommend_dataloader)
        if session_embs is not None:
            user_embs = np.concatenate(session_embs, axis=0)
            user_embs = user_embs[user_ids]
            item_embs = self.lightning_model.item_embs
            item_embs_np = item_embs.detach().cpu().numpy()

            ranker = ImplicitRanker(
                self.u2i_dist,
                user_embs,  # [n_rec_users, n_factors]
                item_embs_np,  # [n_items + 1, n_factors]
            )
            if filter_viewed:
                user_items = dataset.get_user_item_matrix(include_weights=False)
                ui_csr_for_filter = user_items[user_ids]
            else:
                ui_csr_for_filter = None

            # TODO: When filter_viewed is not needed and user has GPU, torch DOT and topk should be faster

            user_ids_indices, all_reco_ids, all_scores = ranker.rank(
                subject_ids=np.arange(user_embs.shape[0]),  # n_rec_users
                k=k,
                filter_pairs_csr=ui_csr_for_filter,  # [n_rec_users x n_items + 1]
                sorted_object_whitelist=sorted_item_ids_to_recommend,  # model_internal
                num_threads=self.n_threads,
            )
            all_target_ids = user_ids[user_ids_indices]
        else:
            explanation = """Received empty recommendations. Used for type-annotation"""
            raise ValueError(explanation)
        return all_target_ids, all_reco_ids, all_scores  # n_rec_users, model_internal, scores

    def _recommend_i2i(
        self,
        target_ids: InternalIdsArray,  # model internal
        dataset: Dataset,
        k: int,
        sorted_item_ids_to_recommend: tp.Optional[InternalIdsArray],
    ) -> InternalRecoTriplet:
        if sorted_item_ids_to_recommend is None:
            sorted_item_ids_to_recommend = self.data_preparator.get_known_items_sorted_internal_ids()

        item_embs = self.lightning_model.item_embs.detach().cpu().numpy()
        # TODO: i2i reco do not need filtering viewed. And user most of the times has GPU
        # Should we use torch dot and topk? Should be faster

        ranker = ImplicitRanker(
            self.i2i_dist,
            item_embs,  # [n_items + 1, n_factors]
            item_embs,  # [n_items + 1, n_factors]
        )
        return ranker.rank(
            subject_ids=target_ids,  # model internal
            k=k,
            filter_pairs_csr=None,
            sorted_object_whitelist=sorted_item_ids_to_recommend,  # model internal
            num_threads=0,
        )

    @property
    def torch_model(self) -> TransformerBasedSessionEncoder:
        """Return torch model."""
        return self.lightning_model.torch_model<|MERGE_RESOLUTION|>--- conflicted
+++ resolved
@@ -292,11 +292,7 @@
         return torch.arange(0, self.n_items, device=self.device)
 
     def get_all_embeddings(self) -> torch.Tensor:
-<<<<<<< HEAD
-        """Get all item embeddings."""
-=======
         """Return item embeddings."""
->>>>>>> 971bdf56
         return self.forward(self.catalogue)
 
     @classmethod
