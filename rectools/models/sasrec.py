--- conflicted
+++ resolved
@@ -1,10 +1,6 @@
 import typing as tp
 import warnings
 from copy import deepcopy
-<<<<<<< HEAD
-=======
-from typing import Dict, List, Tuple, Union
->>>>>>> 4a5f6492
 
 import numpy as np
 import pandas as pd
@@ -12,11 +8,8 @@
 import typing_extensions as tpe
 from implicit.gpu import HAS_CUDA
 from pytorch_lightning import LightningModule, Trainer
-<<<<<<< HEAD
+from pytorch_lightning.accelerators import Accelerator
 from pytorch_lightning.utilities.types import OptimizerLRScheduler
-=======
-from pytorch_lightning.accelerators import Accelerator
->>>>>>> 4a5f6492
 from scipy import sparse
 from torch import nn
 from torch.utils.data import DataLoader
@@ -1197,18 +1190,9 @@
         self.eval()
         self.item_embs = self.torch_model.item_model.get_all_embeddings()
 
-<<<<<<< HEAD
     def predict_step(self, batch: tp.Dict[str, torch.Tensor], batch_idx: int) -> torch.Tensor:
         """Prediction step. Encode user sessions. Get only last position hidden state from each user session."""
-        encoded_sessions = self.torch_model.encode_sessions(batch["x"], self.item_embs)[:, -1, :]
-=======
-    def predict_step(self, batch: Dict[str, torch.Tensor], batch_idx: int) -> torch.Tensor:
-        """
-        Prediction step.
-        Encode user sessions.
-        """
         encoded_sessions = self.torch_model.encode_sessions(batch["x"], self.item_embs.to(self.device))[:, -1, :]
->>>>>>> 4a5f6492
         return encoded_sessions
 
     def configure_optimizers(self) -> torch.optim.Adam:
@@ -1225,14 +1209,10 @@
                 pass
 
 
-<<<<<<< HEAD
 # ####  --------------  Transformer Model  --------------  #### #
 
 
-class TransformerModelBase(ModelBase):
-=======
 class TransformerModelBase(ModelBase):  # pylint: disable=too-many-instance-attributes
->>>>>>> 4a5f6492
     """
     Base model for all recommender algorithms that work on transformer architecture (e.g. SASRec, Bert4Rec).
     To create a custom transformer model it is necessary to inherit from this class
