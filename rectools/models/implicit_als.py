#  Copyright 2022-2024 MTS (Mobile Telesystems)
#
#  Licensed under the Apache License, Version 2.0 (the "License");
#  you may not use this file except in compliance with the License.
#  You may obtain a copy of the License at
#
#      http://www.apache.org/licenses/LICENSE-2.0
#
#  Unless required by applicable law or agreed to in writing, software
#  distributed under the License is distributed on an "AS IS" BASIS,
#  WITHOUT WARRANTIES OR CONDITIONS OF ANY KIND, either express or implied.
#  See the License for the specific language governing permissions and
#  limitations under the License.

import typing as tp
from copy import deepcopy

import implicit.gpu
import numpy as np
import typing_extensions as tpe
from implicit.als import AlternatingLeastSquares
from implicit.cpu.als import AlternatingLeastSquares as CPUAlternatingLeastSquares
from implicit.gpu.als import AlternatingLeastSquares as GPUAlternatingLeastSquares
from implicit.utils import check_random_state
from pydantic import BeforeValidator, ConfigDict, PlainSerializer, SerializationInfo, WrapSerializer
from scipy import sparse
from tqdm.auto import tqdm

from rectools.dataset import Dataset, Features
from rectools.exceptions import NotFittedError
from rectools.models.base import ModelConfig
from rectools.utils.misc import get_class_or_function_full_path, import_object
from rectools.utils.serialization import RandomState

from .rank import Distance
from .vector import Factors, VectorModel

ALS_STRING = "AlternatingLeastSquares"

AnyAlternatingLeastSquares = tp.Union[CPUAlternatingLeastSquares, GPUAlternatingLeastSquares]
AlternatingLeastSquaresType = tp.Union[tp.Type[AnyAlternatingLeastSquares], tp.Literal["AlternatingLeastSquares"]]


def _get_alternating_least_squares_class(spec: tp.Any) -> tp.Any:
    if spec in (ALS_STRING, get_class_or_function_full_path(AlternatingLeastSquares)):
        return "AlternatingLeastSquares"
    if isinstance(spec, str):
        return import_object(spec)
    return spec


def _serialize_alternating_least_squares_class(
    cls: AlternatingLeastSquaresType, handler: tp.Callable, info: SerializationInfo
) -> tp.Union[None, str, AnyAlternatingLeastSquares]:
    if cls in (CPUAlternatingLeastSquares, GPUAlternatingLeastSquares) or cls == "AlternatingLeastSquares":
        return ALS_STRING
    if info.mode == "json":
        return get_class_or_function_full_path(cls)
    return cls


AlternatingLeastSquaresClass = tpe.Annotated[
    AlternatingLeastSquaresType,
    BeforeValidator(_get_alternating_least_squares_class),
    WrapSerializer(
        func=_serialize_alternating_least_squares_class,
        when_used="always",
    ),
]

DType = tpe.Annotated[
    np.dtype, BeforeValidator(func=np.dtype), PlainSerializer(func=lambda dtp: dtp.name, when_used="json")
]


class AlternatingLeastSquaresConfig(tpe.TypedDict):
    """Config for implicit `AlternatingLeastSquares` model."""

    cls: tpe.NotRequired[AlternatingLeastSquaresClass]
    factors: tpe.NotRequired[int]
    regularization: tpe.NotRequired[float]
    alpha: tpe.NotRequired[float]
    dtype: tpe.NotRequired[DType]
    use_native: tpe.NotRequired[bool]
    use_cg: tpe.NotRequired[bool]
    use_gpu: tpe.NotRequired[bool]
    iterations: tpe.NotRequired[int]
    calculate_training_loss: tpe.NotRequired[bool]
    num_threads: tpe.NotRequired[int]
    random_state: tpe.NotRequired[RandomState]


class ImplicitALSWrapperModelConfig(ModelConfig):
    """Config for `ImplicitALSWrapperModel`."""

    model_config = ConfigDict(arbitrary_types_allowed=True)

    model: AlternatingLeastSquaresConfig
    fit_features_together: bool = False
    recommend_cpu_n_threads: tp.Optional[int] = None
    recommend_use_gpu_ranking: tp.Optional[bool] = None


class ImplicitALSWrapperModel(VectorModel[ImplicitALSWrapperModelConfig]):
    """
    Wrapper for `implicit.als.AlternatingLeastSquares`
    with possibility to use explicit features and GPU support.

    See https://implicit.readthedocs.io/en/latest/als.html for details of base model.

    Parameters
    ----------
    model : AnyAlternatingLeastSquares
        Base model that will be used.
    verbose : int, default 0
        Degree of verbose output. If 0, no output will be provided.
    fit_features_together: bool, default False
        Whether fit explicit features together with latent features or not.
        Used only if explicit features are present in dataset.
        See documentations linked above for details.
    recommend_cpu_n_threads: Optional[int], default ``None``
        Number of threads to use for recommendation ranking on cpu.
        If ``None``, then number of threads will be set same as `model.num_threads`.
        This attribute can be changed manually before calling model `recommend` method if you
        want to change ranking behaviour.
    recommend_use_gpu_ranking: Optional[bool], default ``None``
        Flag to use gpu for recommendation ranking. If ``None``, then will be set same as
        `model.use_gpu`.
        `implicit.gpu.HAS_CUDA` will also be checked before inference.
        This attribute can be changed manually before calling model `recommend` method if you
        want to change ranking behaviour.
    """

    recommends_for_warm = False
    recommends_for_cold = False

    u2i_dist = Distance.DOT
    i2i_dist = Distance.COSINE

    config_class = ImplicitALSWrapperModelConfig

    def __init__(
        self,
        model: AnyAlternatingLeastSquares,
        verbose: int = 0,
        fit_features_together: bool = False,
        recommend_cpu_n_threads: tp.Optional[int] = None,
        recommend_use_gpu_ranking: tp.Optional[bool] = None,
    ):
        self._config = self._make_config(
            model, verbose, fit_features_together, recommend_cpu_n_threads, recommend_use_gpu_ranking
        )

        super().__init__(verbose=verbose)

        self.model: AnyAlternatingLeastSquares
        self._model = model  # for refit

        self.fit_features_together = fit_features_together

        if recommend_cpu_n_threads is None and isinstance(model, CPUAlternatingLeastSquares):
            recommend_cpu_n_threads = model.num_threads
        self.recommend_cpu_n_threads = recommend_cpu_n_threads

        if recommend_use_gpu_ranking is None:
            recommend_use_gpu_ranking = isinstance(model, GPUAlternatingLeastSquares)
        self.recommend_use_gpu_ranking = recommend_use_gpu_ranking

    @classmethod
    def _make_config(
        cls,
        model: AnyAlternatingLeastSquares,
        verbose: int,
        fit_features_together: bool,
        recommend_cpu_n_threads: tp.Optional[int] = None,
        recommend_use_gpu_ranking: tp.Optional[bool] = None,
    ) -> ImplicitALSWrapperModelConfig:
        model_cls = (
            model.__class__
            if model.__class__ not in (CPUAlternatingLeastSquares, GPUAlternatingLeastSquares)
            else "AlternatingLeastSquares"
        )
        inner_model_config = {
            "cls": model_cls,
            "factors": model.factors,
            "regularization": model.regularization,
            "alpha": model.alpha,
            "dtype": model.dtype,
            "iterations": model.iterations,
            "calculate_training_loss": model.calculate_training_loss,
            "random_state": model.random_state,
        }
        if isinstance(model, GPUAlternatingLeastSquares):
            inner_model_config.update({"use_gpu": True})
        else:
            inner_model_config.update(
                {
                    "use_gpu": False,
                    "use_native": model.use_native,
                    "use_cg": model.use_cg,
                    "num_threads": model.num_threads,
                }
            )

        return ImplicitALSWrapperModelConfig(
            cls=cls,
            # https://github.com/python/mypy/issues/8890
            model=tp.cast(AlternatingLeastSquaresConfig, inner_model_config),
            verbose=verbose,
            fit_features_together=fit_features_together,
            recommend_cpu_n_threads=recommend_cpu_n_threads,
            recommend_use_gpu_ranking=recommend_use_gpu_ranking,
        )

    def _get_config(self) -> ImplicitALSWrapperModelConfig:
        return self._config

    @classmethod
    def _from_config(cls, config: ImplicitALSWrapperModelConfig) -> tpe.Self:
<<<<<<< HEAD
        if config.model.cls == ALS_STRING:
            model_cls = AlternatingLeastSquares  # Not actually a class, but it's ok
        else:
            model_cls = config.model.cls
        model = model_cls(**config.model.params)
        return cls(
            model=model,
            verbose=config.verbose,
            fit_features_together=config.fit_features_together,
            recommend_cpu_n_threads=config.recommend_cpu_n_threads,
            recommend_use_gpu_ranking=config.recommend_use_gpu_ranking,
        )
=======
        inner_model_params = config.model.copy()
        inner_model_cls = inner_model_params.pop("cls", AlternatingLeastSquares)
        if inner_model_cls == ALS_STRING:
            inner_model_cls = AlternatingLeastSquares  # Not actually a class, but it's ok
        model = inner_model_cls(**inner_model_params)  # type: ignore  # mypy misses we replaced str with a func
        return cls(model=model, verbose=config.verbose, fit_features_together=config.fit_features_together)
>>>>>>> 1bd2461d

    def _fit(self, dataset: Dataset) -> None:
        self.model = deepcopy(self._model)
        self._fit_model_for_epochs(dataset, self.model.iterations)

    def _fit_partial(self, dataset: Dataset, epochs: int) -> None:
        if not self.is_fitted:
            self.model = deepcopy(self._model)
            prev_epochs = 0
        else:
            prev_epochs = self.model.iterations

        self._fit_model_for_epochs(dataset, epochs)
        self.model.iterations = epochs + prev_epochs

    def _fit_model_for_epochs(self, dataset: Dataset, epochs: int) -> None:
        ui_csr = dataset.get_user_item_matrix(include_weights=True).astype(np.float32)

        if self.fit_features_together:
            fit_als_with_features_together_inplace(
                self.model,
                ui_csr,
                dataset.get_hot_user_features(),
                dataset.get_hot_item_features(),
                epochs,
                self.verbose,
            )
        else:
            fit_als_with_features_separately_inplace(
                self.model,
                ui_csr,
                dataset.get_hot_user_features(),
                dataset.get_hot_item_features(),
                epochs,
                self.verbose,
            )

    def _get_users_factors(self, dataset: Dataset) -> Factors:
        return Factors(get_users_vectors(self.model))

    def _get_items_factors(self, dataset: Dataset) -> Factors:
        return Factors(get_items_vectors(self.model))

    def get_vectors(self) -> tp.Tuple[np.ndarray, np.ndarray]:
        """
        Return user and item vector representations from fitted model.

        Returns
        -------
        (np.ndarray, np.ndarray)
            User and item embeddings.
            Shapes are (n_users, n_factors) and (n_items, n_factors).
        """
        if not self.is_fitted:
            raise NotFittedError(self.__class__.__name__)
        return get_users_vectors(self.model), get_items_vectors(self.model)


def get_users_vectors(model: AnyAlternatingLeastSquares) -> np.ndarray:
    """
    Get users vectors from ALS model as numpy array

    Parameters
    ----------
    model : AnyAlternatingLeastSquares
        Model to get vectors from. Can be CPU or GPU model

    Returns
    -------
    np.ndarray
       User vectors
    """
    if isinstance(model, GPUAlternatingLeastSquares):  # pragma: no cover
        return model.user_factors.to_numpy()
    return model.user_factors


def get_items_vectors(model: AnyAlternatingLeastSquares) -> np.ndarray:
    """
    Get items vectors from ALS model as numpy array

    Parameters
    ----------
    model : AnyAlternatingLeastSquares
        Model to get vectors from. Can be CPU or GPU model

    Returns
    -------
    np.ndarray
        Item vectors
    """
    if isinstance(model, GPUAlternatingLeastSquares):  # pragma: no cover
        return model.item_factors.to_numpy()
    return model.item_factors


def fit_als_with_features_separately_inplace(
    model: AnyAlternatingLeastSquares,
    ui_csr: sparse.csr_matrix,
    user_features: tp.Optional[Features],
    item_features: tp.Optional[Features],
    iterations: int,
    verbose: int = 0,
) -> None:
    """
    Fit ALS model with explicit features, explicit features fit separately from latent.

    Parameters
    ----------
    model: AnyAlternatingLeastSquares
        Base model to fit.
    ui_csr : sparse.csr_matrix
        Matrix of interactions.
    user_features : (SparseFeatures | DenseFeatures), optional
        Explicit user features.
    item_features : (SparseFeatures | DenseFeatures), optional
        Explicit item features.
    verbose : int
         Whether to print output.
    """
    # If model was fitted we should drop any learnt embeddings except actual latent factors
    if model.user_factors is not None and model.item_factors is not None:
        # Without .copy() gpu.Matrix will break correct slicing
        user_factors = get_users_vectors(model)[:, : model.factors].copy()
        item_factors = get_items_vectors(model)[:, : model.factors].copy()
        _set_factors(model, user_factors, item_factors)

    iu_csr = ui_csr.T.tocsr(copy=False)
    model.iterations = iterations
    model.fit(ui_csr, show_progress=verbose > 0)

    user_factors_chunks = [get_users_vectors(model)]
    item_factors_chunks = [get_items_vectors(model)]

    if user_features is not None:
        user_feature_factors = user_features.get_dense()
        item_factors_paired_to_user_features = _fit_paired_factors(model, iu_csr, user_feature_factors)
        user_factors_chunks.append(user_feature_factors)
        item_factors_chunks.append(item_factors_paired_to_user_features)

    if item_features is not None:
        item_feature_factors = item_features.get_dense()
        user_factors_paired_to_item_features = _fit_paired_factors(model, ui_csr, item_feature_factors)
        item_factors_chunks.append(item_feature_factors)
        user_factors_chunks.append(user_factors_paired_to_item_features)

    user_factors = np.hstack(user_factors_chunks)
    item_factors = np.hstack(item_factors_chunks)

    _set_factors(model, user_factors, item_factors)


def _set_factors(model: AnyAlternatingLeastSquares, user_factors: np.ndarray, item_factors: np.ndarray) -> None:
    if isinstance(model, GPUAlternatingLeastSquares):  # pragma: no cover
        user_factors = implicit.gpu.Matrix(user_factors)
        item_factors = implicit.gpu.Matrix(item_factors)
    model.user_factors = user_factors
    model.item_factors = item_factors


def _fit_paired_factors(
    model: AnyAlternatingLeastSquares, xy_csr: sparse.csr_matrix, y_factors: np.ndarray
) -> np.ndarray:
    features_model_params = {
        "factors": y_factors.shape[1],
        "regularization": model.regularization,
        "alpha": model.alpha,
        "dtype": model.dtype,
        "iterations": 1,
        "random_state": model.random_state,
    }
    if isinstance(model, GPUAlternatingLeastSquares):  # pragma: no cover
        features_model = GPUAlternatingLeastSquares(**features_model_params)
        features_model.item_factors = implicit.gpu.Matrix(y_factors)
        features_model.fit(xy_csr)
        x_factors = features_model.user_factors.to_numpy()
    else:
        features_model_params.update(
            {
                "num_threads": model.num_threads,
                "use_native": model.use_native,
                "use_cg": model.use_cg,
            }
        )
        features_model = CPUAlternatingLeastSquares(**features_model_params)
        features_model.item_factors = y_factors.copy()
        features_model.fit(xy_csr)
        x_factors = features_model.user_factors
    return x_factors


def _init_latent_factors_cpu(
    model: CPUAlternatingLeastSquares, n_users: int, n_items: int
) -> tp.Tuple[np.ndarray, np.ndarray]:
    """
    Logic is copied and pasted from original implicit library code.
    This method is used only for model that hasn't been fitted yet.
    """
    random_state = check_random_state(model.random_state)
    user_latent_factors = random_state.random((n_users, model.factors)) * 0.01
    item_latent_factors = random_state.random((n_items, model.factors)) * 0.01
    return user_latent_factors, item_latent_factors


def _init_latent_factors_gpu(
    model: GPUAlternatingLeastSquares, n_users: int, n_items: int
) -> tp.Tuple[np.ndarray, np.ndarray]:  # pragma: no cover
    """
    Logic is copied and pasted from original implicit library code.
    This method is used only for model that hasn't been fitted yet.
    """
    random_state = check_random_state(model.random_state)
    user_latent_factors = random_state.uniform(
        low=-0.5 / model.factors, high=0.5 / model.factors, size=(n_users, model.factors)
    )
    item_latent_factors = random_state.uniform(
        low=-0.5 / model.factors, high=0.5 / model.factors, size=(n_items, model.factors)
    )
    return user_latent_factors, item_latent_factors


def fit_als_with_features_together_inplace(
    model: AnyAlternatingLeastSquares,
    ui_csr: sparse.csr_matrix,
    user_features: tp.Optional[Features],
    item_features: tp.Optional[Features],
    iterations: int,
    verbose: int = 0,
) -> None:
    """
    Fit ALS model with explicit features, explicit features fit together with latent.

    Parameters
    ----------
    model: AnyAlternatingLeastSquares
        Base model to fit.
    ui_csr : sparse.csr_matrix
        Matrix of interactions.
    user_features : (SparseFeatures | DenseFeatures), optional
        Explicit user features.
    item_features : (SparseFeatures | DenseFeatures), optional
        Explicit item features.
    verbose : int
         Whether to print output.
    """
    n_users, n_items = ui_csr.shape

    if model.user_factors is None or model.item_factors is None:
        user_factors, item_factors, n_user_explicit_factors, n_item_explicit_factors = (
            _init_user_item_factors_for_combined_training_with_features(
                model, n_users, n_items, user_features, item_features
            )
        )
    else:
        user_factors = get_users_vectors(model)
        item_factors = get_items_vectors(model)
        n_user_explicit_factors = user_features.values.shape[1] if user_features is not None else 0
        n_item_explicit_factors = item_features.values.shape[1] if item_features is not None else 0

    # Fix number of factors
    n_latent_factors = model.factors
    model.factors = n_latent_factors + n_user_explicit_factors + n_item_explicit_factors

    # Give the positive examples more weight if asked for (implicit library logic copy)
    ui_csr = model.alpha * ui_csr

    if isinstance(model, GPUAlternatingLeastSquares):  # pragma: no cover
        _fit_combined_factors_on_gpu_inplace(
            model,
            ui_csr,
            user_factors,
            item_factors,
            n_user_explicit_factors,
            n_item_explicit_factors,
            verbose,
            iterations,
        )
    else:
        _fit_combined_factors_on_cpu_inplace(
            model,
            ui_csr,
            user_factors,
            item_factors,
            n_user_explicit_factors,
            n_item_explicit_factors,
            verbose,
            iterations,
        )

    # Fix back model factors
    model.factors = n_latent_factors


def _init_user_item_factors_for_combined_training_with_features(
    model: AnyAlternatingLeastSquares,
    n_users: int,
    n_items: int,
    user_features: tp.Optional[Features],
    item_features: tp.Optional[Features],
) -> tp.Tuple[np.ndarray, np.ndarray, int, int]:
    """
    Init user and item factors for model that hasn't been initialized yet.
    Final factors will include latent factors, explicit factors from
    user/item features and their paired item/user factors.
    This method is only used when `fit_features_together` is set to ``True``
    """
    # Prepare explicit factors
    user_explicit_factors: np.ndarray
    if user_features is None:
        user_explicit_factors = np.array([]).reshape((n_users, 0))
    else:
        user_explicit_factors = user_features.get_dense()
    n_user_explicit_factors = user_explicit_factors.shape[1]

    item_explicit_factors: np.ndarray
    if item_features is None:
        item_explicit_factors = np.array([]).reshape((n_items, 0))
    else:
        item_explicit_factors = item_features.get_dense()
    n_item_explicit_factors = item_explicit_factors.shape[1]

    # Prepare latent factors with the same math logic as in implicit library
    if isinstance(model, GPUAlternatingLeastSquares):  # pragma: no cover
        user_latent_factors, item_latent_factors = _init_latent_factors_gpu(model, n_users, n_items)
    else:
        user_latent_factors, item_latent_factors = _init_latent_factors_cpu(model, n_users, n_items)

    # Prepare paired factors
    user_factors_paired_to_items = np.zeros((n_users, n_item_explicit_factors))
    item_factors_paired_to_users = np.zeros((n_items, n_user_explicit_factors))

    # Make full factors
    user_factors = np.hstack(
        (
            user_explicit_factors,
            user_latent_factors,
            user_factors_paired_to_items,
        )
    ).astype(model.dtype)
    item_factors = np.hstack(
        (
            item_factors_paired_to_users,
            item_latent_factors,
            item_explicit_factors,
        )
    ).astype(model.dtype)

    return user_factors, item_factors, n_user_explicit_factors, n_item_explicit_factors


def _fit_combined_factors_on_cpu_inplace(
    model: CPUAlternatingLeastSquares,
    ui_csr: sparse.csr_matrix,
    user_factors: np.ndarray,
    item_factors: np.ndarray,
    n_user_explicit_factors: int,
    n_item_explicit_factors: int,
    verbose: int,
    iterations: int,
) -> None:
    n_factors = user_factors.shape[1]
    user_explicit_factors = user_factors[:, :n_user_explicit_factors].copy()
    item_explicit_factors = item_factors[:, n_factors - n_item_explicit_factors :].copy()
    iu_csr = ui_csr.T.tocsr(copy=False)

    # invalidate cached norms and squared factors
    model._item_norms = model._user_norms = None  # pylint: disable=protected-access
    model._YtY = None  # pylint: disable=protected-access
    model._XtX = None  # pylint: disable=protected-access

    solver = model.solver

    for _ in tqdm(range(iterations), disable=verbose == 0):

        solver(
            ui_csr,
            user_factors,
            item_factors,
            model.regularization,
            model.num_threads,
        )
        user_factors[:, :n_user_explicit_factors] = user_explicit_factors

        solver(
            iu_csr,
            item_factors,
            user_factors,
            model.regularization,
            model.num_threads,
        )
        item_factors[:, n_factors - n_item_explicit_factors :] = item_explicit_factors

    model.user_factors = user_factors
    model.item_factors = item_factors


def _fit_combined_factors_on_gpu_inplace(
    model: GPUAlternatingLeastSquares,
    ui_csr: sparse.csr_matrix,
    user_factors: np.ndarray,
    item_factors: np.ndarray,
    n_user_explicit_factors: int,
    n_item_explicit_factors: int,
    verbose: int,
    iterations: int,
) -> None:  # pragma: no cover
    n_factors = user_factors.shape[1]
    user_explicit_factors = user_factors[:, :n_user_explicit_factors].copy()
    item_explicit_factors = item_factors[:, n_factors - n_item_explicit_factors :].copy()
    iu_csr = ui_csr.T.tocsr(copy=False)

    iu_csr_cuda = implicit.gpu.CSRMatrix(iu_csr)
    ui_csr_cuda = implicit.gpu.CSRMatrix(ui_csr)
    X = implicit.gpu.Matrix(user_factors)
    Y = implicit.gpu.Matrix(item_factors)

    # invalidate cached norms and squared factors
    model._item_norms = model._user_norms = None  # pylint: disable=protected-access
    model._item_norms_host = model._user_norms_host = None  # pylint: disable=protected-access
    model._YtY = model._XtX = None  # pylint: disable=protected-access

    _YtY = implicit.gpu.Matrix.zeros(model.factors, model.factors)
    _XtX = implicit.gpu.Matrix.zeros(model.factors, model.factors)

    for _ in tqdm(range(iterations), disable=verbose == 0):

        model.solver.calculate_yty(Y, _YtY, model.regularization)
        model.solver.least_squares(ui_csr_cuda, X, _YtY, Y, model.cg_steps)

        user_factors_np = X.to_numpy()
        user_factors_np[:, :n_user_explicit_factors] = user_explicit_factors
        X = implicit.gpu.Matrix(user_factors_np)

        model.solver.calculate_yty(X, _XtX, model.regularization)
        model.solver.least_squares(iu_csr_cuda, Y, _XtX, X, model.cg_steps)

        item_factors_np = Y.to_numpy()
        item_factors_np[:, n_factors - n_item_explicit_factors :] = item_explicit_factors
        Y = implicit.gpu.Matrix(item_factors_np)

    model.user_factors = X
    model.item_factors = Y<|MERGE_RESOLUTION|>--- conflicted
+++ resolved
@@ -217,27 +217,12 @@
 
     @classmethod
     def _from_config(cls, config: ImplicitALSWrapperModelConfig) -> tpe.Self:
-<<<<<<< HEAD
         if config.model.cls == ALS_STRING:
             model_cls = AlternatingLeastSquares  # Not actually a class, but it's ok
         else:
             model_cls = config.model.cls
         model = model_cls(**config.model.params)
-        return cls(
-            model=model,
-            verbose=config.verbose,
-            fit_features_together=config.fit_features_together,
-            recommend_cpu_n_threads=config.recommend_cpu_n_threads,
-            recommend_use_gpu_ranking=config.recommend_use_gpu_ranking,
-        )
-=======
-        inner_model_params = config.model.copy()
-        inner_model_cls = inner_model_params.pop("cls", AlternatingLeastSquares)
-        if inner_model_cls == ALS_STRING:
-            inner_model_cls = AlternatingLeastSquares  # Not actually a class, but it's ok
-        model = inner_model_cls(**inner_model_params)  # type: ignore  # mypy misses we replaced str with a func
         return cls(model=model, verbose=config.verbose, fit_features_together=config.fit_features_together)
->>>>>>> 1bd2461d
 
     def _fit(self, dataset: Dataset) -> None:
         self.model = deepcopy(self._model)
