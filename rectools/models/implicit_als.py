--- conflicted
+++ resolved
@@ -36,11 +36,8 @@
 from .rank import Distance
 from .vector import Factors, VectorModel
 
-<<<<<<< HEAD
-=======
 ALS_STRING = "AlternatingLeastSquares"
 
->>>>>>> 0d1df869
 AnyAlternatingLeastSquares = tp.Union[CPUAlternatingLeastSquares, GPUAlternatingLeastSquares]
 AlternatingLeastSquaresType = tp.Union[tp.Type[AnyAlternatingLeastSquares], tp.Literal["AlternatingLeastSquares"]]
 
@@ -101,77 +98,6 @@
     cls: AlternatingLeastSquaresClass = "AlternatingLeastSquares"
     params: AlternatingLeastSquaresParams = {}
 
-<<<<<<< HEAD
-def _get_alternating_least_squares_class(spec: tp.Any) -> tp.Any:
-    if not isinstance(spec, str):  # including None
-        return spec
-    return import_object(spec)
-
-
-def _serialize_alternating_least_squares_class(
-    cls: tp.Optional[tp.Type[AnyAlternatingLeastSquares]], handler: tp.Callable, info: SerializationInfo
-) -> tp.Union[None, str, AnyAlternatingLeastSquares]:
-    if cls in (CPUAlternatingLeastSquares, GPUAlternatingLeastSquares) or cls is None:
-        return None
-    if info.mode == "json":
-        return get_class_or_function_full_path(cls)
-    return cls
-
-
-AlternatingLeastSquaresClass = tpe.Annotated[
-    tp.Optional[tp.Type[AnyAlternatingLeastSquares]],
-    BeforeValidator(_get_alternating_least_squares_class),
-    WrapSerializer(
-        func=_serialize_alternating_least_squares_class,
-        when_used="always",
-    ),
-]
-
-DType = tpe.Annotated[
-    np.dtype, BeforeValidator(func=np.dtype), PlainSerializer(func=lambda dtp: dtp.name, when_used="json")
-]
-
-
-def _serialize_random_state(rs: tp.Optional[tp.Union[None, int, np.random.RandomState]]) -> tp.Union[None, int]:
-    if rs is None or isinstance(rs, int):
-        return rs
-
-    # NOBUG: We can add serialization using get/set_state, but it's not human readable
-    raise TypeError("`random_state` must be ``None`` or have ``int`` type to convert it to simple type")
-
-
-RandomState = tpe.Annotated[
-    tp.Union[None, int, np.random.RandomState],
-    PlainSerializer(func=_serialize_random_state, when_used="json"),
-]
-
-
-class AlternatingLeastSquaresParams(tpe.TypedDict):
-    """Params for implicit `AlternatingLeastSquares` model."""
-
-    factors: tpe.NotRequired[int]
-    regularization: tpe.NotRequired[float]
-    alpha: tpe.NotRequired[float]
-    dtype: tpe.NotRequired[DType]
-    use_native: tpe.NotRequired[bool]
-    use_cg: tpe.NotRequired[bool]
-    use_gpu: tpe.NotRequired[bool]
-    iterations: tpe.NotRequired[int]
-    calculate_training_loss: tpe.NotRequired[bool]
-    num_threads: tpe.NotRequired[int]
-    random_state: tpe.NotRequired[RandomState]
-
-
-class AlternatingLeastSquaresConfig(BaseConfig):
-    """Config for implicit `AlternatingLeastSquares` model."""
-
-    model_config = ConfigDict(arbitrary_types_allowed=True)
-
-    cls: AlternatingLeastSquaresClass = None
-    params: AlternatingLeastSquaresParams = {}
-
-=======
->>>>>>> 0d1df869
 
 class ImplicitALSWrapperModelConfig(ModelConfig):
     """Config for `ImplicitALSWrapperModel`."""
@@ -248,15 +174,11 @@
         model_cls = model.__class__
         return ImplicitALSWrapperModelConfig(
             model=AlternatingLeastSquaresConfig(
-<<<<<<< HEAD
-                cls=model_cls if model_cls not in (CPUAlternatingLeastSquares, GPUAlternatingLeastSquares) else None,
-=======
                 cls=(
                     model_cls
                     if model_cls not in (CPUAlternatingLeastSquares, GPUAlternatingLeastSquares)
                     else "AlternatingLeastSquares"
                 ),
->>>>>>> 0d1df869
                 params=tp.cast(AlternatingLeastSquaresParams, params),  # https://github.com/python/mypy/issues/8890
             ),
             verbose=verbose,
@@ -268,11 +190,7 @@
 
     @classmethod
     def _from_config(cls, config: ImplicitALSWrapperModelConfig) -> tpe.Self:
-<<<<<<< HEAD
-        if config.model.cls is None:
-=======
         if config.model.cls == ALS_STRING:
->>>>>>> 0d1df869
             model_cls = AlternatingLeastSquares  # Not actually a class, but it's ok
         else:
             model_cls = config.model.cls
