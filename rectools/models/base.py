--- conflicted
+++ resolved
@@ -22,10 +22,7 @@
 import numpy as np
 import pandas as pd
 import typing_extensions as tpe
-<<<<<<< HEAD
-=======
 from pydantic import BeforeValidator, PlainSerializer
->>>>>>> a18406e1
 from pydantic_core import PydanticSerializationError
 
 from rectools import Columns, ExternalIds, InternalIds
@@ -34,11 +31,7 @@
 from rectools.exceptions import NotFittedError
 from rectools.types import ExternalIdsArray, InternalIdsArray
 from rectools.utils.config import BaseConfig
-<<<<<<< HEAD
-from rectools.utils.misc import make_dict_flat
-=======
 from rectools.utils.misc import get_class_or_function_full_path, import_object, make_dict_flat
->>>>>>> a18406e1
 from rectools.utils.serialization import PICKLE_PROTOCOL, FileLike, read_bytes
 
 T = tp.TypeVar("T", bound="ModelBase")
@@ -53,11 +46,6 @@
 RecoTriplet_T = tp.TypeVar("RecoTriplet_T", InternalRecoTriplet, SemiInternalRecoTriplet, ExternalRecoTriplet)
 
 
-<<<<<<< HEAD
-class ModelConfig(BaseConfig):
-    """Base model config."""
-
-=======
 STANDARD_MODEL_PATH_PREFIX = "rectools.models"
 
 
@@ -91,7 +79,6 @@
     """Base model config."""
 
     cls: tp.Optional[ModelClass] = None
->>>>>>> a18406e1
     verbose: int = 0
 
 
@@ -217,13 +204,10 @@
             config_obj = cls.config_class.model_validate(config)
         else:
             config_obj = config
-<<<<<<< HEAD
-=======
 
         if config_obj.cls is not None and config_obj.cls is not cls:
             raise TypeError(f"`{cls.__name__}` is used, but config is for `{config_obj.cls.__name__}`")
 
->>>>>>> a18406e1
         return cls._from_config(config_obj)
 
     @classmethod
