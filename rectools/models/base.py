#  Copyright 2022-2024 MTS (Mobile Telesystems)
#
#  Licensed under the Apache License, Version 2.0 (the "License");
#  you may not use this file except in compliance with the License.
#  You may obtain a copy of the License at
#
#      http://www.apache.org/licenses/LICENSE-2.0
#
#  Unless required by applicable law or agreed to in writing, software
#  distributed under the License is distributed on an "AS IS" BASIS,
#  WITHOUT WARRANTIES OR CONDITIONS OF ANY KIND, either express or implied.
#  See the License for the specific language governing permissions and
#  limitations under the License.

"""Base model."""

import typing as tp
import warnings

import numpy as np
import pandas as pd

from rectools import Columns, ExternalIds, InternalIds
from rectools.dataset import Dataset
from rectools.dataset.identifiers import IdMap
from rectools.exceptions import NotFittedError
from rectools.types import ExternalIdsArray, InternalIdsArray

T = tp.TypeVar("T", bound="ModelBase")
ScoresArray = np.ndarray
Scores = tp.Union[tp.Sequence[float], ScoresArray]
ErrorBehaviour = tp.Literal["ignore", "warn", "raise"]

InternalRecoTriplet = tp.Tuple[InternalIds, InternalIds, Scores]
SemiInternalRecoTriplet = tp.Tuple[ExternalIds, InternalIds, Scores]
ExternalRecoTriplet = tp.Tuple[ExternalIds, ExternalIds, Scores]

RecoTriplet_T = tp.TypeVar("RecoTriplet_T", InternalRecoTriplet, SemiInternalRecoTriplet, ExternalRecoTriplet)


class ModelBase:
    """
    Base model class.

    Warning: This class should not be used directly.
    Use derived classes instead.
    """

    recommends_for_warm: bool = False
    recommends_for_cold: bool = False

    def __init__(self, *args: tp.Any, verbose: int = 0, **kwargs: tp.Any) -> None:
        self.is_fitted = False
        self.verbose = verbose

    def fit(self: T, dataset: Dataset, *args: tp.Any, **kwargs: tp.Any) -> T:
        """
        Fit model.

        Parameters
        ----------
        dataset : Dataset
            Dataset with input data.

        Returns
        -------
        self
        """
        self._fit(dataset, *args, **kwargs)
        self.is_fitted = True
        return self

    def _fit(self, dataset: Dataset, *args: tp.Any, **kwargs: tp.Any) -> None:
        raise NotImplementedError()

<<<<<<< HEAD
    def fit_partial(self: T, dataset: Dataset, *args: tp.Any, **kwargs: tp.Any) -> T:
        """
        Partial fit model.

        Parameters
        ----------
        dataset : Dataset
            Dataset with input data.

        Returns
        -------
        self
        """
        self._fit_partial(dataset, *args, **kwargs)
        self.is_fitted = True
        return self

    def _fit_partial(self, dataset: Dataset, *args: tp.Any, **kwargs: tp.Any) -> None:
        raise NotImplementedError()
=======
    def _custom_transform_dataset_u2i(
        self, dataset: Dataset, users: ExternalIds, on_unsupported_targets: ErrorBehaviour
    ) -> Dataset:
        # This method should be overwritten for models that require dataset processing for u2i recommendations
        # E.g.: interactions filtering or changing mapping of internal ids based on model specific logic
        return dataset

    def _custom_transform_dataset_i2i(
        self, dataset: Dataset, target_items: ExternalIds, on_unsupported_targets: ErrorBehaviour
    ) -> Dataset:
        # This method should be overwritten for models that require dataset processing for i2i recommendations
        # E.g.: interactions filtering or changing mapping of internal ids based on model specific logic
        return dataset
>>>>>>> ae77f279

    def recommend(
        self,
        users: ExternalIds,
        dataset: Dataset,
        k: int,
        filter_viewed: bool,
        items_to_recommend: tp.Optional[ExternalIds] = None,
        add_rank_col: bool = True,
        on_unsupported_targets: ErrorBehaviour = "raise",
    ) -> pd.DataFrame:
        r"""
        Recommend items for users.

        To use this method model must be fitted.

        Parameters
        ----------
        users : array-like
            Array of user ids to recommend for. User ids are supposed to be external
        dataset : Dataset
            Dataset with input data.
            Usually it's the same dataset that was used to fit model.
        k : int
            Derived number of recommendations for every user.
            Pay attention that in some cases real number of recommendations may be less than `k`.
        filter_viewed : bool
            Whether to filter from recommendations items that user has already interacted with.
            Works only for "hot" users.
        items_to_recommend : array-like, optional, default None
            Whitelist of item ids.
            If given, only these items will be used for recommendations.
            Otherwise all items from dataset will be used.
            Item ids are supposed to be external.
        add_rank_col : bool, default True
            Whether to add rank column to recommendations.
            If True column `Columns.Rank` will be added.
            This column contain integers from 1 to ``number of user recommendations``.
            In any case recommendations are sorted per rank for every user.
            The lesser the rank the more recommendation is relevant.
        on_unsupported_targets : Literal["raise", "warn", "ignore"], default "raise"
            How to handle warm/cold target users when model doesn't support warm/cold inference.
            Specify "raise" to raise ValueError in case unsupported targets are passed (default).
            Specify "ignore" to filter unsupported targets.
            Specify "warn" to filter with warning.

        Returns
        -------
        pd.DataFrame
            Recommendations table with columns `Columns.User`, `Columns.Item`, `Columns.Score`[, `Columns.Rank`].
            External user and item ids are used by default. For internal ids set `return_external_ids` to ``False``.
            1st column contains user ids,
            2nd - ids of recommended items sorted by relevance for each user,
            3rd - score that model gives for the user-item pair,
            4th (present only if `add_rank_col` is ``True``) - integers from ``1`` to number of user recommendations.

        Raises
        ------
        NotFittedError
            If called for not fitted model.
        TypeError, ValueError
            If arguments have inappropriate type or value
        ValueError
            If some of given users are warm/cold and model doesn't support such type of users and
            `on_unsupported_targets` is set to "raise".
        """
        self._check_is_fitted()
        self._check_k(k)

        dataset = self._custom_transform_dataset_u2i(dataset, users, on_unsupported_targets)

        sorted_item_ids_to_recommend = self._get_sorted_item_ids_to_recommend(items_to_recommend, dataset)

        # Here for hot and warm we get internal ids, for cold we keep external ids
        hot_user_ids, warm_user_ids, cold_user_ids = self._split_targets_by_hot_warm_cold(
            users,
            dataset,
            "user",
        )
        hot_user_ids, warm_user_ids, cold_user_ids = self._check_targets_are_valid(
            hot_user_ids, warm_user_ids, cold_user_ids, "user", on_unsupported_targets
        )

        reco_hot = self._init_internal_reco_triplet()
        reco_warm = self._init_internal_reco_triplet()
        reco_cold = self._init_semi_internal_reco_triplet()

        if hot_user_ids.size > 0:
            reco_hot = self._recommend_u2i(hot_user_ids, dataset, k, filter_viewed, sorted_item_ids_to_recommend)
        if warm_user_ids.size > 0:
            if self.recommends_for_warm:
                reco_warm = self._recommend_u2i_warm(warm_user_ids, dataset, k, sorted_item_ids_to_recommend)
            else:
                # TODO: use correct types for numpy arrays and stop ignoring
                reco_warm = self._recommend_cold(
                    warm_user_ids, dataset, k, sorted_item_ids_to_recommend
                )  # type: ignore
        if cold_user_ids.size > 0:
            reco_cold = self._recommend_cold(cold_user_ids, dataset, k, sorted_item_ids_to_recommend)

        reco_hot = self._adjust_reco_types(reco_hot)
        reco_warm = self._adjust_reco_types(reco_warm)
        reco_cold = self._adjust_reco_types(reco_cold, target_type=dataset.user_id_map.external_dtype)

        reco_hot_final = self._reco_to_external(reco_hot, dataset.user_id_map, dataset.item_id_map)
        reco_warm_final = self._reco_to_external(reco_warm, dataset.user_id_map, dataset.item_id_map)
        reco_cold_final = self._reco_items_to_external(reco_cold, dataset.item_id_map)

        del reco_hot, reco_warm, reco_cold

        reco_all = self._concat_reco((reco_hot_final, reco_warm_final, reco_cold_final))
        del reco_hot_final, reco_warm_final, reco_cold_final
        reco_df = self._make_reco_table(reco_all, Columns.User, add_rank_col)
        return reco_df

    def recommend_to_items(  # pylint: disable=too-many-branches
        self,
        target_items: ExternalIds,
        dataset: Dataset,
        k: int,
        filter_itself: bool = True,
        items_to_recommend: tp.Optional[ExternalIds] = None,
        add_rank_col: bool = True,
        on_unsupported_targets: ErrorBehaviour = "raise",
    ) -> pd.DataFrame:
        """
        Recommend items for target items.

        To use this method model must be fitted.

        Parameters
        ----------
        target_items : array-like
            Array of item ids to recommend for. Item ids are supposed to be external.
        dataset : Dataset
            Dataset with input data.
            Usually it's the same dataset that was used to fit model.
        k : int
            Derived number of recommendations for every target item.
            Pay attention that in some cases real number of recommendations may be less than `k`.
        filter_itself : bool, default True
            If True, item will be excluded from recommendations to itself.
        items_to_recommend : array-like, optional, default None
            Whitelist of item ids.
            If given, only these items will be used for recommendations.
            Otherwise all items from dataset will be used.
            Item ids are supposed to be external
        add_rank_col : bool, default True
             Whether to add rank column to recommendations.
             If True column `Columns.Rank` will be added.
             This column contain integers from 1 to ``number of item recommendations``.
             In any case recommendations are sorted per rank for every target item.
             Less rank means more relevant recommendation.
        on_unsupported_targets : Literal["raise", "warn", "ignore"], default "raise"
            How to handle warm/cold target users when model doesn't support warm/cold inference.
            Specify "raise" to raise ValueError in case unsupported targets are passed (default).
            Specify "ignore" to filter unsupported targets.
            Specify "warn" to filter with warning.

        Returns
        -------
        pd.DataFrame
            Recommendations table with columns `Columns.TargetItem`, `Columns.Item`, `Columns.Score`[, `Columns.Rank`].
            External item ids are used by default. For internal ids set `return_external_ids` to ``False``.
            1st column contains target item ids,
            2nd - ids of recommended items sorted by relevance for each target item,
            3rd - score that model gives for the target-item pair,
            4th (present only if `add_rank_col` is ``True``) - integers from 1 to number of recommendations.

        Raises
        ------
        NotFittedError
            If called for not fitted model.
        TypeError, ValueError
            If arguments have inappropriate type or value
        ValueError
            If some of given users are warm/cold and model doesn't support such type of users and
            `on_unsupported_targets` is set to "raise".
        """
        self._check_is_fitted()
        self._check_k(k)

        dataset = self._custom_transform_dataset_i2i(dataset, target_items, on_unsupported_targets)

        sorted_item_ids_to_recommend = self._get_sorted_item_ids_to_recommend(items_to_recommend, dataset)

        # Here for hot and warm we get internal ids, for cold we keep external ids
        hot_target_ids, warm_target_ids, cold_target_ids = self._split_targets_by_hot_warm_cold(
            target_items,
            dataset,
            "item",
        )
        hot_target_ids, warm_target_ids, cold_target_ids = self._check_targets_are_valid(
            hot_target_ids, warm_target_ids, cold_target_ids, "item", on_unsupported_targets
        )

        requested_k = k + 1 if filter_itself else k

        reco_hot = self._init_internal_reco_triplet()
        reco_warm = self._init_internal_reco_triplet()
        reco_cold = self._init_semi_internal_reco_triplet()

        if hot_target_ids.size > 0:
            reco_hot = self._recommend_i2i(hot_target_ids, dataset, requested_k, sorted_item_ids_to_recommend)
        if warm_target_ids.size > 0:
            if self.recommends_for_warm:
                reco_warm = self._recommend_i2i_warm(
                    warm_target_ids, dataset, requested_k, sorted_item_ids_to_recommend
                )
            else:
                # TODO: use correct types for numpy arrays and stop ignoring
                reco_warm = self._recommend_cold(
                    warm_target_ids, dataset, requested_k, sorted_item_ids_to_recommend
                )  # type: ignore
        if cold_target_ids.size > 0:
            # We intentionally request `k` and not `requested_k` here since we're not going to filter cold reco later
            reco_cold = self._recommend_cold(cold_target_ids, dataset, k, sorted_item_ids_to_recommend)

        reco_hot = self._adjust_reco_types(reco_hot)
        reco_warm = self._adjust_reco_types(reco_warm)
        reco_cold = self._adjust_reco_types(reco_cold, target_type=dataset.item_id_map.external_dtype)

        if filter_itself:
            reco_hot = self._filter_item_itself_from_i2i_reco(reco_hot, k)
            reco_warm = self._filter_item_itself_from_i2i_reco(reco_warm, k)
            # We don't filter cold reco since we never recommend cold items

        reco_hot_final = self._reco_to_external(reco_hot, dataset.item_id_map, dataset.item_id_map)
        reco_warm_final = self._reco_to_external(reco_warm, dataset.item_id_map, dataset.item_id_map)
        reco_cold_final = self._reco_items_to_external(reco_cold, dataset.item_id_map)
        del reco_hot, reco_warm, reco_cold

        reco_all = self._concat_reco((reco_hot_final, reco_warm_final, reco_cold_final))
        del reco_hot_final, reco_warm_final, reco_cold_final
        reco_df = self._make_reco_table(reco_all, Columns.TargetItem, add_rank_col)
        return reco_df

    def _check_is_fitted(self) -> None:
        if not self.is_fitted:
            raise NotFittedError(self.__class__.__name__)

    @classmethod
    def _check_k(cls, k: int) -> None:
        if k <= 0:
            raise ValueError("`k` must be positive integer")

    @classmethod
    def _init_semi_internal_reco_triplet(cls) -> SemiInternalRecoTriplet:
        return [], [], []

    @classmethod
    def _init_internal_reco_triplet(cls) -> InternalRecoTriplet:
        return [], [], []

    @classmethod
    def _get_sorted_item_ids_to_recommend(
        cls, items_to_recommend: tp.Optional[ExternalIds], dataset: Dataset
    ) -> tp.Optional[InternalIdsArray]:
        if items_to_recommend is None:
            return None

        internal_ids_to_recommend = dataset.item_id_map.convert_to_internal(items_to_recommend, strict=False)

        return np.unique(internal_ids_to_recommend)

    @classmethod
    def _split_targets_by_hot_warm_cold(
        cls,
        targets: ExternalIds,  # users for U2I or target items for I2I
        dataset: Dataset,
        entity: tp.Literal["user", "item"],
    ) -> tp.Tuple[InternalIdsArray, InternalIdsArray, ExternalIdsArray]:
        if entity == "user":
            id_map, n_hot = dataset.user_id_map, dataset.n_hot_users
        else:
            id_map, n_hot = dataset.item_id_map, dataset.n_hot_items

        known_ids, cold_ids = id_map.convert_to_internal(targets, strict=False, return_missing=True)
        try:
            cold_ids = cold_ids.astype(id_map.external_dtype)
        except ValueError:
            raise TypeError(
                f"Given {entity} ids must be convertible to the "
                f"{entity}_id` type in dataset ({id_map.external_dtype})"
            )

        hot_mask = known_ids < n_hot
        hot_ids = known_ids[hot_mask]
        warm_ids = known_ids[~hot_mask]
        return hot_ids, warm_ids, cold_ids

    @classmethod
    def _check_targets_are_valid(
        cls,
        hot_targets: InternalIdsArray,
        warm_targets: InternalIdsArray,
        cold_targets: ExternalIdsArray,
        entity: tp.Literal["user", "item"],
        on_unsupported_targets: ErrorBehaviour,
    ) -> tp.Tuple[InternalIdsArray, InternalIdsArray, ExternalIdsArray]:
        if warm_targets.size > 0 and not cls.recommends_for_warm and not cls.recommends_for_cold:
            explanation = f"""
                Model `{cls}` doesn't support recommendations for warm and cold {entity}s,
                but some of given {entity}s are warm: they are not in the interactions
            """
            if on_unsupported_targets == "warn":
                warnings.warn(explanation)
            elif on_unsupported_targets == "raise":
                raise ValueError(explanation)
            warm_targets = np.asarray([])

        if cold_targets.size > 0 and not cls.recommends_for_cold:
            explanation = f"""
                Model `{cls}` doesn't support recommendations for cold {entity}s,
                but some of given {entity}s are cold: they are not in the `dataset.{entity}_id_map`
            """
            if on_unsupported_targets == "warn":
                warnings.warn(explanation)
            elif on_unsupported_targets == "raise":
                raise ValueError(explanation)
            cold_targets = np.asarray([])
        return hot_targets, warm_targets, cold_targets

    @classmethod
    def _adjust_reco_types(cls, reco: RecoTriplet_T, target_type: tp.Type = np.int64) -> RecoTriplet_T:
        target_ids, item_ids, scores = reco
        target_ids = np.asarray(target_ids, dtype=target_type)
        item_ids = np.asarray(item_ids, dtype=np.int64)
        scores = np.asarray(scores, dtype=np.float32)
        return target_ids, item_ids, scores

    @classmethod
    def _filter_item_itself_from_i2i_reco(cls, reco: RecoTriplet_T, k: int) -> RecoTriplet_T:
        target_ids, item_ids, scores = reco
        df_reco = (
            pd.DataFrame({"tid": target_ids, "iid": item_ids, "score": scores})
            .query("tid != iid")
            .groupby("tid", sort=False)
            .head(k)
        )
        return df_reco["tid"].values, df_reco["iid"].values, df_reco["score"].values

    @classmethod
    def _reco_to_external(
        cls, reco: InternalRecoTriplet, target_id_map: IdMap, item_id_map: IdMap
    ) -> ExternalRecoTriplet:
        target_ids, item_ids, scores = reco
        target_ids = target_id_map.convert_to_external(target_ids)
        item_ids = item_id_map.convert_to_external(item_ids)
        return target_ids, item_ids, scores

    @classmethod
    def _reco_items_to_external(cls, reco: SemiInternalRecoTriplet, item_id_map: IdMap) -> ExternalRecoTriplet:
        target_ids, item_ids, scores = reco
        item_ids = item_id_map.convert_to_external(item_ids)
        return target_ids, item_ids, scores

    @classmethod
    def _concat_reco(cls, parts: tp.Sequence[RecoTriplet_T]) -> RecoTriplet_T:
        targets = np.concatenate([part[0] for part in parts])
        items = np.concatenate([part[1] for part in parts])
        scores = np.concatenate([part[2] for part in parts])
        return targets, items, scores

    @classmethod
    def _make_reco_table(cls, reco: ExternalRecoTriplet, target_col: str, add_rank_col: bool) -> pd.DataFrame:
        target_ids, item_ids, scores = reco
        df = pd.DataFrame(
            {
                target_col: target_ids,
                Columns.Item: item_ids,
                Columns.Score: scores,
            }
        )

        if add_rank_col:
            df[Columns.Rank] = df.groupby(target_col, sort=False).cumcount() + 1

        return df

    def _recommend_cold(
        self,
        target_ids: ExternalIdsArray,
        dataset: Dataset,
        k: int,
        sorted_item_ids_to_recommend: tp.Optional[InternalIdsArray],
    ) -> SemiInternalRecoTriplet:
        raise NotImplementedError()

    def _recommend_u2i_warm(
        self,
        user_ids: InternalIdsArray,
        dataset: Dataset,
        k: int,
        sorted_item_ids_to_recommend: tp.Optional[InternalIdsArray],
    ) -> InternalRecoTriplet:
        raise NotImplementedError()

    def _recommend_i2i_warm(
        self,
        target_ids: InternalIdsArray,
        dataset: Dataset,
        k: int,
        sorted_item_ids_to_recommend: tp.Optional[InternalIdsArray],
    ) -> InternalRecoTriplet:
        raise NotImplementedError()

    def _recommend_u2i(
        self,
        user_ids: InternalIdsArray,
        dataset: Dataset,
        k: int,
        filter_viewed: bool,
        sorted_item_ids_to_recommend: tp.Optional[InternalIdsArray],
    ) -> InternalRecoTriplet:
        raise NotImplementedError()

    def _recommend_i2i(
        self,
        target_ids: InternalIdsArray,
        dataset: Dataset,
        k: int,
        sorted_item_ids_to_recommend: tp.Optional[InternalIdsArray],
    ) -> InternalRecoTriplet:
        raise NotImplementedError()


class FixedColdRecoModelMixin:
    """
    Mixin for models that have fixed cold recommendations.

    Models that use this mixin should implement `_get_cold_reco` method.
    """

    def _recommend_cold(
        self,
        target_ids: ExternalIdsArray,
        dataset: Dataset,
        k: int,
        sorted_item_ids_to_recommend: tp.Optional[InternalIdsArray],
    ) -> SemiInternalRecoTriplet:
        item_ids, scores = self._get_cold_reco(dataset, k, sorted_item_ids_to_recommend)
        reco_target_ids = np.repeat(target_ids, len(item_ids))
        reco_item_ids = np.tile(item_ids, len(target_ids))
        reco_scores = np.tile(scores, len(target_ids))

        return reco_target_ids, reco_item_ids, reco_scores

    def _get_cold_reco(
        self, dataset: Dataset, k: int, sorted_item_ids_to_recommend: tp.Optional[InternalIdsArray]
    ) -> tp.Tuple[InternalIds, Scores]:
        raise NotImplementedError()<|MERGE_RESOLUTION|>--- conflicted
+++ resolved
@@ -73,7 +73,6 @@
     def _fit(self, dataset: Dataset, *args: tp.Any, **kwargs: tp.Any) -> None:
         raise NotImplementedError()
 
-<<<<<<< HEAD
     def fit_partial(self: T, dataset: Dataset, *args: tp.Any, **kwargs: tp.Any) -> T:
         """
         Partial fit model.
@@ -93,7 +92,7 @@
 
     def _fit_partial(self, dataset: Dataset, *args: tp.Any, **kwargs: tp.Any) -> None:
         raise NotImplementedError()
-=======
+
     def _custom_transform_dataset_u2i(
         self, dataset: Dataset, users: ExternalIds, on_unsupported_targets: ErrorBehaviour
     ) -> Dataset:
@@ -107,7 +106,6 @@
         # This method should be overwritten for models that require dataset processing for i2i recommendations
         # E.g.: interactions filtering or changing mapping of internal ids based on model specific logic
         return dataset
->>>>>>> ae77f279
 
     def recommend(
         self,
