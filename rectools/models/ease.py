--- conflicted
+++ resolved
@@ -59,10 +59,7 @@
         Number of threads used for recommendation ranking on CPU.
     recommend_n_threads: int, default 0
         Number of threads to use for recommendation ranking on CPU.
-<<<<<<< HEAD
-=======
         Specifying ``0`` means to default to the number of cores on the machine.
->>>>>>> 77a63486
         If you want to change this parameter after model is initialized,
         you can manually assign new value to model `recommend_n_threads` attribute.
     recommend_use_gpu_ranking: bool, default ``True``
