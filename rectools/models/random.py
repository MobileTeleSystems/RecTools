--- conflicted
+++ resolved
@@ -29,14 +29,6 @@
 from .utils import get_viewed_item_ids
 
 
-<<<<<<< HEAD
-class _RandomSampler:
-    def __init__(self, values: np.ndarray, random_state: tp.Optional[int] = None) -> None:
-        self.values = values
-        self.values_list = list(values)  # for random.sample
-        self.python_gen = random.Random(random_state)
-        self.np_gen = np.random.default_rng(random_state)
-=======
 class _RandomGen:
     def __init__(self, random_state: tp.Optional[int] = None) -> None:
         self.python_gen = random.Random(random_state)
@@ -49,17 +41,12 @@
         self.np_gen = random_gen.np_gen
         self.values = values
         self.values_list = list(values)  # for random.sample
->>>>>>> 5c3476d4
 
     def sample(self, n: int) -> np.ndarray:
         if n < 25:  # Empiric value, for optimization
             sampled = np.asarray(self.python_gen.sample(self.values_list, n))
         else:
-<<<<<<< HEAD
-            sampled = self.np_gen.choice(self.values, n, replace=False)  # pragma: no cover
-=======
             sampled = self.np_gen.choice(self.values, n, replace=False)
->>>>>>> 5c3476d4
         return sampled
 
 
@@ -104,13 +91,8 @@
         if filter_viewed:
             user_items = dataset.get_user_item_matrix(include_weights=False)
 
-<<<<<<< HEAD
-        item_ids = self._get_filtered_item_ids(sorted_item_ids_to_recommend)
-        sampler = _RandomSampler(item_ids, self.random_state)
-=======
         item_ids = sorted_item_ids_to_recommend if sorted_item_ids_to_recommend is not None else self.all_item_ids
         sampler = _RandomSampler(item_ids, self.random_gen)
->>>>>>> 5c3476d4
 
         all_user_ids = []
         all_reco_ids: tp.List[InternalId] = []
@@ -145,14 +127,6 @@
     ) -> tp.Tuple[InternalIds, InternalIds, Scores]:
         return self._recommend_u2i(target_ids, dataset, k, False, sorted_item_ids_to_recommend)
 
-<<<<<<< HEAD
-    def _get_filtered_item_ids(self, sorted_item_ids_to_recommend: tp.Optional[InternalIdsArray]) -> InternalIdsArray:
-        if sorted_item_ids_to_recommend is not None:
-            item_ids = np.unique(sorted_item_ids_to_recommend)
-        else:
-            item_ids = self.all_item_ids
-        return item_ids
-
     def _recommend_cold(
         self,
         target_ids: AnyIdsArray,
@@ -160,15 +134,8 @@
         k: int,
         sorted_item_ids_to_recommend: tp.Optional[InternalIdsArray],
     ) -> SemiInternalRecoTriplet:
-        item_ids = self._get_filtered_item_ids(sorted_item_ids_to_recommend)
-        sampler = _RandomSampler(item_ids, self.random_state)
-=======
-    def _recommend_cold(
-        self, target_ids: AnyIdsArray, k: int, sorted_item_ids_to_recommend: tp.Optional[InternalIdsArray]
-    ) -> SemiInternalRecoTriplet:
         item_ids = sorted_item_ids_to_recommend if sorted_item_ids_to_recommend is not None else self.all_item_ids
         sampler = _RandomSampler(item_ids, self.random_gen)
->>>>>>> 5c3476d4
         n_reco = min(k, item_ids.size)
 
         reco_ids_lst = []
