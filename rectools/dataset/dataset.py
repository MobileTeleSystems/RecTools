#  Copyright 2022-2025 MTS (Mobile Telesystems)
#
#  Licensed under the Apache License, Version 2.0 (the "License");
#  you may not use this file except in compliance with the License.
#  You may obtain a copy of the License at
#
#      http://www.apache.org/licenses/LICENSE-2.0
#
#  Unless required by applicable law or agreed to in writing, software
#  distributed under the License is distributed on an "AS IS" BASIS,
#  WITHOUT WARRANTIES OR CONDITIONS OF ANY KIND, either express or implied.
#  See the License for the specific language governing permissions and
#  limitations under the License.

"""Dataset - all data container."""

import typing as tp
from collections.abc import Hashable

import attr
import numpy as np
import pandas as pd
import typing_extensions as tpe
from pydantic import PlainSerializer
from scipy import sparse

from rectools import Columns
from rectools.utils.config import BaseConfig

from .features import AbsentIdError, DenseFeatures, Features, SparseFeatureName, SparseFeatures
<<<<<<< HEAD
from .identifiers import ExternalId, IdMap
from .interactions import Interactions

DenseOrSparseFeatureName = tp.Union[str, SparseFeatureName]


def _serialize_feature_name(spec: DenseOrSparseFeatureName) -> Hashable:
    if isinstance(spec, tuple):
        return tuple(_serialize_feature_name(item) for item in spec)
    if isinstance(spec, (int, float, str)):
        return spec
    if np.issubdtype(spec, np.number):  # type:ignore[unreachable]
        return spec.item()
    return "unsupported feature name"


FeatureName = tpe.Annotated[DenseOrSparseFeatureName, PlainSerializer(_serialize_feature_name, when_used="json")]
DatasetSchemaDict = tp.Dict[str, tp.Any]


class FeaturesSchema(BaseConfig):
    """Features schema."""

    dense: bool
    names: tp.Tuple[FeatureName, ...]
    cat_cols: tp.Optional[tp.List[int]] = None
    cat_n_stored_values: tp.Optional[int] = None
=======
from .identifiers import IdMap
from .interactions import Interactions

AnyFeatureName = tp.Union[str, SparseFeatureName]


def _serialize_feature_name(spec: tp.Any) -> Hashable:
    type_error = TypeError(
        f"""
        Serialization for feature name '{spec}' is not supported.
        Please convert your feature names and category feature values to strings, numbers, booleans
        or their tuples.
        """
    )
    if isinstance(spec, (list, np.ndarray)):
        raise type_error
    if isinstance(spec, tuple):
        return tuple(_serialize_feature_name(item) for item in spec)
    if isinstance(spec, (int, float, str, bool)):
        return spec
    if np.issubdtype(spec, np.number) or np.issubdtype(spec, np.bool_):  # str is handled by isinstance(spec, str)
        return spec.item()
    raise type_error


FeatureName = tpe.Annotated[AnyFeatureName, PlainSerializer(_serialize_feature_name, when_used="json")]
DatasetSchemaDict = tp.Dict[str, tp.Any]


class BaseFeaturesSchema(BaseConfig):
    """Features schema."""

    names: tp.Tuple[FeatureName, ...]


class DenseFeaturesSchema(BaseFeaturesSchema):
    """Dense features schema."""

    kind: tp.Literal["dense"] = "dense"


class SparseFeaturesSchema(BaseFeaturesSchema):
    """Sparse features schema."""

    kind: tp.Literal["sparse"] = "sparse"
    cat_feature_indices: tp.List[int]
    cat_n_stored_values: int


FeaturesSchema = tp.Union[DenseFeaturesSchema, SparseFeaturesSchema]
>>>>>>> 823377d5


class IdMapSchema(BaseConfig):
    """IdMap schema."""

<<<<<<< HEAD
    external_ids: tp.List[ExternalId]
=======
    size: int
>>>>>>> 823377d5
    dtype: str


class EntitySchema(BaseConfig):
    """Entity schema."""

    n_hot: int
<<<<<<< HEAD
    features: tp.Optional[FeaturesSchema] = None
    id_map: tp.Optional[IdMapSchema] = None
=======
    id_map: IdMapSchema
    features: tp.Optional[FeaturesSchema] = None
>>>>>>> 823377d5


class DatasetSchema(BaseConfig):
    """Dataset schema."""

    n_interactions: int
<<<<<<< HEAD
    items: EntitySchema
    users: EntitySchema
=======
    users: EntitySchema
    items: EntitySchema
>>>>>>> 823377d5


@attr.s(slots=True, frozen=True)
class Dataset:
    """
    Container class for all data for a recommendation model.

    It stores data about internal-external id mapping,
    user-item interactions, user and item features
    in special `rectools` structures for convenient future usage.

    WARNING: It's highly not recommended to create `Dataset` object directly.
    Use `construct` class method instead.

    Parameters
    ----------
    user_id_map : IdMap
        User identifiers mapping.
    item_id_map : IdMap
        Item identifiers mapping.
    interactions : Interactions
        User-item interactions.
    user_features : DenseFeatures or SparseFeatures, optional
        User explicit features.
    item_features : DenseFeatures or SparseFeatures, optional
        Item explicit features.
    """

    user_id_map: IdMap = attr.ib()
    item_id_map: IdMap = attr.ib()
    interactions: Interactions = attr.ib()
    user_features: tp.Optional[Features] = attr.ib(default=None)
    item_features: tp.Optional[Features] = attr.ib(default=None)

    @staticmethod
<<<<<<< HEAD
    def _get_feature_schema(features: Features) -> FeaturesSchema:
        cat_cols = None
        cat_n_stored_values = None
        if isinstance(features, SparseFeatures):
            cat_cols = features.cat_feature_indices.tolist()
            cat_n_stored_values = features.get_cat_features().values.nnz
        feature_schema = FeaturesSchema(
            names=features.names,
            dense=isinstance(features, DenseFeatures),
            cat_cols=cat_cols,
            cat_n_stored_values=cat_n_stored_values,
        )
        return feature_schema

    @staticmethod
    def _get_id_map_schema(id_map: IdMap) -> IdMapSchema:
        return IdMapSchema(external_ids=id_map.external_ids.tolist(), dtype=id_map.external_dtype.str)

    def get_schema(self, add_user_id_map: bool = False, add_item_id_map: bool = False) -> DatasetSchemaDict:
        """Get dataset schema in a dict form that contains all the information about the dataset and its statistics."""
        user_schema = EntitySchema(n_hot=self.n_hot_users)
        if self.user_features is not None:
            user_schema.features = self._get_feature_schema(self.user_features)
        if add_user_id_map:
            user_schema.id_map = self._get_id_map_schema(self.user_id_map)

        item_schema = EntitySchema(n_hot=self.n_hot_items)
        if self.item_features is not None:
            item_schema.features = self._get_feature_schema(self.item_features)
        if add_item_id_map:
            item_schema.id_map = self._get_id_map_schema(self.item_id_map)

=======
    def _get_feature_schema(features: tp.Optional[Features]) -> tp.Optional[FeaturesSchema]:
        if features is None:
            return None
        if isinstance(features, SparseFeatures):
            return SparseFeaturesSchema(
                names=features.names,
                cat_feature_indices=features.cat_feature_indices.tolist(),
                cat_n_stored_values=features.get_cat_features().values.nnz,
            )
        return DenseFeaturesSchema(
            names=features.names,
        )

    @staticmethod
    def _get_id_map_schema(id_map: IdMap) -> IdMapSchema:
        return IdMapSchema(size=id_map.size, dtype=id_map.external_dtype.str)

    def get_schema(self) -> DatasetSchemaDict:
        """Get dataset schema in a dict form that contains all the information about the dataset and its statistics."""
        user_schema = EntitySchema(
            n_hot=self.n_hot_users,
            id_map=self._get_id_map_schema(self.user_id_map),
            features=self._get_feature_schema(self.user_features),
        )
        item_schema = EntitySchema(
            n_hot=self.n_hot_items,
            id_map=self._get_id_map_schema(self.item_id_map),
            features=self._get_feature_schema(self.item_features),
        )
>>>>>>> 823377d5
        schema = DatasetSchema(
            n_interactions=self.interactions.df.shape[0],
            users=user_schema,
            items=item_schema,
        )
        return schema.model_dump(mode="json")

    @property
    def n_hot_users(self) -> int:
        """
        Return number of hot users in dataset.
        Users with internal ids from `0` to `n_hot_users - 1` are hot (they are present in interactions).
        Users with internal ids from `n_hot_users` to `dataset.user_id_map.size - 1` are warm
        (they aren't present in interactions, but they have features).
        """
        return self.interactions.df[Columns.User].max() + 1

    @property
    def n_hot_items(self) -> int:
        """
        Return number of hot items in dataset.
        Items with internal ids from `0` to `n_hot_items - 1` are hot (they are present in interactions).
        Items with internal ids from `n_hot_items` to `dataset.item_id_map.size - 1` are warm
        (they aren't present in interactions, but they have features).
        """
        return self.interactions.df[Columns.Item].max() + 1

    def get_hot_user_features(self) -> tp.Optional[Features]:
        """User features for hot users."""
        if self.user_features is None:
            return None
        return self.user_features.take(range(self.n_hot_users))

    def get_hot_item_features(self) -> tp.Optional[Features]:
        """Item features for hot items."""
        if self.item_features is None:
            return None
        return self.item_features.take(range(self.n_hot_items))

    @classmethod
    def construct(
        cls,
        interactions_df: pd.DataFrame,
        user_features_df: tp.Optional[pd.DataFrame] = None,
        cat_user_features: tp.Iterable[str] = (),
        make_dense_user_features: bool = False,
        item_features_df: tp.Optional[pd.DataFrame] = None,
        cat_item_features: tp.Iterable[str] = (),
        make_dense_item_features: bool = False,
        keep_extra_cols: bool = False,
    ) -> "Dataset":
        """Class method for convenient `Dataset` creation.

        Use it to create dataset from raw data.

        Parameters
        ----------
        interactions_df : pd.DataFrame
            Table where every row contains user-item interaction and columns are:
                - `Columns.User` - user id;
                - `Columns.Item` - item id;
                - `Columns.Weight` - weight of interaction, `float`,
                  use ``1`` if interactions have no weight;
                - `Columns.Datetime` - timestamp of interactions,
                  assign random value if you're not going to use it later.
        user_features_df, item_features_df : pd.DataFrame, optional
            User (item) explicit features table.
            It will be used to create `SparseFeatures` using `from_flatten` class method
            or `DenseFeatures` using `from_dataframe` class method
            depending on `make_dense_user_features` (`make_dense_item_features`) flag.
            See detailed info about the table structure in these methods description.
        cat_user_features, cat_item_features : tp.Iterable[str], default ``()``
            List of categorical user (item) feature names for
            `SparseFeatures.from_flatten` method.
            Used only if `make_dense_user_features` (`make_dense_item_features`)
            flag is ``False`` and `user_features_df` (`item_features_df`) is not ``None``.
        make_dense_user_features, make_dense_item_features : bool, default ``False``
            Create user (item) features as dense or sparse.
            Used only if `user_features_df` (`item_features_df`) is not ``None``.
            - if ``False``, `SparseFeatures.from_flatten` method will be used;
            - if ``True``,  `DenseFeatures.from_dataframe` method will be used.
        keep_extra_cols: bool, default ``False``
            Flag to keep all columns from interactions besides the default ones.

        Returns
        -------
        Dataset
            Container with all input data, converted to `rectools` structures.
        """
        for col in (Columns.User, Columns.Item):
            if col not in interactions_df:
                raise KeyError(f"Column '{col}' must be present in `interactions_df`")
        user_id_map = IdMap.from_values(interactions_df[Columns.User].values)
        item_id_map = IdMap.from_values(interactions_df[Columns.Item].values)
        interactions = Interactions.from_raw(interactions_df, user_id_map, item_id_map, keep_extra_cols)

        user_features, user_id_map = cls._make_features(
            user_features_df,
            cat_user_features,
            make_dense_user_features,
            user_id_map,
            Columns.User,
            "user",
        )
        item_features, item_id_map = cls._make_features(
            item_features_df,
            cat_item_features,
            make_dense_item_features,
            item_id_map,
            Columns.Item,
            "item",
        )
        return cls(user_id_map, item_id_map, interactions, user_features, item_features)

    @staticmethod
    def _make_features(
        df: tp.Optional[pd.DataFrame],
        cat_features: tp.Iterable[str],
        make_dense: bool,
        id_map: IdMap,
        possible_id_col: str,
        feature_type: str,
    ) -> tp.Tuple[tp.Optional[Features], IdMap]:
        if df is None:
            return None, id_map

        id_col = possible_id_col if possible_id_col in df else "id"
        id_map = id_map.add_ids(df[id_col].values, raise_if_already_present=False)

        if make_dense:
            try:
                return DenseFeatures.from_dataframe(df, id_map, id_col=id_col), id_map
            except AbsentIdError:
                raise ValueError(
                    f"An error has occurred while constructing {feature_type} features: "
                    "When using dense features all ids from interactions must be present in features table"
                )
            except Exception as e:  # pragma: no cover
                raise RuntimeError(f"An error has occurred while constructing {feature_type} features: {e!r}")

        try:
            return SparseFeatures.from_flatten(df, id_map, cat_features, id_col=id_col), id_map
        except Exception as e:  # pragma: no cover
            raise RuntimeError(f"An error has occurred while constructing {feature_type} features: {e!r}")

    def get_user_item_matrix(
        self,
        include_weights: bool = True,
        include_warm_users: bool = False,
        include_warm_items: bool = False,
        dtype: tp.Type = np.float32,
    ) -> sparse.csr_matrix:
        """
        Construct user-item CSR matrix based on `interactions` attribute.

        Return a resized user-item matrix.
        Resizing is done using `user_id_map` and `item_id_map`,
        hence if either a user or an item is not presented in interactions,
        but presented in id map, then it's going to be in the returned matrix.

        Parameters
        ----------
        include_weights : bool, default ``True``
             Whether include interaction weights in matrix or not.
             If False, all values in returned matrix will be equal to ``1``.
        include_warm : bool, default ``False``
            Whether to include warm users and items into the matrix or not.
            Rows and columns for warm users and items will be added to the end of matrix,
            they will contain only zeros.

        Returns
        -------
        csr_matrix
            Resized user-item CSR matrix
        """
        matrix = self.interactions.get_user_item_matrix(include_weights, dtype)
        n_rows = self.user_id_map.size if include_warm_users else matrix.shape[0]
        n_columns = self.item_id_map.size if include_warm_items else matrix.shape[1]
        matrix.resize(n_rows, n_columns)
        return matrix

    def get_raw_interactions(
        self, include_weight: bool = True, include_datetime: bool = True, include_extra_cols: bool = True
    ) -> pd.DataFrame:
        """
        Return interactions as a `pd.DataFrame` object with replacing internal user and item ids to external ones.

        Parameters
        ----------
        include_weight : bool, default ``True``
            Whether to include weight column into resulting table or not.
        include_datetime : bool, default ``True``
            Whether to include datetime column into resulting table or not.
        include_extra_cols: bool, default ``True``
            Whether to include extra columns into resulting table or not.

        Returns
        -------
        pd.DataFrame
        """
        return self.interactions.to_external(
            self.user_id_map, self.item_id_map, include_weight, include_datetime, include_extra_cols
        )

    def filter_interactions(
        self,
        row_indexes_to_keep: np.ndarray,
        keep_external_ids: bool = True,
        keep_features_for_removed_entities: bool = True,
    ) -> "Dataset":
        """
        Generate filtered dataset that contains only provided `row_indexes_to_keep` from original
        dataset interactions dataframe.
        Resulting dataset will get new id mapping for both users and items.

        Parameters
        ----------
        row_indexes_to_keep : np.ndarray
            Original dataset interactions df row indexes that are to be kept
        keep_external_ids : bool, default `True`
            Whether to keep external ids -> 2x internal ids mapping (default).
            Otherwise internal -> 2x internal ids mapping will be created.
        keep_features_for_removed_entities : bool, default `True`
            Whether to keep all features for users and items that are not hot any more.

        Returns
        -------
        Dataset
            Filtered dataset that has only selected interactions, new ids mapping and processed features.
        """
        interactions_df = self.interactions.df.iloc[row_indexes_to_keep]

        # 1x internal -> 2x internal
        user_id_map = IdMap.from_values(interactions_df[Columns.User].values)
        item_id_map = IdMap.from_values(interactions_df[Columns.Item].values)
        interactions = Interactions.from_raw(interactions_df, user_id_map, item_id_map)

        def _handle_features(
            features: tp.Optional[Features], target_id_map: IdMap, dataset_id_map: IdMap
        ) -> tp.Tuple[tp.Optional[Features], IdMap]:
            if features is None:
                return None, target_id_map

            if keep_features_for_removed_entities:
                all_features_ids = np.arange(len(features))
                target_id_map = target_id_map.add_ids(all_features_ids, raise_if_already_present=False)

            needed_ids = target_id_map.get_external_sorted_by_internal()
            features = features.take(needed_ids)
            return features, target_id_map

        user_features_new, user_id_map = _handle_features(self.user_features, user_id_map, self.user_id_map)
        item_features_new, item_id_map = _handle_features(self.item_features, item_id_map, self.item_id_map)

        if keep_external_ids:  # external -> 2x internal
            user_id_map = IdMap(self.user_id_map.convert_to_external(user_id_map.external_ids))
            item_id_map = IdMap(self.item_id_map.convert_to_external(item_id_map.external_ids))

        filtered_dataset = Dataset(
            user_id_map=user_id_map,
            item_id_map=item_id_map,
            interactions=interactions,
            user_features=user_features_new,
            item_features=item_features_new,
        )
        return filtered_dataset<|MERGE_RESOLUTION|>--- conflicted
+++ resolved
@@ -28,35 +28,6 @@
 from rectools.utils.config import BaseConfig
 
 from .features import AbsentIdError, DenseFeatures, Features, SparseFeatureName, SparseFeatures
-<<<<<<< HEAD
-from .identifiers import ExternalId, IdMap
-from .interactions import Interactions
-
-DenseOrSparseFeatureName = tp.Union[str, SparseFeatureName]
-
-
-def _serialize_feature_name(spec: DenseOrSparseFeatureName) -> Hashable:
-    if isinstance(spec, tuple):
-        return tuple(_serialize_feature_name(item) for item in spec)
-    if isinstance(spec, (int, float, str)):
-        return spec
-    if np.issubdtype(spec, np.number):  # type:ignore[unreachable]
-        return spec.item()
-    return "unsupported feature name"
-
-
-FeatureName = tpe.Annotated[DenseOrSparseFeatureName, PlainSerializer(_serialize_feature_name, when_used="json")]
-DatasetSchemaDict = tp.Dict[str, tp.Any]
-
-
-class FeaturesSchema(BaseConfig):
-    """Features schema."""
-
-    dense: bool
-    names: tp.Tuple[FeatureName, ...]
-    cat_cols: tp.Optional[tp.List[int]] = None
-    cat_n_stored_values: tp.Optional[int] = None
-=======
 from .identifiers import IdMap
 from .interactions import Interactions
 
@@ -107,17 +78,12 @@
 
 
 FeaturesSchema = tp.Union[DenseFeaturesSchema, SparseFeaturesSchema]
->>>>>>> 823377d5
 
 
 class IdMapSchema(BaseConfig):
     """IdMap schema."""
 
-<<<<<<< HEAD
-    external_ids: tp.List[ExternalId]
-=======
     size: int
->>>>>>> 823377d5
     dtype: str
 
 
@@ -125,26 +91,16 @@
     """Entity schema."""
 
     n_hot: int
-<<<<<<< HEAD
-    features: tp.Optional[FeaturesSchema] = None
-    id_map: tp.Optional[IdMapSchema] = None
-=======
     id_map: IdMapSchema
     features: tp.Optional[FeaturesSchema] = None
->>>>>>> 823377d5
 
 
 class DatasetSchema(BaseConfig):
     """Dataset schema."""
 
     n_interactions: int
-<<<<<<< HEAD
-    items: EntitySchema
-    users: EntitySchema
-=======
     users: EntitySchema
     items: EntitySchema
->>>>>>> 823377d5
 
 
 @attr.s(slots=True, frozen=True)
@@ -180,40 +136,6 @@
     item_features: tp.Optional[Features] = attr.ib(default=None)
 
     @staticmethod
-<<<<<<< HEAD
-    def _get_feature_schema(features: Features) -> FeaturesSchema:
-        cat_cols = None
-        cat_n_stored_values = None
-        if isinstance(features, SparseFeatures):
-            cat_cols = features.cat_feature_indices.tolist()
-            cat_n_stored_values = features.get_cat_features().values.nnz
-        feature_schema = FeaturesSchema(
-            names=features.names,
-            dense=isinstance(features, DenseFeatures),
-            cat_cols=cat_cols,
-            cat_n_stored_values=cat_n_stored_values,
-        )
-        return feature_schema
-
-    @staticmethod
-    def _get_id_map_schema(id_map: IdMap) -> IdMapSchema:
-        return IdMapSchema(external_ids=id_map.external_ids.tolist(), dtype=id_map.external_dtype.str)
-
-    def get_schema(self, add_user_id_map: bool = False, add_item_id_map: bool = False) -> DatasetSchemaDict:
-        """Get dataset schema in a dict form that contains all the information about the dataset and its statistics."""
-        user_schema = EntitySchema(n_hot=self.n_hot_users)
-        if self.user_features is not None:
-            user_schema.features = self._get_feature_schema(self.user_features)
-        if add_user_id_map:
-            user_schema.id_map = self._get_id_map_schema(self.user_id_map)
-
-        item_schema = EntitySchema(n_hot=self.n_hot_items)
-        if self.item_features is not None:
-            item_schema.features = self._get_feature_schema(self.item_features)
-        if add_item_id_map:
-            item_schema.id_map = self._get_id_map_schema(self.item_id_map)
-
-=======
     def _get_feature_schema(features: tp.Optional[Features]) -> tp.Optional[FeaturesSchema]:
         if features is None:
             return None
@@ -243,7 +165,6 @@
             id_map=self._get_id_map_schema(self.item_id_map),
             features=self._get_feature_schema(self.item_features),
         )
->>>>>>> 823377d5
         schema = DatasetSchema(
             n_interactions=self.interactions.df.shape[0],
             users=user_schema,
