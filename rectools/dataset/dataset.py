--- conflicted
+++ resolved
@@ -247,11 +247,7 @@
         """
         return self.interactions.to_external(self.user_id_map, self.item_id_map, include_weight, include_datetime)
 
-<<<<<<< HEAD
-    def filter_on_interactions_df_row_indexes(
-=======
     def filter_interactions(
->>>>>>> 3e028cd4
         self,
         row_indexes_to_keep: np.ndarray,
         keep_external_ids: bool = True,
@@ -277,20 +273,12 @@
         Dataset
             Filtered dataset that has only selected interactions, new ids mapping and processed features.
         """
-<<<<<<< HEAD
-        interactions_df = self.get_raw_interactions() if keep_external_ids else self.interactions.df
-        train = interactions_df.iloc[row_indexes_to_keep]
-        user_id_map = IdMap.from_values(train[Columns.User].values)  # 2x internal
-        item_id_map = IdMap.from_values(train[Columns.Item].values)  # 2x internal
-        interactions_train = Interactions.from_raw(train, user_id_map, item_id_map)  # 2x internal
-=======
         interactions_df = self.interactions.df.iloc[row_indexes_to_keep]
 
         # 1x internal -> 2x internal
         user_id_map = IdMap.from_values(interactions_df[Columns.User].values)
         item_id_map = IdMap.from_values(interactions_df[Columns.Item].values)
         interactions = Interactions.from_raw(interactions_df, user_id_map, item_id_map)
->>>>>>> 3e028cd4
 
         def _handle_features(
             features: tp.Optional[Features], target_id_map: IdMap, dataset_id_map: IdMap
@@ -299,36 +287,16 @@
                 return None, target_id_map
 
             if keep_features_for_removed_entities:
-<<<<<<< HEAD
-                all_features_ids = np.arange(len(features))  # 1x internal
-                if keep_external_ids:
-                    all_features_ids = dataset_id_map.convert_to_external(all_features_ids)  # external
-                target_id_map = target_id_map.add_ids(all_features_ids, raise_if_already_present=False)
-
-            needed_ids = target_id_map.get_external_sorted_by_internal()  # external or 1x internal
-            if keep_external_ids:
-                features = features.take(dataset_id_map.convert_to_internal(needed_ids))  # 2x internal
-            else:
-                features = features.take(needed_ids)  # 2x internal
-
-=======
                 all_features_ids = np.arange(len(features))
                 target_id_map = target_id_map.add_ids(all_features_ids, raise_if_already_present=False)
 
             needed_ids = target_id_map.get_external_sorted_by_internal()
             features = features.take(needed_ids)
->>>>>>> 3e028cd4
             return features, target_id_map
 
         user_features_new, user_id_map = _handle_features(self.user_features, user_id_map, self.user_id_map)
         item_features_new, item_id_map = _handle_features(self.item_features, item_id_map, self.item_id_map)
 
-<<<<<<< HEAD
-        filtered_dataset = Dataset(
-            user_id_map=user_id_map,
-            item_id_map=item_id_map,
-            interactions=interactions_train,
-=======
         if keep_external_ids:  # external -> 2x internal
             user_id_map = IdMap(self.user_id_map.convert_to_external(user_id_map.external_ids))
             item_id_map = IdMap(self.item_id_map.convert_to_external(item_id_map.external_ids))
@@ -337,7 +305,6 @@
             user_id_map=user_id_map,
             item_id_map=item_id_map,
             interactions=interactions,
->>>>>>> 3e028cd4
             user_features=user_features_new,
             item_features=item_features_new,
         )
