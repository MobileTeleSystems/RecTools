--- conflicted
+++ resolved
@@ -17,71 +17,7 @@
 
 from rectools import AnySequence
 
-<<<<<<< HEAD
 from .array_set_ops import fast_isin
-=======
-
-def fast_isin(elements: np.ndarray, test_elements: np.ndarray, invert: bool = False) -> np.ndarray:
-    """
-    Effective version of `np.isin` that works well even if arrays have `object` types.
-
-    Parameters
-    ----------
-    elements : np.ndarray
-        Array of elements that you want to check.
-    test_elements : np.ndarray
-        The values against which to test each value of `elements`.
-    invert : bool, default ``False``
-        If True, the values in the returned array are inverted, as if
-        calculating `element not in test_elements`
-
-    Returns
-    -------
-    np.ndarray
-        Boolean array with same shape as `elements`.
-    """
-    if is_object_dtype(elements) or is_object_dtype(test_elements):
-        res = pd.Series(elements.astype("O")).isin(test_elements.astype("O")).values
-        if invert:
-            res = ~res
-    else:
-        res = np.isin(elements, test_elements, invert=invert)
-    return res
-
-
-def fast_isin_for_sorted_test_elements(
-    elements: np.ndarray,
-    sorted_test_elements: np.ndarray,
-    invert: bool = False,
-) -> np.ndarray:
-    """
-    Effective version of `np.isin` for case when array with test elements is sorted.
-
-    Works only with 1d arrays.
-
-    Parameters
-    ----------
-    elements : np.ndarray
-        Array of elements that you want to check.
-    sorted_test_elements : np.ndarray
-        The values against which to test each value of `elements`.
-        Must be sorted (in other cases result will be incorrect, no error will be raised).
-    invert : bool, default False
-        If True, the values in the returned array are inverted,
-        as if calculating *`element` not in `test_elements`*.
-        Faster than using negation after getting result.
-
-    Returns
-    -------
-    np.ndarray
-        Boolean array with same shape as `elements`.
-    """
-    ss_result_left = np.searchsorted(sorted_test_elements, elements, side="left")
-    ss_result_right = np.searchsorted(sorted_test_elements, elements, side="right")
-    if invert:
-        return ss_result_right != ss_result_left + 1
-    return ss_result_right == ss_result_left + 1
->>>>>>> 7565749a
 
 
 def get_element_ids(elements: np.ndarray, test_elements: np.ndarray) -> np.ndarray:
