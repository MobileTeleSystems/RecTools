<<<<<<< HEAD
#  Copyright 2024 MTS (Mobile Telesystems)
=======
#  Copyright 2024-2025 MTS (Mobile Telesystems)
>>>>>>> fb59ed6c
#
#  Licensed under the Apache License, Version 2.0 (the "License");
#  you may not use this file except in compliance with the License.
#  You may obtain a copy of the License at
#
#      http://www.apache.org/licenses/LICENSE-2.0
#
#  Unless required by applicable law or agreed to in writing, software
#  distributed under the License is distributed on an "AS IS" BASIS,
#  WITHOUT WARRANTIES OR CONDITIONS OF ANY KIND, either express or implied.
#  See the License for the specific language governing permissions and
#  limitations under the License.

<<<<<<< HEAD
import sys
=======
>>>>>>> fb59ed6c
import typing as tp
from tempfile import NamedTemporaryFile

import pytest
from implicit.als import AlternatingLeastSquares
from implicit.bpr import BayesianPersonalizedRanking
from implicit.nearest_neighbours import ItemItemRecommender
from pydantic import ValidationError

try:
    from lightfm import LightFM
except ImportError:
    LightFM = object  # it's ok in case we're skipping the tests


from rectools.metrics import NDCG
from rectools.models import (
    BERT4RecModel,
    DSSMModel,
    EASEModel,
    ImplicitALSWrapperModel,
    ImplicitBPRWrapperModel,
    ImplicitItemKNNWrapperModel,
    LightFMWrapperModel,
    PopularInCategoryModel,
    PopularModel,
    SASRecModel,
    load_model,
    model_from_config,
)
from rectools.models.base import ModelBase, ModelConfig
from rectools.models.nn.transformer_base import TransformerModelBase
from rectools.models.vector import VectorModel

from .utils import get_successors

INTERMEDIATE_MODEL_CLASSES = (VectorModel, TransformerModelBase)

EXPOSABLE_MODEL_CLASSES = tuple(
    cls
    for cls in get_successors(ModelBase)
    if (cls.__module__.startswith("rectools.models") and cls not in INTERMEDIATE_MODEL_CLASSES)
)
CONFIGURABLE_MODEL_CLASSES = tuple(
    cls
    for cls in EXPOSABLE_MODEL_CLASSES
    if cls
    not in (
        DSSMModel,
        SASRecModel,
        BERT4RecModel,
    )
)


def init_default_model(model_cls: tp.Type[ModelBase]) -> ModelBase:
    mandatory_params = {
        ImplicitItemKNNWrapperModel: {"model": ItemItemRecommender()},
        ImplicitALSWrapperModel: {"model": AlternatingLeastSquares()},
        ImplicitBPRWrapperModel: {"model": BayesianPersonalizedRanking()},
        LightFMWrapperModel: {"model": LightFM()},
        PopularInCategoryModel: {"category_feature": "some_feature"},
    }
    params = mandatory_params.get(model_cls, {})
    model = model_cls(**params)
    return model


@pytest.mark.parametrize("model_cls", EXPOSABLE_MODEL_CLASSES)
def test_load_model(model_cls: tp.Type[ModelBase]) -> None:
    model = init_default_model(model_cls)
    with NamedTemporaryFile() as f:
        model.save(f.name)
        loaded_model = load_model(f.name)
    assert isinstance(loaded_model, model_cls)


class CustomModelConfig(ModelConfig):
    some_param: int = 1


class CustomModel(ModelBase[CustomModelConfig]):
    config_class = CustomModelConfig

    def __init__(self, some_param: int = 1, verbose: int = 0):
        super().__init__(verbose=verbose)
        self.some_param = some_param

    @classmethod
    def _from_config(cls, config: CustomModelConfig) -> "CustomModel":
        return cls(some_param=config.some_param, verbose=config.verbose)


class TestModelFromConfig:

    @pytest.mark.parametrize("mode, simple_types", (("pydantic", False), ("dict", False), ("dict", True)))
    @pytest.mark.parametrize("model_cls", CONFIGURABLE_MODEL_CLASSES)
    def test_standard_model_creation(
        self, model_cls: tp.Type[ModelBase], mode: tp.Literal["pydantic", "dict"], simple_types: bool
    ) -> None:
        model = init_default_model(model_cls)
        config = model.get_config(mode=mode, simple_types=simple_types)

        new_model = model_from_config(config)

        assert isinstance(new_model, model_cls)
        assert new_model.get_config(mode=mode, simple_types=simple_types) == config

    @pytest.mark.parametrize(
        "config",
        (
            CustomModelConfig(cls=CustomModel, some_param=2),
            {"cls": "tests.models.test_serialization.CustomModel", "some_param": 2},
        ),
    )
    def test_custom_model_creation(self, config: tp.Union[dict, CustomModelConfig]) -> None:
        model = model_from_config(config)
        assert isinstance(model, CustomModel)
        assert model.some_param == 2

    @pytest.mark.parametrize("simple_types", (False, True))
    def test_fails_on_missing_cls(self, simple_types: bool) -> None:
        model = PopularModel()
        config = model.get_config(mode="dict", simple_types=simple_types)
        config.pop("cls")
        with pytest.raises(ValueError, match="`cls` must be provided in the config to load the model"):
            model_from_config(config)

    @pytest.mark.parametrize("mode, simple_types", (("pydantic", False), ("dict", False), ("dict", True)))
    def test_fails_on_none_cls(self, mode: tp.Literal["pydantic", "dict"], simple_types: bool) -> None:
        model = PopularModel()
        config = model.get_config(mode=mode, simple_types=simple_types)
        if mode == "pydantic":
            config.cls = None  # type: ignore
        else:
            config["cls"] = None  # type: ignore  # pylint: disable=unsupported-assignment-operation
        with pytest.raises(ValueError, match="`cls` must be provided in the config to load the model"):
            model_from_config(config)

    @pytest.mark.parametrize(
        "model_cls_path, error_cls",
        (
            ("nonexistent_module.SomeModel", ModuleNotFoundError),
            ("rectools.models.NonexistentModel", AttributeError),
        ),
    )
    def test_fails_on_nonexistent_cls(self, model_cls_path: str, error_cls: tp.Type[Exception]) -> None:
        config = {"cls": model_cls_path}
        with pytest.raises(error_cls):
            model_from_config(config)

    @pytest.mark.parametrize("model_cls", ("rectools.metrics.NDCG", NDCG))
    def test_fails_on_non_model_cls(self, model_cls: tp.Any) -> None:
        config = {"cls": model_cls}
        with pytest.raises(ValidationError):
            model_from_config(config)

    @pytest.mark.parametrize("mode, simple_types", (("pydantic", False), ("dict", False), ("dict", True)))
    def test_fails_on_incorrect_model_cls(self, mode: tp.Literal["pydantic", "dict"], simple_types: bool) -> None:
        model = PopularModel()
        config = model.get_config(mode=mode, simple_types=simple_types)
        if mode == "pydantic":
            config.cls = EASEModel  # type: ignore
        else:
            if simple_types:
                # pylint: disable=unsupported-assignment-operation
                config["cls"] = "rectools.models.LightFMWrapperModel"  # type: ignore
            else:
                config["cls"] = EASEModel  # type: ignore  # pylint: disable=unsupported-assignment-operation
        with pytest.raises(ValidationError):
            model_from_config(config)

    @pytest.mark.parametrize("model_cls", ("rectools.models.DSSMModel", DSSMModel))
    def test_fails_on_model_cls_without_from_config_support(self, model_cls: tp.Any) -> None:
        config = {"cls": model_cls}
        with pytest.raises(NotImplementedError, match="`from_config` method is not implemented for `DSSMModel` model"):
            model_from_config(config)<|MERGE_RESOLUTION|>--- conflicted
+++ resolved
@@ -1,8 +1,4 @@
-<<<<<<< HEAD
-#  Copyright 2024 MTS (Mobile Telesystems)
-=======
 #  Copyright 2024-2025 MTS (Mobile Telesystems)
->>>>>>> fb59ed6c
 #
 #  Licensed under the Apache License, Version 2.0 (the "License");
 #  you may not use this file except in compliance with the License.
@@ -16,10 +12,6 @@
 #  See the License for the specific language governing permissions and
 #  limitations under the License.
 
-<<<<<<< HEAD
-import sys
-=======
->>>>>>> fb59ed6c
 import typing as tp
 from tempfile import NamedTemporaryFile
 
