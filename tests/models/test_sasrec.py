import typing as tp
from typing import List

import numpy as np
import pandas as pd
import pytest
import torch
from pytorch_lightning import Trainer, seed_everything

from rectools.columns import Columns
from rectools.dataset import Dataset, IdMap, Interactions
from rectools.dataset.features import SparseFeatures
from rectools.models.sasrec import (
    CatFeaturesItemNet,
    IdEmbeddingsItemNet,
    ItemNetBase,
    ItemNetConstructor,
    SASRecDataPreparator,
    SASRecModel,
    SequenceDataset,
)
from tests.models.utils import assert_second_fit_refits_model
from tests.testing_utils import assert_feature_set_equal, assert_id_map_equal, assert_interactions_set_equal

from .data import DATASET, INTERACTIONS


class TestSASRecModel:
    def setup_method(self) -> None:
        self._seed_everything()

    def _seed_everything(self) -> None:
        torch.use_deterministic_algorithms(True)
        seed_everything(32, workers=True)

    @pytest.fixture
    def interactions_df(self) -> pd.DataFrame:
        interactions_df = pd.DataFrame(
            [
                [10, 13, 1, "2021-11-30"],
                [10, 11, 1, "2021-11-29"],
                [10, 12, 1, "2021-11-29"],
                [30, 11, 1, "2021-11-27"],
                [30, 12, 2, "2021-11-26"],
                [30, 15, 1, "2021-11-25"],
                [40, 11, 1, "2021-11-25"],
                [40, 17, 1, "2021-11-26"],
                [50, 16, 1, "2021-11-25"],
                [10, 14, 1, "2021-11-28"],
                [10, 16, 1, "2021-11-27"],
                [20, 13, 9, "2021-11-28"],
            ],
            columns=Columns.Interactions,
        )
        return interactions_df

    @pytest.fixture
    def dataset(self, interactions_df: pd.DataFrame) -> Dataset:
        return Dataset.construct(interactions_df)

    @pytest.fixture
    def dataset_hot_users_items(self, interactions_df: pd.DataFrame) -> Dataset:
        return Dataset.construct(interactions_df[:-4])

    @pytest.fixture
    def trainer(self) -> Trainer:
        return Trainer(
            max_epochs=2,
            min_epochs=2,
            deterministic=True,
            accelerator="cpu",
        )

    @pytest.mark.parametrize(
        "filter_viewed,expected",
        (
            (
                True,
                pd.DataFrame(
                    {
                        Columns.User: [10, 10, 30, 30, 30, 40, 40, 40],
                        Columns.Item: [17, 15, 14, 13, 17, 12, 14, 13],
                        Columns.Rank: [1, 2, 1, 2, 3, 1, 2, 3],
                    }
                ),
            ),
            (
                False,
                pd.DataFrame(
                    {
                        Columns.User: [10, 10, 10, 30, 30, 30, 40, 40, 40],
                        Columns.Item: [13, 12, 14, 12, 11, 14, 12, 17, 11],
                        Columns.Rank: [1, 2, 3, 1, 2, 3, 1, 2, 3],
                    }
                ),
            ),
        ),
    )
    # TODO: tests do not pass for multiple GPUs
    def test_u2i(self, dataset: Dataset, trainer: Trainer, filter_viewed: bool, expected: pd.DataFrame) -> None:
        model = SASRecModel(
            n_factors=32,
            n_blocks=2,
            session_max_len=3,
            lr=0.001,
            batch_size=4,
            epochs=2,
            deterministic=True,
            item_net_block_types=(IdEmbeddingsItemNet,),
            trainer=trainer,
        )
        model.fit(dataset=dataset)
        users = np.array([10, 30, 40])
        actual = model.recommend(users=users, dataset=dataset, k=3, filter_viewed=filter_viewed)
        pd.testing.assert_frame_equal(actual.drop(columns=Columns.Score), expected)
        pd.testing.assert_frame_equal(
            actual.sort_values([Columns.User, Columns.Score], ascending=[True, False]).reset_index(drop=True),
            actual,
        )

    @pytest.mark.parametrize(
        "filter_viewed,expected",
        (
            (
                True,
                pd.DataFrame(
                    {
                        Columns.User: [10, 30, 30, 40],
                        Columns.Item: [17, 13, 17, 13],
                        Columns.Rank: [1, 1, 2, 1],
                    }
                ),
            ),
            (
                False,
                pd.DataFrame(
                    {
                        Columns.User: [10, 10, 10, 30, 30, 30, 40, 40, 40],
                        Columns.Item: [13, 17, 11, 11, 13, 17, 17, 11, 13],
                        Columns.Rank: [1, 2, 3, 1, 2, 3, 1, 2, 3],
                    }
                ),
            ),
        ),
    )
    def test_with_whitelist(
        self, dataset: Dataset, trainer: Trainer, filter_viewed: bool, expected: pd.DataFrame
    ) -> None:
        model = SASRecModel(
            n_factors=32,
            n_blocks=2,
            session_max_len=3,
            lr=0.001,
            batch_size=4,
            epochs=2,
            deterministic=True,
            item_net_block_types=(IdEmbeddingsItemNet,),
            trainer=trainer,
        )
        model.fit(dataset=dataset)
        users = np.array([10, 30, 40])
        items_to_recommend = np.array([11, 13, 17])
        actual = model.recommend(
            users=users,
            dataset=dataset,
            k=3,
            filter_viewed=filter_viewed,
            items_to_recommend=items_to_recommend,
        )
        pd.testing.assert_frame_equal(actual.drop(columns=Columns.Score), expected)
        pd.testing.assert_frame_equal(
            actual.sort_values([Columns.User, Columns.Score], ascending=[True, False]).reset_index(drop=True),
            actual,
        )

    @pytest.mark.parametrize(
        "filter_itself,whitelist,expected",
        (
            (
                False,
                None,
                pd.DataFrame(
                    {
                        Columns.TargetItem: [12, 12, 12, 14, 14, 14, 17, 17, 17],
                        Columns.Item: [12, 17, 11, 14, 11, 13, 17, 12, 14],
                        Columns.Rank: [1, 2, 3, 1, 2, 3, 1, 2, 3],
                    }
                ),
            ),
            (
                True,
                None,
                pd.DataFrame(
                    {
                        Columns.TargetItem: [12, 12, 12, 14, 14, 14, 17, 17, 17],
                        Columns.Item: [17, 11, 14, 11, 13, 17, 12, 14, 11],
                        Columns.Rank: [1, 2, 3, 1, 2, 3, 1, 2, 3],
                    }
                ),
            ),
            (
                True,
                np.array([15, 13, 14]),
                pd.DataFrame(
                    {
                        Columns.TargetItem: [12, 12, 12, 14, 14, 17, 17, 17],
                        Columns.Item: [14, 13, 15, 13, 15, 14, 15, 13],
                        Columns.Rank: [1, 2, 3, 1, 2, 1, 2, 3],
                    }
                ),
            ),
        ),
    )
    def test_i2i(
        self,
        dataset: Dataset,
        trainer: Trainer,
        filter_itself: bool,
        whitelist: tp.Optional[np.ndarray],
        expected: pd.DataFrame,
    ) -> None:
        model = SASRecModel(
            n_factors=32,
            n_blocks=2,
            session_max_len=3,
            lr=0.001,
            batch_size=4,
            epochs=2,
            deterministic=True,
            item_net_block_types=(IdEmbeddingsItemNet,),
            trainer=trainer,
        )
        model.fit(dataset=dataset)
        target_items = np.array([12, 14, 17])
        actual = model.recommend_to_items(
            target_items=target_items,
            dataset=dataset,
            k=3,
            filter_itself=filter_itself,
            items_to_recommend=whitelist,
        )
        pd.testing.assert_frame_equal(actual.drop(columns=Columns.Score), expected)
        pd.testing.assert_frame_equal(
            actual.sort_values([Columns.TargetItem, Columns.Score], ascending=[True, False]).reset_index(drop=True),
            actual,
        )

    def test_second_fit_refits_model(self, dataset_hot_users_items: Dataset, trainer: Trainer) -> None:
        model = SASRecModel(
            n_factors=32,
            n_blocks=2,
            session_max_len=3,
            lr=0.001,
            batch_size=4,
            deterministic=True,
            item_net_block_types=(IdEmbeddingsItemNet,),
            trainer=trainer,
        )
        assert_second_fit_refits_model(model, dataset_hot_users_items, pre_fit_callback=self._seed_everything)

    @pytest.mark.parametrize(
        "filter_viewed,expected",
        (
            (
                True,
                pd.DataFrame(
                    {
                        Columns.User: [20, 20, 20],
                        Columns.Item: [14, 12, 17],
                        Columns.Rank: [1, 2, 3],
                    }
                ),
            ),
            (
                False,
                pd.DataFrame(
                    {
                        Columns.User: [20, 20, 20],
                        Columns.Item: [13, 14, 12],
                        Columns.Rank: [1, 2, 3],
                    }
                ),
            ),
        ),
    )
    def test_recommend_for_cold_user_with_hot_item(
        self, dataset: Dataset, trainer: Trainer, filter_viewed: bool, expected: pd.DataFrame
    ) -> None:
        model = SASRecModel(
            n_factors=32,
            n_blocks=2,
            session_max_len=3,
            lr=0.001,
            batch_size=4,
            epochs=2,
            deterministic=True,
            item_net_block_types=(IdEmbeddingsItemNet,),
            trainer=trainer,
        )
        model.fit(dataset=dataset)
        users = np.array([20])
        actual = model.recommend(
            users=users,
            dataset=dataset,
            k=3,
            filter_viewed=filter_viewed,
        )
        pd.testing.assert_frame_equal(actual.drop(columns=Columns.Score), expected)
        pd.testing.assert_frame_equal(
            actual.sort_values([Columns.User, Columns.Score], ascending=[True, False]).reset_index(drop=True),
            actual,
        )

    @pytest.mark.parametrize(
        "filter_viewed,expected",
        (
            (
                True,
                pd.DataFrame(
                    {
                        Columns.User: [10, 10, 20, 20, 20],
                        Columns.Item: [17, 15, 14, 12, 17],
                        Columns.Rank: [1, 2, 1, 2, 3],
                    }
                ),
            ),
            (
                False,
                pd.DataFrame(
                    {
                        Columns.User: [10, 10, 10, 20, 20, 20],
                        Columns.Item: [13, 12, 14, 13, 14, 12],
                        Columns.Rank: [1, 2, 3, 1, 2, 3],
                    }
                ),
            ),
        ),
    )
    def test_warn_when_hot_user_has_cold_items_in_recommend(
        self, dataset: Dataset, trainer: Trainer, filter_viewed: bool, expected: pd.DataFrame
    ) -> None:
        model = SASRecModel(
            n_factors=32,
            n_blocks=2,
            session_max_len=3,
            lr=0.001,
            batch_size=4,
            epochs=2,
            deterministic=True,
            item_net_block_types=(IdEmbeddingsItemNet,),
            trainer=trainer,
        )
        model.fit(dataset=dataset)
        users = np.array([10, 20, 50])
        with pytest.warns() as record:
            actual = model.recommend(
                users=users,
                dataset=dataset,
                k=3,
                filter_viewed=filter_viewed,
                on_unsupported_targets="warn",
            )
            pd.testing.assert_frame_equal(actual.drop(columns=Columns.Score), expected)
            pd.testing.assert_frame_equal(
                actual.sort_values([Columns.User, Columns.Score], ascending=[True, False]).reset_index(drop=True),
                actual,
            )
        assert str(record[0].message) == "1 target users were considered cold because of missing known items"
        assert (
            str(record[1].message)
            == """
                Model `<class 'rectools.models.sasrec.SASRecModel'>` doesn't support recommendations for cold users,
                but some of given users are cold: they are not in the `dataset.user_id_map`
            """
        )


class TestSequenceDataset:

    @pytest.fixture
    def interactions_df(self) -> pd.DataFrame:
        interactions_df = pd.DataFrame(
            [
                [10, 13, 1, "2021-11-30"],
                [10, 11, 1, "2021-11-29"],
                [10, 12, 4, "2021-11-29"],
                [30, 11, 1, "2021-11-27"],
                [30, 12, 2, "2021-11-26"],
                [30, 15, 1, "2021-11-25"],
                [40, 11, 1, "2021-11-25"],
                [40, 17, 8, "2021-11-26"],
                [50, 16, 1, "2021-11-25"],
                [10, 14, 1, "2021-11-28"],
            ],
            columns=Columns.Interactions,
        )
        return interactions_df

    @pytest.mark.parametrize(
        "expected_sessions, expected_weights",
        (([[14, 11, 12, 13], [15, 12, 11], [11, 17], [16]], [[1, 1, 4, 1], [1, 2, 1], [1, 8], [1]]),),
    )
    def test_from_interactions(
        self, interactions_df: pd.DataFrame, expected_sessions: List[List[int]], expected_weights: List[List[float]]
    ) -> None:
        actual = SequenceDataset.from_interactions(interactions_df)
        assert len(actual.sessions) == len(expected_sessions)
        assert all(
            actual_list == expected_list for actual_list, expected_list in zip(actual.sessions, expected_sessions)
        )
        assert len(actual.weights) == len(expected_weights)
        assert all(actual_list == expected_list for actual_list, expected_list in zip(actual.weights, expected_weights))


class TestSASRecDataPreparator:

    def setup_method(self) -> None:
        self._seed_everything()

    def _seed_everything(self) -> None:
        torch.use_deterministic_algorithms(True)
        seed_everything(32, workers=True)

    @pytest.fixture
    def dataset(self) -> Dataset:
        interactions_df = pd.DataFrame(
            [
                [10, 13, 1, "2021-11-30"],
                [10, 11, 1, "2021-11-29"],
                [10, 12, 1, "2021-11-29"],
                [30, 11, 1, "2021-11-27"],
                [30, 12, 2, "2021-11-26"],
                [30, 15, 1, "2021-11-25"],
                [40, 11, 1, "2021-11-25"],
                [40, 17, 1, "2021-11-26"],
                [50, 16, 1, "2021-11-25"],
                [10, 14, 1, "2021-11-28"],
                [10, 16, 1, "2021-11-27"],
                [20, 13, 9, "2021-11-28"],
            ],
            columns=Columns.Interactions,
        )
        return Dataset.construct(interactions_df)

    @pytest.fixture
    def data_preparator(self) -> SASRecDataPreparator:
        return SASRecDataPreparator(session_max_len=3, batch_size=4, dataloader_num_workers=0)

    @pytest.mark.parametrize(
        "expected_user_id_map, expected_item_id_map, expected_interactions",
        (
            (
                IdMap.from_values([30, 40, 10]),
                IdMap.from_values(["PAD", 15, 11, 12, 17, 14, 13]),
                Interactions(
                    pd.DataFrame(
                        [
                            [0, 1, 1.0, "2021-11-25"],
                            [1, 2, 1.0, "2021-11-25"],
                            [0, 3, 2.0, "2021-11-26"],
                            [1, 4, 1.0, "2021-11-26"],
                            [0, 2, 1.0, "2021-11-27"],
                            [2, 5, 1.0, "2021-11-28"],
                            [2, 2, 1.0, "2021-11-29"],
                            [2, 3, 1.0, "2021-11-29"],
                            [2, 6, 1.0, "2021-11-30"],
                        ],
                        columns=[Columns.User, Columns.Item, Columns.Weight, Columns.Datetime],
                    ),
                ),
            ),
        ),
    )
    def test_process_dataset_train(
        self,
        dataset: Dataset,
        data_preparator: SASRecDataPreparator,
        expected_interactions: Interactions,
        expected_item_id_map: IdMap,
        expected_user_id_map: IdMap,
    ) -> None:
        actual = data_preparator.process_dataset_train(dataset)
        assert_id_map_equal(actual.user_id_map, expected_user_id_map)
        assert_id_map_equal(actual.item_id_map, expected_item_id_map)
        assert_interactions_set_equal(actual.interactions, expected_interactions)

    @pytest.mark.parametrize(
        "expected_user_id_map, expected_item_id_map, expected_interactions",
        (
            (
                IdMap.from_values([10, 20]),
                IdMap.from_values(["PAD", 15, 11, 12, 17, 14, 13]),
                Interactions(
                    pd.DataFrame(
                        [
                            [0, 6, 1.0, "2021-11-30"],
                            [0, 2, 1.0, "2021-11-29"],
                            [0, 3, 1.0, "2021-11-29"],
                            [0, 5, 1.0, "2021-11-28"],
                            [1, 6, 9.0, "2021-11-28"],
                        ],
                        columns=[Columns.User, Columns.Item, Columns.Weight, Columns.Datetime],
                    ),
                ),
            ),
        ),
    )
    def test_transform_dataset_u2i(
        self,
        dataset: Dataset,
        data_preparator: SASRecDataPreparator,
        expected_interactions: Interactions,
        expected_item_id_map: IdMap,
        expected_user_id_map: IdMap,
    ) -> None:
        data_preparator.process_dataset_train(dataset)
        users = [10, 20]
        actual = data_preparator.transform_dataset_u2i(dataset, users)
        assert_id_map_equal(actual.user_id_map, expected_user_id_map)
        assert_id_map_equal(actual.item_id_map, expected_item_id_map)
        assert_interactions_set_equal(actual.interactions, expected_interactions)

    @pytest.mark.parametrize(
        "expected_user_id_map, expected_item_id_map, expected_interactions",
        (
            (
                IdMap.from_values([10, 30, 40, 50, 20]),
                IdMap.from_values(["PAD", 15, 11, 12, 17, 14, 13]),
                Interactions(
                    pd.DataFrame(
                        [
                            [0, 6, 1.0, "2021-11-30"],
                            [0, 2, 1.0, "2021-11-29"],
                            [0, 3, 1.0, "2021-11-29"],
                            [1, 2, 1.0, "2021-11-27"],
                            [1, 3, 2.0, "2021-11-26"],
                            [1, 1, 1.0, "2021-11-25"],
                            [2, 2, 1.0, "2021-11-25"],
                            [2, 4, 1.0, "2021-11-26"],
                            [0, 5, 1.0, "2021-11-28"],
                            [4, 6, 9.0, "2021-11-28"],
                        ],
                        columns=[Columns.User, Columns.Item, Columns.Weight, Columns.Datetime],
                    ),
                ),
            ),
        ),
    )
    def test_tranform_dataset_i2i(
        self,
        dataset: Dataset,
        data_preparator: SASRecDataPreparator,
        expected_interactions: Interactions,
        expected_item_id_map: IdMap,
        expected_user_id_map: IdMap,
    ) -> None:
        data_preparator.process_dataset_train(dataset)
        actual = data_preparator.transform_dataset_i2i(dataset)
        assert_id_map_equal(actual.user_id_map, expected_user_id_map)
        assert_id_map_equal(actual.item_id_map, expected_item_id_map)
        assert_interactions_set_equal(actual.interactions, expected_interactions)

    @pytest.mark.parametrize(
        "train_batch",
        (
            (
                {
                    "x": torch.tensor([[5, 2, 3], [0, 1, 3], [0, 0, 2]]),
                    "y": torch.tensor([[2, 3, 6], [0, 3, 2], [0, 0, 4]]),
                    "yw": torch.tensor([[1.0, 1.0, 1.0], [0.0, 2.0, 1.0], [0.0, 0.0, 1.0]]),
                }
            ),
        ),
    )
    def test_get_dataloader_train(
        self, dataset: Dataset, data_preparator: SASRecDataPreparator, train_batch: List
    ) -> None:
        dataset = data_preparator.process_dataset_train(dataset)
        dataloader = data_preparator.get_dataloader_train(dataset)
        actual = next(iter(dataloader))
        for key, value in actual.items():
            assert torch.equal(value, train_batch[key])

    @pytest.mark.parametrize(
        "recommend_batch",
        (({"x": torch.tensor([[2, 3, 6], [1, 3, 2], [0, 2, 4], [0, 0, 6]])}),),
    )
    def test_get_dataloader_recommend(
        self, dataset: Dataset, data_preparator: SASRecDataPreparator, recommend_batch: torch.Tensor
    ) -> None:
        data_preparator.process_dataset_train(dataset)
        dataset = data_preparator.transform_dataset_i2i(dataset)
        dataloader = data_preparator.get_dataloader_recommend(dataset)
        actual = next(iter(dataloader))
<<<<<<< HEAD
        for key, value in actual.items():
            assert torch.equal(value, recommend_batch[key])
=======
        assert torch.equal(actual, recommend_batch)


class TestIdEmbeddingsItemNet:
    def setup_method(self) -> None:
        self._seed_everything()

    def _seed_everything(self) -> None:
        torch.use_deterministic_algorithms(True)
        seed_everything(32, workers=True)

    @pytest.mark.parametrize("n_factors", (10, 100))
    def test_create_from_dataset(self, n_factors: int) -> None:
        item_id_embeddings = IdEmbeddingsItemNet.from_dataset(DATASET, n_factors=n_factors, dropout_rate=0.5)

        actual_n_items = item_id_embeddings.n_items
        actual_embedding_dim = item_id_embeddings.ids_emb.embedding_dim

        assert actual_n_items == DATASET.item_id_map.size
        assert actual_embedding_dim == n_factors

    @pytest.mark.parametrize("n_items,n_factors", ((2, 10), (4, 100)))
    def test_embedding_shape_after_model_pass(self, n_items: int, n_factors: int) -> None:
        items = torch.from_numpy(np.random.choice(DATASET.item_id_map.internal_ids, size=n_items, replace=False))
        item_id_embeddings = IdEmbeddingsItemNet.from_dataset(DATASET, n_factors=n_factors, dropout_rate=0.5)

        expected_item_ids = item_id_embeddings(items)
        assert expected_item_ids.shape == (n_items, n_factors)


@pytest.mark.filterwarnings("ignore::DeprecationWarning")
class TestCatFeaturesItemNet:
    def setup_method(self) -> None:
        self._seed_everything()

    def _seed_everything(self) -> None:
        torch.use_deterministic_algorithms(True)
        seed_everything(32, workers=True)

    @pytest.fixture
    def dataset_item_features(self) -> Dataset:
        item_features = pd.DataFrame(
            [
                [11, "f1", "f1val1"],
                [11, "f2", "f2val1"],
                [12, "f1", "f1val1"],
                [12, "f2", "f2val2"],
                [13, "f1", "f1val1"],
                [13, "f2", "f2val3"],
                [14, "f1", "f1val2"],
                [14, "f2", "f2val1"],
                [15, "f1", "f1val2"],
                [15, "f2", "f2val2"],
                [17, "f1", "f1val2"],
                [17, "f2", "f2val3"],
                [16, "f1", "f1val2"],
                [16, "f2", "f2val3"],
                [11, "f3", 0],
                [12, "f3", 1],
                [13, "f3", 2],
                [14, "f3", 3],
                [15, "f3", 4],
                [17, "f3", 5],
                [16, "f3", 6],
            ],
            columns=["id", "feature", "value"],
        )
        ds = Dataset.construct(
            INTERACTIONS,
            item_features_df=item_features,
            cat_item_features=["f1", "f2"],
        )
        return ds

    def test_feature_catalogue(self, dataset_item_features: Dataset) -> None:
        cat_item_embeddings = CatFeaturesItemNet.from_dataset(dataset_item_features, n_factors=5, dropout_rate=0.5)
        assert isinstance(cat_item_embeddings, CatFeaturesItemNet)
        expected_feature_catalogue = torch.arange(0, cat_item_embeddings.n_cat_features)
        assert torch.equal(cat_item_embeddings.feature_catalogue, expected_feature_catalogue)

    def test_get_dense_item_features(self, dataset_item_features: Dataset) -> None:
        items = torch.from_numpy(
            dataset_item_features.item_id_map.convert_to_internal(INTERACTIONS[Columns.Item].unique())
        )
        cat_item_embeddings = CatFeaturesItemNet.from_dataset(dataset_item_features, n_factors=5, dropout_rate=0.5)

        assert isinstance(cat_item_embeddings, CatFeaturesItemNet)

        actual_feature_dense = cat_item_embeddings.get_dense_item_features(items)
        expected_feature_dense = torch.tensor(
            [
                [1.0, 0.0, 1.0, 0.0, 0.0],
                [1.0, 0.0, 0.0, 1.0, 0.0],
                [0.0, 1.0, 1.0, 0.0, 0.0],
                [1.0, 0.0, 0.0, 0.0, 1.0],
                [0.0, 1.0, 0.0, 1.0, 0.0],
                [0.0, 1.0, 0.0, 0.0, 1.0],
            ]
        )

        assert torch.equal(actual_feature_dense, expected_feature_dense)

    @pytest.mark.parametrize("n_factors", (10, 100))
    def test_create_from_dataset(self, n_factors: int, dataset_item_features: Dataset) -> None:
        cat_item_embeddings = CatFeaturesItemNet.from_dataset(
            dataset_item_features, n_factors=n_factors, dropout_rate=0.5
        )

        assert isinstance(cat_item_embeddings, CatFeaturesItemNet)

        actual_item_features = cat_item_embeddings.item_features
        actual_n_items = cat_item_embeddings.n_items
        actual_n_cat_features = cat_item_embeddings.n_cat_features
        actual_embedding_dim = cat_item_embeddings.category_embeddings.embedding_dim

        expected_item_features = dataset_item_features.item_features

        assert isinstance(expected_item_features, SparseFeatures)
        expected_cat_item_features = expected_item_features.get_cat_features()

        assert_feature_set_equal(actual_item_features, expected_cat_item_features)
        assert actual_n_items == dataset_item_features.item_id_map.size
        assert actual_n_cat_features == len(expected_cat_item_features.names)
        assert actual_embedding_dim == n_factors

    @pytest.mark.parametrize(
        "n_items,n_factors",
        ((2, 10), (4, 100)),
    )
    def test_embedding_shape_after_model_pass(
        self, dataset_item_features: Dataset, n_items: int, n_factors: int
    ) -> None:
        items = torch.from_numpy(
            np.random.choice(dataset_item_features.item_id_map.internal_ids, size=n_items, replace=False)
        )
        cat_item_embeddings = IdEmbeddingsItemNet.from_dataset(
            dataset_item_features, n_factors=n_factors, dropout_rate=0.5
        )

        expected_item_ids = cat_item_embeddings(items)
        assert expected_item_ids.shape == (n_items, n_factors)

    @pytest.mark.parametrize(
        "item_features,cat_item_features,make_dense_item_features",
        (
            (None, (), False),
            (
                pd.DataFrame(
                    [
                        [11, "f3", 0],
                        [12, "f3", 1],
                        [13, "f3", 2],
                        [14, "f3", 3],
                        [15, "f3", 4],
                        [17, "f3", 5],
                        [16, "f3", 6],
                    ],
                    columns=["id", "feature", "value"],
                ),
                (),
                False,
            ),
            (
                pd.DataFrame(
                    [
                        [11, 1, 1],
                        [12, 1, 2],
                        [13, 1, 3],
                        [14, 2, 1],
                        [15, 2, 2],
                        [17, 2, 3],
                    ],
                    columns=[Columns.Item, "f1", "f2"],
                ),
                ["f1", "f2"],
                True,
            ),
        ),
    )
    def test_when_cat_item_features_is_none(
        self,
        item_features: tp.Optional[pd.DataFrame],
        cat_item_features: tp.Iterable[str],
        make_dense_item_features: bool,
    ) -> None:
        ds = Dataset.construct(
            INTERACTIONS,
            item_features_df=item_features,
            cat_item_features=cat_item_features,
            make_dense_item_features=make_dense_item_features,
        )
        cat_features_item_net = CatFeaturesItemNet.from_dataset(ds, n_factors=10, dropout_rate=0.5)
        assert cat_features_item_net is None


@pytest.mark.filterwarnings("ignore::DeprecationWarning")
class TestItemNetConstructor:
    def setup_method(self) -> None:
        self._seed_everything()

    def _seed_everything(self) -> None:
        torch.use_deterministic_algorithms(True)
        seed_everything(32, workers=True)

    @pytest.fixture
    def dataset_item_features(self) -> Dataset:
        item_features = pd.DataFrame(
            [
                [11, "f1", "f1val1"],
                [11, "f2", "f2val1"],
                [12, "f1", "f1val1"],
                [12, "f2", "f2val2"],
                [13, "f1", "f1val1"],
                [13, "f2", "f2val3"],
                [14, "f1", "f1val2"],
                [14, "f2", "f2val1"],
                [15, "f1", "f1val2"],
                [15, "f2", "f2val2"],
                [16, "f1", "f1val2"],
                [16, "f2", "f2val3"],
                [11, "f3", 0],
                [12, "f3", 1],
                [13, "f3", 2],
                [14, "f3", 3],
                [15, "f3", 4],
                [16, "f3", 6],
            ],
            columns=["id", "feature", "value"],
        )
        ds = Dataset.construct(
            INTERACTIONS,
            item_features_df=item_features,
            cat_item_features=["f1", "f2"],
        )
        return ds

    def test_catalogue(self) -> None:
        item_net = ItemNetConstructor.from_dataset(
            DATASET, n_factors=10, dropout_rate=0.5, item_net_block_types=(IdEmbeddingsItemNet,)
        )
        expected_feature_catalogue = torch.arange(0, DATASET.item_id_map.size)
        assert torch.equal(item_net.catalogue, expected_feature_catalogue)

    @pytest.mark.parametrize(
        "item_net_block_types,n_factors",
        (
            ((IdEmbeddingsItemNet,), 8),
            ((IdEmbeddingsItemNet, CatFeaturesItemNet), 16),
            ((CatFeaturesItemNet,), 16),
        ),
    )
    def test_get_all_embeddings(
        self, dataset_item_features: Dataset, item_net_block_types: tp.Sequence[tp.Type[ItemNetBase]], n_factors: int
    ) -> None:
        item_net = ItemNetConstructor.from_dataset(
            dataset_item_features, n_factors=n_factors, dropout_rate=0.5, item_net_block_types=item_net_block_types
        )
        assert item_net.get_all_embeddings().shape == (item_net.n_items, n_factors)

    @pytest.mark.parametrize(
        "item_net_block_types,make_dense_item_features,expected_n_item_net_blocks",
        (
            ((IdEmbeddingsItemNet,), False, 1),
            ((IdEmbeddingsItemNet, CatFeaturesItemNet), False, 2),
            ((IdEmbeddingsItemNet,), True, 1),
            ((IdEmbeddingsItemNet, CatFeaturesItemNet), True, 1),
        ),
    )
    def test_correct_number_of_item_net_blocks(
        self,
        dataset_item_features: Dataset,
        item_net_block_types: tp.Sequence[tp.Type[ItemNetBase]],
        make_dense_item_features: bool,
        expected_n_item_net_blocks: int,
    ) -> None:
        if make_dense_item_features:
            item_features = pd.DataFrame(
                [
                    [11, "f3", 0],
                    [12, "f3", 1],
                    [13, "f3", 2],
                    [14, "f3", 3],
                    [15, "f3", 4],
                    [17, "f3", 5],
                    [16, "f3", 6],
                ],
                columns=["id", "feature", "value"],
            )
            ds = Dataset.construct(
                INTERACTIONS,
                item_features_df=item_features,
                make_dense_user_features=make_dense_item_features,
            )
        else:
            ds = dataset_item_features

        item_net: ItemNetConstructor = ItemNetConstructor.from_dataset(
            ds, n_factors=10, dropout_rate=0.5, item_net_block_types=item_net_block_types
        )

        actual_n_items = item_net.n_items
        actual_n_item_net_blocks = len(item_net.item_net_blocks)

        assert actual_n_items == dataset_item_features.item_id_map.size
        assert actual_n_item_net_blocks == expected_n_item_net_blocks

    @pytest.mark.parametrize(
        "item_net_block_types,n_items,n_factors",
        (
            ((IdEmbeddingsItemNet,), 2, 16),
            ((IdEmbeddingsItemNet, CatFeaturesItemNet), 4, 8),
        ),
    )
    def test_embedding_shape_after_model_pass(
        self,
        dataset_item_features: Dataset,
        item_net_block_types: tp.Sequence[tp.Type[ItemNetBase]],
        n_items: int,
        n_factors: int,
    ) -> None:
        items = torch.from_numpy(
            np.random.choice(dataset_item_features.item_id_map.internal_ids, size=n_items, replace=False)
        )
        item_net: ItemNetConstructor = ItemNetConstructor.from_dataset(
            dataset_item_features, n_factors=n_factors, dropout_rate=0.5, item_net_block_types=item_net_block_types
        )

        expected_embeddings = item_net(items)

        assert expected_embeddings.shape == (n_items, n_factors)

    @pytest.mark.parametrize(
        "item_net_block_types,item_features,make_dense_item_features",
        (
            ([], None, False),
            ((CatFeaturesItemNet,), None, False),
            (
                (CatFeaturesItemNet,),
                pd.DataFrame(
                    [
                        [11, 1, 1],
                        [12, 1, 2],
                        [13, 1, 3],
                        [14, 2, 1],
                        [15, 2, 2],
                        [17, 2, 3],
                    ],
                    columns=[Columns.Item, "f1", "f2"],
                ),
                True,
            ),
            (
                (CatFeaturesItemNet,),
                pd.DataFrame(
                    [
                        [11, "f3", 0],
                        [12, "f3", 1],
                        [13, "f3", 2],
                        [14, "f3", 3],
                        [15, "f3", 4],
                        [17, "f3", 5],
                        [16, "f3", 6],
                    ],
                    columns=[Columns.Item, "feature", "value"],
                ),
                False,
            ),
        ),
    )
    def test_raise_when_no_item_net_blocks(
        self,
        item_net_block_types: tp.Sequence[tp.Type[ItemNetBase]],
        item_features: tp.Optional[pd.DataFrame],
        make_dense_item_features: bool,
    ) -> None:
        ds = Dataset.construct(
            INTERACTIONS,
            item_features_df=item_features,
            make_dense_item_features=make_dense_item_features,
        )
        with pytest.raises(ValueError):
            ItemNetConstructor.from_dataset(
                ds, n_factors=10, dropout_rate=0.5, item_net_block_types=item_net_block_types
            )
>>>>>>> fae5634b
<|MERGE_RESOLUTION|>--- conflicted
+++ resolved
@@ -592,11 +592,8 @@
         dataset = data_preparator.transform_dataset_i2i(dataset)
         dataloader = data_preparator.get_dataloader_recommend(dataset)
         actual = next(iter(dataloader))
-<<<<<<< HEAD
         for key, value in actual.items():
             assert torch.equal(value, recommend_batch[key])
-=======
-        assert torch.equal(actual, recommend_batch)
 
 
 class TestIdEmbeddingsItemNet:
@@ -979,5 +976,4 @@
         with pytest.raises(ValueError):
             ItemNetConstructor.from_dataset(
                 ds, n_factors=10, dropout_rate=0.5, item_net_block_types=item_net_block_types
-            )
->>>>>>> fae5634b
+            )