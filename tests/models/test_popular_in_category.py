--- conflicted
+++ resolved
@@ -22,17 +22,14 @@
 from rectools import Columns
 from rectools.dataset import Dataset
 from rectools.models import PopularInCategoryModel
-<<<<<<< HEAD
-from tests.models.utils import assert_dumps_loads_do_not_change_model, assert_second_fit_refits_model
-=======
 from rectools.models.popular import Popularity
 from rectools.models.popular_in_category import MixingStrategy, RatioStrategy
 from tests.models.utils import (
     assert_default_config_and_default_model_params_are_the_same,
     assert_get_config_and_from_config_compatibility,
     assert_second_fit_refits_model,
+    assert_dumps_loads_do_not_change_model
 )
->>>>>>> 0d1df869
 
 
 @pytest.fixture(name="interactions_df")  # https://github.com/pylint-dev/pylint/issues/6531
@@ -458,12 +455,10 @@
         )
         assert_second_fit_refits_model(model, dataset)
 
-<<<<<<< HEAD
     def test_dumps_loads(self, dataset: Dataset):
         model = PopularInCategoryModel(category_feature="f1")
         model.fit(dataset)
         assert_dumps_loads_do_not_change_model(model, dataset)
-=======
 
 class TestPopularInCategoryModelConfiguration:
     @pytest.mark.parametrize(
@@ -610,5 +605,4 @@
     def test_default_config_and_default_model_params_are_the_same(self) -> None:
         default_config: tp.Dict[str, str] = {"category_feature": "f2"}
         model = PopularInCategoryModel(category_feature="f2")
-        assert_default_config_and_default_model_params_are_the_same(model, default_config)
->>>>>>> 0d1df869
+        assert_default_config_and_default_model_params_are_the_same(model, default_config)