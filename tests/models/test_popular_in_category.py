#  Copyright 2022-2024 MTS (Mobile Telesystems)
#
#  Licensed under the Apache License, Version 2.0 (the "License");
#  you may not use this file except in compliance with the License.
#  You may obtain a copy of the License at
#
#      http://www.apache.org/licenses/LICENSE-2.0
#
#  Unless required by applicable law or agreed to in writing, software
#  distributed under the License is distributed on an "AS IS" BASIS,
#  WITHOUT WARRANTIES OR CONDITIONS OF ANY KIND, either express or implied.
#  See the License for the specific language governing permissions and
#  limitations under the License.

import typing as tp
from datetime import datetime, timedelta

import numpy as np
import pandas as pd
import pytest

from rectools import Columns
from rectools.dataset import Dataset
from rectools.models import PopularInCategoryModel
from rectools.models.popular import Popularity
from rectools.models.popular_in_category import MixingStrategy, RatioStrategy
from tests.models.utils import (
    assert_default_config_and_default_model_params_are_the_same,
    assert_dumps_loads_do_not_change_model,
    assert_get_config_and_from_config_compatibility,
    assert_second_fit_refits_model,
)


@pytest.fixture(name="interactions_df")  # https://github.com/pylint-dev/pylint/issues/6531
def _interactions_df() -> pd.DataFrame:
    interactions_df = pd.DataFrame(
        [
            [70, 11, 1, "2021-11-30"],
            [70, 12, 1, "2021-11-30"],
            [10, 11, 1, "2021-11-30"],
            [10, 12, 1, "2021-11-29"],
            [10, 13, 9, "2021-11-28"],
            [20, 11, 1, "2021-11-27"],
            [20, 14, 2, "2021-11-26"],
            [20, 14, 1, "2021-11-25"],
            [20, 14, 1, "2021-11-25"],
            [20, 14, 1, "2021-11-25"],
            [20, 14, 1, "2021-11-25"],
            [20, 14, 1, "2021-11-25"],
            [30, 11, 1, "2021-11-24"],
            [30, 12, 1, "2021-11-23"],
            [30, 14, 1, "2021-11-23"],
            [30, 15, 5, "2021-11-21"],
            [30, 15, 5, "2021-11-21"],
            [40, 11, 1, "2021-11-20"],
            [40, 12, 1, "2021-11-19"],
            [50, 12, 1, "2021-11-19"],
            [60, 12, 1, "2021-11-19"],
        ],
        columns=Columns.Interactions,
    )
    return interactions_df


@pytest.fixture(name="item_features_df")
def _item_features_df() -> pd.DataFrame:
    item_features_df = pd.DataFrame(
        {
            "id": [11, 11, 12, 12, 13, 13, 14, 14, 14],
            "feature": ["f1", "f2", "f1", "f2", "f1", "f2", "f1", "f2", "f3"],
            "value": [100, "a", 100, "b", 100, "b", 200, "c", 1],
        }
    )
    return item_features_df


@pytest.fixture(name="dataset")
def _dataset(interactions_df: pd.DataFrame, item_features_df: pd.DataFrame) -> Dataset:
    user_features_df = pd.DataFrame(
        {
            "id": [10, 50],
            "feature": ["f1", "f1"],
            "value": [1, 1],
        }
    )
    dataset = Dataset.construct(
        interactions_df=interactions_df,
        user_features_df=user_features_df,
        item_features_df=item_features_df,
        cat_item_features=["f2", "f1"],
    )
    return dataset


@pytest.mark.filterwarnings("ignore")
class TestPopularInCategoryModel:
    @classmethod
    def assert_reco(
        cls,
        expected_items: tp.List[tp.List[int]],
        expected_scores: tp.Union[tp.List[tp.List[int]], tp.List[tp.List[float]]],
        users: tp.List[int],
        actual: pd.DataFrame,
    ) -> None:
        assert actual.columns.tolist() == Columns.Recommendations

        expected_users: tp.List[int] = sum([[u] * len(u_reco) for u, u_reco in zip(users, expected_items)], [])
        assert actual[Columns.User].tolist() == expected_users

        expected_ranks: tp.List[int] = sum([list(range(1, len(u_reco) + 1)) for u_reco in expected_items], [])
        assert actual[Columns.Rank].tolist() == expected_ranks

        assert actual[Columns.Item].tolist() == sum(expected_items, [])
        np.testing.assert_allclose(actual[Columns.Score].values, sum(expected_scores, []), atol=1e-5)

    def test_raises_when_incorrect_popularity(self) -> None:
        with pytest.raises(ValueError):
            PopularInCategoryModel(popularity="strange", category_feature="f2")  # type: ignore[arg-type]

    def test_raises_when_incorrect_n_categories(self) -> None:
        with pytest.raises(ValueError):
            PopularInCategoryModel(category_feature="f2", n_categories=-1)

    def test_raises_when_incorrect_mixing_strategy(self) -> None:
        with pytest.raises(ValueError):
            PopularInCategoryModel(mixing_strategy="strange", category_feature="f2")  # type: ignore[arg-type]

    def test_raises_when_incorrect_ratio_strategy(self) -> None:
        with pytest.raises(ValueError):
            PopularInCategoryModel(ratio_strategy="strange", category_feature="f2")  # type: ignore[arg-type]

    def test_raises_when_dense_features(self, interactions_df: pd.DataFrame) -> None:
        item_idx = interactions_df[Columns.Item].unique()
        features_dense = pd.DataFrame({"id": item_idx, "f2": [1] * len(item_idx)})
        dataset_w_dense_features = Dataset.construct(
            interactions_df=interactions_df,
            item_features_df=features_dense,
            cat_item_features=["f2"],
            make_dense_item_features=True,
        )
        model = PopularInCategoryModel(category_feature="f2")
        with pytest.raises(TypeError):
            model.fit(dataset_w_dense_features)

    def test_raises_when_no_item_features(self, interactions_df: pd.DataFrame) -> None:
        dataset_w_no_features = Dataset.construct(interactions_df)
        model = PopularInCategoryModel(category_feature="f2")
        with pytest.raises(ValueError):
            model.fit(dataset_w_no_features)

    def test_raises_when_category_feature_not_in_item_features(self, dataset: Dataset) -> None:
        model = PopularInCategoryModel(category_feature="strange")
        with pytest.raises(ValueError):
            model.fit(dataset)

    def test_raises_when_category_feature_not_in_category_features(self, dataset: Dataset) -> None:
        model = PopularInCategoryModel(category_feature="f3")
        with pytest.raises(ValueError):
            model.fit(dataset)

    def test_raises_when_both_period_and_begin_from_are_set(self) -> None:
        with pytest.raises(ValueError):
            PopularInCategoryModel(period=timedelta(days=1), begin_from=datetime(2021, 11, 30), category_feature="f2")

    @pytest.mark.parametrize(
        "model,expected_category_scores",
        (
            (PopularInCategoryModel(category_feature="f2"), pd.Series({2: 6, 1: 5, 3: 2})),
            (PopularInCategoryModel(category_feature="f2", popularity="n_interactions"), pd.Series({2: 7, 3: 7, 1: 5})),
            (
                PopularInCategoryModel(category_feature="f2", popularity="sum_weight", n_categories=2),
                pd.Series({2: 15, 3: 8}),
            ),
            (
                PopularInCategoryModel(category_feature="f2", popularity="mean_weight", n_categories=4),
                pd.Series({2: 2.142857, 3: 1.142857, 1: 1.0}),
            ),
        ),
    )
    def test_popularity_scores_after_fitting(
        self, dataset: Dataset, model: PopularInCategoryModel, expected_category_scores: pd.Series
    ) -> None:
        model.fit(dataset)
        assert np.allclose(model.category_scores.sort_index(), expected_category_scores.sort_index())

    @pytest.mark.parametrize(
        "model,k,expected_num_recs",
        (
            (PopularInCategoryModel(category_feature="f2"), 13, pd.Series({2: 6, 1: 5, 3: 2})),
            (PopularInCategoryModel(category_feature="f2"), 10, pd.Series({2: 5, 1: 4, 3: 1})),
            (PopularInCategoryModel(category_feature="f2"), 3, pd.Series({2: 1, 1: 1, 3: 1})),
            (PopularInCategoryModel(category_feature="f2"), 2, pd.Series({2: 1, 1: 1, 3: 0})),
            (PopularInCategoryModel(category_feature="f2", ratio_strategy="equal"), 13, pd.Series({2: 5, 1: 4, 3: 4})),
            (PopularInCategoryModel(category_feature="f2", ratio_strategy="equal"), 3, pd.Series({2: 1, 1: 1, 3: 1})),
        ),
    )
    def test_num_recs_after_fitting(
        self, dataset: Dataset, model: PopularInCategoryModel, k: int, expected_num_recs: pd.Series
    ) -> None:
        model.fit(dataset)
        actual = model._get_num_recs_for_each_category(k)  # pylint: disable=protected-access
        assert np.allclose(actual, expected_num_recs)

    @pytest.mark.parametrize(
        "mixing_strategy,expected_items,expected_scores",
        (
            ("group", [13, 12, 14, 11], [9, 1, 1.142857, 1]),
            ("rotate", [13, 14, 11, 12], [9, 1.142857, 1, 1]),
        ),
    )
    def test_without_filtering_viewed(
        self,
        dataset: Dataset,
        mixing_strategy: str,
        expected_items: tp.List[tp.Any],
        expected_scores: tp.List[tp.Any],
    ) -> None:
        model = PopularInCategoryModel(
            category_feature="f2",
            popularity="mean_weight",
            mixing_strategy=mixing_strategy,  # type: ignore[arg-type]
            ratio_strategy="proportional",
        )
        model.fit(dataset)
        actual = model.recommend(users=np.array([10, 30, 80]), dataset=dataset, k=4, filter_viewed=False)
        self.assert_reco([expected_items] * 3, [expected_scores] * 3, [10, 30, 80], actual)

    @pytest.mark.parametrize(
        "model,k,expected_items,expected_scores",
        (
            (
                PopularInCategoryModel(
                    category_feature="f2",
                    popularity="n_interactions",
                    mixing_strategy="group",
                    ratio_strategy="equal",
                    begin_from=datetime(year=2021, month=11, day=28),
                ),
                2,
                [[], [12, 13], [13], [13, 11], [12, 11]],
                [[], [2, 1], [1], [1, 2], [2, 2]],
            ),
            (
                PopularInCategoryModel(
                    category_feature="f2",
                    popularity="n_interactions",
                    mixing_strategy="group",
                    ratio_strategy="equal",
                    period=timedelta(days=2),
                ),
                2,
                [[], [12, 13], [13], [13, 11], [12, 11]],
                [[], [2, 1], [1], [1, 2], [2, 2]],
            ),
            (
                PopularInCategoryModel(
                    category_feature="f2",
                    popularity="n_users",
                    mixing_strategy="group",
                    ratio_strategy="equal",
                ),
                4,
                [[14], [12, 13], [13, 14], [13, 11, 14], [12, 13, 11, 14]],
                [[2], [6, 1], [1, 2], [1, 5, 2], [6, 1, 5, 2]],
            ),
            (
                PopularInCategoryModel(
                    category_feature="f2",
                    popularity="n_users",
                    mixing_strategy="group",
                    ratio_strategy="equal",
                ),
                1,
                [[14], [12], [13], [13], [12]],
                [[2], [6], [1], [1], [6]],
            ),
        ),
    )
    def test_with_filtering_viewed(
        self,
        dataset: Dataset,
        model: PopularInCategoryModel,
        k: int,
        expected_items: tp.List[tp.List[tp.Any]],
        expected_scores: tp.List[tp.List[tp.Any]],
    ) -> None:
        model.fit(dataset)
        users = [10, 20, 40, 50, 80]
        actual = model.recommend(users=users, dataset=dataset, k=k, filter_viewed=True)
        self.assert_reco(expected_items, expected_scores, users, actual)

    def test_with_items_white_list(self, dataset: Dataset) -> None:
        model = PopularInCategoryModel(
            category_feature="f2",
            popularity="n_users",
            mixing_strategy="group",
            ratio_strategy="equal",
        )
        model.fit(dataset)
        actual = model.recommend(
            users=[10, 20, 40, 50, 80], dataset=dataset, k=2, items_to_recommend=[12, 13], filter_viewed=True
        )
        expected_items = [[12, 13], [13], [13], [12, 13]]
        expected_scores = [[6, 1], [1], [1], [6, 1]]
        self.assert_reco(expected_items, expected_scores, [20, 40, 50, 80], actual)

    @pytest.mark.parametrize(
        "item_features_df,expected_n_categories",
        (
            (
                pd.DataFrame(
                    {
                        "id": [11, 12, 13, 14],
                        "feature": ["f2", "f2", "f2", "f2"],
                        "value": ["a", "a", "b", 1],
                    }
                ),
                3,
            ),
            (
                pd.DataFrame(
                    {
                        "id": [11, 12, 13, 14],
                        "feature": ["f2", "f2", "f2", "f2"],
                        "value": [0, 1, 2, None],
                    }
                ),
                4,
            ),
            (
                pd.DataFrame(
                    {
                        "id": [11, 12, 13, 14],
                        "feature": ["f2", "f2", "f2", "f2"],
                        "value": [True, True, False, False],
                    }
                ),
                2,
            ),
        ),
    )
    def test_n_effective_categories(
        self, interactions_df: pd.DataFrame, item_features_df: pd.DataFrame, expected_n_categories: int
    ) -> None:
        dataset = Dataset.construct(
            interactions_df=interactions_df,
            item_features_df=item_features_df,
            cat_item_features=["f2", "f1"],
        )
        model = PopularInCategoryModel(category_feature="f2", n_categories=100)
        model.fit(dataset)
        assert model.n_effective_categories == expected_n_categories

    def test_fallback_reco_correctness(self, interactions_df: pd.DataFrame) -> None:
        item_features_df = pd.DataFrame(
            {
                "id": [11, 12, 12, 13, 14, 15],
                "feature": ["f2", "f2", "f2", "f2", "f2", "f2"],
                "value": ["a", "a", "b", "b", "c", "a"],
            }
        )
        dataset = Dataset.construct(
            interactions_df=interactions_df,
            item_features_df=item_features_df,
            cat_item_features=["f2"],
        )
        model = PopularInCategoryModel(category_feature="f2", ratio_strategy="equal")
        model.fit(dataset)
        actual = model.recommend(users=[10, 80], dataset=dataset, k=6, filter_viewed=False)
        expected_items = [[12, 13, 14, 11, 15]] * 2
        expected_scores = [[6, 1, 2, 5, 1]] * 2
        self.assert_reco(expected_items, expected_scores, [10, 80], actual)

    @pytest.mark.parametrize(
        "filter_itself,whitelist,expected",
        (
            (
                False,
                None,
                pd.DataFrame(
                    {
                        Columns.TargetItem: [11, 11, 13, 13, 15, 15, 16, 16],
                        Columns.Item: [13, 14, 13, 14, 13, 14, 13, 14],
                        Columns.Rank: [1, 2, 1, 2, 1, 2, 1, 2],
                    }
                ),
            ),
            (
                True,
                None,
                pd.DataFrame(
                    {
                        Columns.TargetItem: [11, 11, 13, 13, 15, 15, 16, 16],
                        Columns.Item: [13, 14, 14, 11, 13, 14, 13, 14],
                        Columns.Rank: [1, 2, 1, 2, 1, 2, 1, 2],
                    }
                ),
            ),
            (
                False,
                np.array([12, 13, 11]),
                pd.DataFrame(
                    {
                        Columns.TargetItem: [11, 11, 13, 13, 15, 15, 16, 16],
                        Columns.Item: [13, 11, 13, 11, 13, 11, 13, 11],
                        Columns.Rank: [1, 2, 1, 2, 1, 2, 1, 2],
                    }
                ),
            ),
        ),
    )
    def test_i2i(
        self, dataset: Dataset, filter_itself: bool, whitelist: tp.Optional[np.ndarray], expected: pd.DataFrame
    ) -> None:
        model = PopularInCategoryModel(
            category_feature="f2",
            popularity="mean_weight",
            mixing_strategy="group",
            ratio_strategy="proportional",
        ).fit(dataset)
        actual = model.recommend_to_items(
            target_items=np.array([11, 13, 15, 16]),
            dataset=dataset,
            k=2,
            filter_itself=filter_itself,
            items_to_recommend=whitelist,
        )
        pd.testing.assert_frame_equal(actual.drop(columns=Columns.Score), expected)
        pd.testing.assert_frame_equal(
            actual.sort_values([Columns.TargetItem, Columns.Score], ascending=[True, False]).reset_index(drop=True),
            actual,
        )

    @pytest.mark.parametrize("popularity", ("mean_weight", "n_users", "n_interactions"))
    @pytest.mark.parametrize("category_feature", ("f1", "f2"))
    @pytest.mark.parametrize("mixing_strategy", ("group", "rotate"))
    @pytest.mark.parametrize("ratio_strategy", ("equal", "proportional"))
    @pytest.mark.parametrize("n_categories", (2, None))
    def test_second_fit_refits_model(
        self,
        dataset: Dataset,
        popularity: str,
        category_feature: str,
        mixing_strategy: str,
        ratio_strategy: str,
        n_categories: tp.Optional[int],
    ) -> None:
        model = PopularInCategoryModel(
            category_feature=category_feature,
            popularity=popularity,  # type: ignore[arg-type]
            mixing_strategy=mixing_strategy,  # type: ignore[arg-type]
            ratio_strategy=ratio_strategy,  # type: ignore[arg-type]
            n_categories=n_categories,
        )
        assert_second_fit_refits_model(model, dataset)

    def test_dumps_loads(self, dataset: Dataset) -> None:
        model = PopularInCategoryModel(category_feature="f1")
        model.fit(dataset)
        assert_dumps_loads_do_not_change_model(model, dataset)


class TestPopularInCategoryModelConfiguration:
    @pytest.mark.parametrize(
        "begin_from,period,expected_begin_from,expected_period",
        (
            (None, timedelta(days=7), None, timedelta(days=7)),
            (datetime(2021, 11, 23), None, datetime(2021, 11, 23), None),
            ("2021-11-23T10:20:30.400", None, datetime(2021, 11, 23, 10, 20, 30, 400000), None),
            (
                None,
                {
                    "days": 7,
                    "seconds": 123,
                    "microseconds": 12345,
                    "milliseconds": 32,
                    "minutes": 2,
                    "weeks": 7,
                },
                None,
                timedelta(days=56, seconds=243, microseconds=44345),
            ),
        ),
    )
    def test_from_config(
        self,
        period: tp.Optional[tp.Union[timedelta, dict]],
        begin_from: tp.Optional[tp.Union[datetime, str]],
        expected_begin_from: tp.Optional[datetime],
        expected_period: tp.Optional[dict],
    ) -> None:
        config = {
            "category_feature": "f1",
            "n_categories": 2,
            "mixing_strategy": "group",
            "ratio_strategy": "equal",
            "popularity": "n_interactions",
            "period": period,
            "begin_from": begin_from,
            "add_cold": True,
            "inverse": True,
            "verbose": 0,
        }
        model = PopularInCategoryModel.from_config(config)
        assert model.category_feature == "f1"
        assert model.n_categories == 2
        assert model.mixing_strategy == MixingStrategy("group")
        assert model.ratio_strategy == RatioStrategy("equal")
        assert model.popularity == Popularity("n_interactions")
        assert model.period == expected_period
        assert model.begin_from == expected_begin_from
        assert model.add_cold is True
        assert model.inverse is True
        assert model.verbose == 0

    @pytest.mark.parametrize(
<<<<<<< HEAD
        "begin_from,period,expected_period",
=======
        "begin_from,period,simple_begin_from,simple_period",
>>>>>>> a18406e1
        (
            (
                None,
                timedelta(weeks=2, days=7, hours=23, milliseconds=12345),
<<<<<<< HEAD
                {"days": 21, "microseconds": 345000, "seconds": 82812},
            ),
            (datetime(2021, 11, 23, 10, 20, 30, 400000), None, None),
        ),
    )
=======
                None,
                {"days": 21, "microseconds": 345000, "seconds": 82812},
            ),
            (datetime(2024, 11, 23, 10, 20, 30, 400000), None, "2024-11-23T10:20:30.400000", None),
        ),
    )
    @pytest.mark.parametrize("simple_types", (True, False))
>>>>>>> a18406e1
    def test_get_config(
        self,
        period: tp.Optional[timedelta],
        begin_from: tp.Optional[datetime],
<<<<<<< HEAD
        expected_period: tp.Optional[timedelta],
=======
        simple_begin_from: tp.Optional[str],
        simple_period: tp.Optional[dict],
        simple_types: bool,
>>>>>>> a18406e1
    ) -> None:
        model = PopularInCategoryModel(
            category_feature="f2",
            n_categories=3,
            mixing_strategy="rotate",
            ratio_strategy="proportional",
            popularity="n_users",
            period=period,
            begin_from=begin_from,
            add_cold=False,
            inverse=False,
            verbose=1,
        )
<<<<<<< HEAD
        config = model.get_config()
        expected = {
            "category_feature": "f2",
            "n_categories": 3,
            "mixing_strategy": MixingStrategy("rotate"),
            "ratio_strategy": RatioStrategy("proportional"),
            "popularity": Popularity("n_users"),
            "period": expected_period,
            "begin_from": begin_from,
=======
        config = model.get_config(simple_types=simple_types)
        expected = {
            "cls": "PopularInCategoryModel" if simple_types else PopularInCategoryModel,
            "category_feature": "f2",
            "n_categories": 3,
            "mixing_strategy": "rotate" if simple_types else MixingStrategy("rotate"),
            "ratio_strategy": "proportional" if simple_types else RatioStrategy("proportional"),
            "popularity": "n_users" if simple_types else Popularity("n_users"),
            "period": simple_period if simple_types else period,
            "begin_from": simple_begin_from if simple_types else begin_from,
>>>>>>> a18406e1
            "add_cold": False,
            "inverse": False,
            "verbose": 1,
        }
        assert config == expected

    @pytest.mark.parametrize(
        "begin_from,period,simple_types",
        (
            (
                None,
                timedelta(weeks=1, days=2, hours=3, minutes=4, seconds=5, milliseconds=6000, microseconds=70000),
                True,
            ),
            (datetime(2021, 11, 23), None, False),
            ("2021-11-23T10:20:30.400", None, True),
            (
                None,
                {
                    "days": 7,
                    "seconds": 123,
                    "microseconds": 12345,
                    "milliseconds": 32,
                    "minutes": 2,
                    "weeks": 7,
                },
                False,
            ),
        ),
    )
    def test_get_config_and_from_config_compatibility(
        self,
        dataset: Dataset,
        period: tp.Optional[timedelta],
        begin_from: tp.Optional[datetime],
        simple_types: bool,
    ) -> None:
        initial_config = {
            "category_feature": "f1",
            "n_categories": 2,
            "mixing_strategy": "group",
            "ratio_strategy": "equal",
            "popularity": "n_users",
            "period": period,
            "begin_from": begin_from,
            "add_cold": True,
            "inverse": False,
            "verbose": 0,
        }
        assert_get_config_and_from_config_compatibility(PopularInCategoryModel, dataset, initial_config, simple_types)

    def test_default_config_and_default_model_params_are_the_same(self) -> None:
        default_config: tp.Dict[str, str] = {"category_feature": "f2"}
        model = PopularInCategoryModel(category_feature="f2")
        assert_default_config_and_default_model_params_are_the_same(model, default_config)<|MERGE_RESOLUTION|>--- conflicted
+++ resolved
@@ -515,41 +515,25 @@
         assert model.verbose == 0
 
     @pytest.mark.parametrize(
-<<<<<<< HEAD
-        "begin_from,period,expected_period",
-=======
         "begin_from,period,simple_begin_from,simple_period",
->>>>>>> a18406e1
         (
             (
                 None,
                 timedelta(weeks=2, days=7, hours=23, milliseconds=12345),
-<<<<<<< HEAD
+                None,
                 {"days": 21, "microseconds": 345000, "seconds": 82812},
             ),
-            (datetime(2021, 11, 23, 10, 20, 30, 400000), None, None),
-        ),
-    )
-=======
-                None,
-                {"days": 21, "microseconds": 345000, "seconds": 82812},
-            ),
             (datetime(2024, 11, 23, 10, 20, 30, 400000), None, "2024-11-23T10:20:30.400000", None),
         ),
     )
     @pytest.mark.parametrize("simple_types", (True, False))
->>>>>>> a18406e1
     def test_get_config(
         self,
         period: tp.Optional[timedelta],
         begin_from: tp.Optional[datetime],
-<<<<<<< HEAD
-        expected_period: tp.Optional[timedelta],
-=======
         simple_begin_from: tp.Optional[str],
         simple_period: tp.Optional[dict],
         simple_types: bool,
->>>>>>> a18406e1
     ) -> None:
         model = PopularInCategoryModel(
             category_feature="f2",
@@ -563,17 +547,6 @@
             inverse=False,
             verbose=1,
         )
-<<<<<<< HEAD
-        config = model.get_config()
-        expected = {
-            "category_feature": "f2",
-            "n_categories": 3,
-            "mixing_strategy": MixingStrategy("rotate"),
-            "ratio_strategy": RatioStrategy("proportional"),
-            "popularity": Popularity("n_users"),
-            "period": expected_period,
-            "begin_from": begin_from,
-=======
         config = model.get_config(simple_types=simple_types)
         expected = {
             "cls": "PopularInCategoryModel" if simple_types else PopularInCategoryModel,
@@ -584,7 +557,6 @@
             "popularity": "n_users" if simple_types else Popularity("n_users"),
             "period": simple_period if simple_types else period,
             "begin_from": simple_begin_from if simple_types else begin_from,
->>>>>>> a18406e1
             "add_cold": False,
             "inverse": False,
             "verbose": 1,
