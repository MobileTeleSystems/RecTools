#  Copyright 2022-2024 MTS (Mobile Telesystems)
#
#  Licensed under the Apache License, Version 2.0 (the "License");
#  you may not use this file except in compliance with the License.
#  You may obtain a copy of the License at
#
#      http://www.apache.org/licenses/LICENSE-2.0
#
#  Unless required by applicable law or agreed to in writing, software
#  distributed under the License is distributed on an "AS IS" BASIS,
#  WITHOUT WARRANTIES OR CONDITIONS OF ANY KIND, either express or implied.
#  See the License for the specific language governing permissions and
#  limitations under the License.

import typing as tp

import numpy as np
import pandas as pd
import pytest

from rectools import Columns
from rectools.dataset import Dataset
from rectools.exceptions import NotFittedError
from rectools.models.pure_svd import PureSVDModel
from rectools.models.utils import recommend_from_scores

from .data import DATASET, INTERACTIONS
from .utils import (
    assert_default_config_and_default_model_params_are_the_same,
    assert_dumps_loads_do_not_change_model,
    assert_get_config_and_from_config_compatibility,
    assert_second_fit_refits_model,
)


class TestPureSVDModel:

    @pytest.fixture
    def dataset(self) -> Dataset:
        return DATASET

    @pytest.mark.parametrize(
        "filter_viewed,expected",
        (
            (
                True,
                pd.DataFrame(
                    {
                        Columns.User: [10, 10, 20, 20],
                        Columns.Item: [13, 15, 14, 15],
                        Columns.Rank: [1, 2, 1, 2],
                    }
                ),
            ),
            (
                False,
                pd.DataFrame(
                    {
                        Columns.User: [10, 10, 20, 20],
                        Columns.Item: [12, 11, 12, 11],
                        Columns.Rank: [1, 2, 1, 2],
                    }
                ),
            ),
        ),
    )
    def test_basic(
        self,
        dataset: Dataset,
        filter_viewed: bool,
        expected: pd.DataFrame,
    ) -> None:
        model = PureSVDModel(factors=2).fit(dataset)
        actual = model.recommend(
            users=np.array([10, 20]),
            dataset=dataset,
            k=2,
            filter_viewed=filter_viewed,
        )
        pd.testing.assert_frame_equal(actual.drop(columns=Columns.Score), expected)
        pd.testing.assert_frame_equal(
            actual.sort_values([Columns.User, Columns.Score], ascending=[True, False]).reset_index(drop=True),
            actual,
        )

    @pytest.mark.parametrize(
        "filter_viewed,expected",
        (
            (
                True,
                pd.DataFrame(
                    {
                        Columns.User: [10, 10, 20, 20],
                        Columns.Item: [15, 17, 15, 17],
                        Columns.Rank: [1, 2, 1, 2],
                    }
                ),
            ),
            (
                False,
                pd.DataFrame(
                    {
                        Columns.User: [10, 10, 20, 20],
                        Columns.Item: [11, 15, 11, 15],
                        Columns.Rank: [1, 2, 1, 2],
                    }
                ),
            ),
        ),
    )
    def test_with_whitelist(self, dataset: Dataset, filter_viewed: bool, expected: pd.DataFrame) -> None:
        model = PureSVDModel(factors=2).fit(dataset)
        actual = model.recommend(
            users=np.array([10, 20]),
            dataset=dataset,
            k=2,
            filter_viewed=filter_viewed,
            items_to_recommend=np.array([11, 15, 17]),
        )
        pd.testing.assert_frame_equal(actual.drop(columns=Columns.Score), expected)
        pd.testing.assert_frame_equal(
            actual.sort_values([Columns.User, Columns.Score], ascending=[True, False]).reset_index(drop=True),
            actual,
        )

    def test_get_vectors(self, dataset: Dataset) -> None:
        model = PureSVDModel(factors=2).fit(dataset)
        user_embeddings, item_embeddings = model.get_vectors()
        predictions = user_embeddings @ item_embeddings.T
        vectors_predictions = [recommend_from_scores(predictions[i], k=5) for i in range(4)]
        vectors_reco = np.array([vp[0] for vp in vectors_predictions]).ravel()
        vectors_scores = np.array([vp[1] for vp in vectors_predictions]).ravel()
        _, reco_item_ids, reco_scores = model._recommend_u2i(  # pylint: disable=protected-access
            user_ids=dataset.user_id_map.convert_to_internal(np.array([10, 20, 30, 40])),
            dataset=dataset,
            k=5,
            filter_viewed=False,
            sorted_item_ids_to_recommend=None,
        )
        np.testing.assert_equal(vectors_reco, reco_item_ids)
        np.testing.assert_almost_equal(vectors_scores, reco_scores, decimal=5)

    def test_raises_when_get_vectors_from_not_fitted(self, dataset: Dataset) -> None:
        model = PureSVDModel(factors=2)
        with pytest.raises(NotFittedError):
            model.get_vectors()

    @pytest.mark.parametrize(
        "filter_itself,whitelist,expected",
        (
            (
                False,
                None,
                pd.DataFrame(
                    {
                        Columns.TargetItem: [11, 11, 12, 12],
                        Columns.Item: [11, 14, 12, 14],
                        Columns.Rank: [1, 2, 1, 2],
                    }
                ),
            ),
            (
                True,
                None,
                pd.DataFrame(
                    {
                        Columns.TargetItem: [11, 11, 12, 12],
                        Columns.Item: [14, 12, 14, 13],
                        Columns.Rank: [1, 2, 1, 2],
                    }
                ),
            ),
            (
                False,
                np.array([11, 13, 14]),
                pd.DataFrame(
                    {
                        Columns.TargetItem: [11, 11, 12, 12],
                        Columns.Item: [11, 14, 14, 13],
                        Columns.Rank: [1, 2, 1, 2],
                    }
                ),
            ),
        ),
    )
    def test_i2i(
        self, dataset: Dataset, filter_itself: bool, whitelist: tp.Optional[np.ndarray], expected: pd.DataFrame
    ) -> None:
        model = PureSVDModel(factors=2).fit(dataset)
        actual = model.recommend_to_items(
            target_items=np.array([11, 12]),
            dataset=dataset,
            k=2,
            filter_itself=filter_itself,
            items_to_recommend=whitelist,
        )
        pd.testing.assert_frame_equal(actual.drop(columns=Columns.Score), expected)
        pd.testing.assert_frame_equal(
            actual.sort_values([Columns.TargetItem, Columns.Score], ascending=[True, False]).reset_index(drop=True),
            actual,
        )

    @pytest.mark.parametrize("tol, random_state", ((0, None), (0, 42), (0.3, 42)))
    def test_second_fit_refits_model(self, dataset: Dataset, tol: float, random_state: tp.Optional[int]) -> None:
        # If `tol` is greater than 0, and `random_state` is None, the results can be different.
        model = PureSVDModel(factors=3, tol=tol, random_state=random_state)
        assert_second_fit_refits_model(model, dataset)

    @pytest.mark.parametrize(
        "user_features, error_match",
        (
            (None, "doesn't support recommendations for cold users"),
            (
                pd.DataFrame(
                    {
                        "id": [10, 50],
                        "feature": ["f1", "f1"],
                        "value": [1, 1],
                    }
                ),
                "doesn't support recommendations for warm and cold users",
            ),
        ),
    )
    def test_u2i_with_warm_and_cold_users(self, user_features: tp.Optional[pd.DataFrame], error_match: str) -> None:
        dataset = Dataset.construct(INTERACTIONS, user_features_df=user_features)
        model = PureSVDModel(factors=2).fit(dataset)
        with pytest.raises(ValueError, match=error_match):
            model.recommend(
                users=[10, 20, 50],
                dataset=dataset,
                k=2,
                filter_viewed=False,
            )

    @pytest.mark.parametrize(
        "item_features, error_match",
        (
            (None, "doesn't support recommendations for cold items"),
            (
                pd.DataFrame(
                    {
                        "id": [11, 16],
                        "feature": ["f1", "f1"],
                        "value": [1, 1],
                    }
                ),
                "doesn't support recommendations for warm and cold items",
            ),
        ),
    )
    def test_i2i_with_warm_and_cold_items(self, item_features: tp.Optional[pd.DataFrame], error_match: str) -> None:
        dataset = Dataset.construct(INTERACTIONS, item_features_df=item_features)
        model = PureSVDModel(factors=2).fit(dataset)
        with pytest.raises(ValueError, match=error_match):
            model.recommend_to_items(
                target_items=[11, 12, 16],
                dataset=dataset,
                k=2,
            )

    def test_dumps_loads(self, dataset: Dataset) -> None:
        model = PureSVDModel(factors=2)
        model.fit(dataset)
        assert_dumps_loads_do_not_change_model(model, dataset)


class TestPureSVDModelConfiguration:

    def test_from_config(self) -> None:
        config = {
            "factors": 100,
            "tol": 0,
            "maxiter": 100,
            "random_state": 32,
            "verbose": 0,
        }
        model = PureSVDModel.from_config(config)
        assert model.factors == 100
        assert model.tol == 0
        assert model.maxiter == 100
        assert model.random_state == 32
        assert model.verbose == 0

    @pytest.mark.parametrize("random_state", (None, 42))
<<<<<<< HEAD
    def test_get_config(self, random_state: tp.Optional[int]) -> None:
=======
    @pytest.mark.parametrize("simple_types", (False, True))
    def test_get_config(self, random_state: tp.Optional[int], simple_types: bool) -> None:
>>>>>>> a18406e1
        model = PureSVDModel(
            factors=100,
            tol=1,
            maxiter=100,
            random_state=random_state,
            verbose=1,
        )
<<<<<<< HEAD
        config = model.get_config()
        expected = {
=======
        config = model.get_config(simple_types=simple_types)
        expected = {
            "cls": "PureSVDModel" if simple_types else PureSVDModel,
>>>>>>> a18406e1
            "factors": 100,
            "tol": 1,
            "maxiter": 100,
            "random_state": random_state,
            "verbose": 1,
        }
        assert config == expected

    @pytest.mark.parametrize("simple_types", (False, True))
    def test_get_config_and_from_config_compatibility(self, simple_types: bool) -> None:
        initial_config = {
            "factors": 2,
            "tol": 0,
            "maxiter": 100,
            "random_state": 32,
            "verbose": 0,
        }
        assert_get_config_and_from_config_compatibility(PureSVDModel, DATASET, initial_config, simple_types)

    def test_default_config_and_default_model_params_are_the_same(self) -> None:
        default_config: tp.Dict[str, int] = {}
        model = PureSVDModel()
        assert_default_config_and_default_model_params_are_the_same(model, default_config)<|MERGE_RESOLUTION|>--- conflicted
+++ resolved
@@ -283,12 +283,8 @@
         assert model.verbose == 0
 
     @pytest.mark.parametrize("random_state", (None, 42))
-<<<<<<< HEAD
-    def test_get_config(self, random_state: tp.Optional[int]) -> None:
-=======
     @pytest.mark.parametrize("simple_types", (False, True))
     def test_get_config(self, random_state: tp.Optional[int], simple_types: bool) -> None:
->>>>>>> a18406e1
         model = PureSVDModel(
             factors=100,
             tol=1,
@@ -296,14 +292,9 @@
             random_state=random_state,
             verbose=1,
         )
-<<<<<<< HEAD
-        config = model.get_config()
-        expected = {
-=======
         config = model.get_config(simple_types=simple_types)
         expected = {
             "cls": "PureSVDModel" if simple_types else PureSVDModel,
->>>>>>> a18406e1
             "factors": 100,
             "tol": 1,
             "maxiter": 100,
