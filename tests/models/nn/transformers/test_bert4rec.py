#  Copyright 2025 MTS (Mobile Telesystems)
#
#  Licensed under the Apache License, Version 2.0 (the "License");
#  you may not use this file except in compliance with the License.
#  You may obtain a copy of the License at
#
#      http://www.apache.org/licenses/LICENSE-2.0
#
#  Unless required by applicable law or agreed to in writing, software
#  distributed under the License is distributed on an "AS IS" BASIS,
#  WITHOUT WARRANTIES OR CONDITIONS OF ANY KIND, either express or implied.
#  See the License for the specific language governing permissions and
#  limitations under the License.

import inspect
import typing as tp
from functools import partial

import numpy as np
import pandas as pd
import pytest
import torch
from pytorch_lightning import Trainer, seed_everything

from rectools import ExternalIds
from rectools.columns import Columns
from rectools.dataset import Dataset
from rectools.models import BERT4RecModel
from rectools.models.nn.item_net import IdEmbeddingsItemNet, SumOfEmbeddingsConstructor
from rectools.models.nn.transformers.base import (
    LearnableInversePositionalEncoding,
    PreLNTransformerLayers,
    TrainerCallable,
    TransformerLightningModule,
    ValMaskCallable,
)
from rectools.models.nn.transformers.bert4rec import MASKING_VALUE, BERT4RecDataPreparator, ValMaskCallable
from rectools.models.nn.transformers.negative_sampler import CatalogUniformSampler, TransformerNegativeSamplerBase
from rectools.models.nn.transformers.similarity import DistanceSimilarityModule
from rectools.models.nn.transformers.torch_backbone import TransformerTorchBackbone
from tests.models.data import DATASET
from tests.models.utils import (
    assert_default_config_and_default_model_params_are_the_same,
    assert_second_fit_refits_model,
)

from .utils import custom_trainer, leave_one_out_mask

InitKwargs = tp.Dict[str, tp.Any]


class TestBERT4RecModel:
    def setup_method(self) -> None:
        self._seed_everything()

    def _seed_everything(self) -> None:
        torch.use_deterministic_algorithms(True)
        seed_everything(32, workers=True)

    @pytest.fixture
    def interactions_df(self) -> pd.DataFrame:
        interactions_df = pd.DataFrame(
            [
                [10, 13, 1, "2021-11-30"],
                [10, 11, 1, "2021-11-29"],
                [10, 12, 1, "2021-11-29"],
                [30, 11, 1, "2021-11-27"],
                [30, 12, 2, "2021-11-26"],
                [30, 15, 1, "2021-11-25"],
                [40, 11, 1, "2021-11-25"],
                [40, 17, 1, "2021-11-26"],
                [50, 16, 1, "2021-11-25"],
                [10, 14, 1, "2021-11-28"],
                [10, 16, 1, "2021-11-27"],
                [20, 13, 9, "2021-11-28"],
            ],
            columns=Columns.Interactions,
        )
        return interactions_df

    @pytest.fixture
    def dataset(self, interactions_df: pd.DataFrame) -> Dataset:
        return Dataset.construct(interactions_df)

    @pytest.fixture
    def dataset_hot_users_items(self, interactions_df: pd.DataFrame) -> Dataset:
        return Dataset.construct(interactions_df[:-4])

    @pytest.fixture
    def dataset_devices(self) -> Dataset:
        interactions_df = pd.DataFrame(
            [
                [10, 13, 1, "2021-11-30"],
                [10, 11, 1, "2021-11-29"],
                [10, 12, 1, "2021-11-29"],
                [30, 11, 1, "2021-11-27"],
                [30, 13, 2, "2021-11-26"],
                [40, 11, 1, "2021-11-25"],
                [50, 13, 1, "2021-11-25"],
                [10, 13, 1, "2021-11-27"],
                [20, 13, 9, "2021-11-28"],
            ],
            columns=Columns.Interactions,
        )
        return Dataset.construct(interactions_df)

    @pytest.fixture
    def get_trainer_func(self) -> TrainerCallable:
        def get_trainer() -> Trainer:
            return Trainer(
                max_epochs=2,
                min_epochs=2,
                deterministic=True,
                accelerator="cpu",
                enable_checkpointing=False,
                devices=1,
            )

        return get_trainer

    @pytest.fixture
<<<<<<< HEAD
    def factory_get_trainer_func(self) -> TrainerCallable:
        def get_trainer_with_kwargs(**get_trainer_kwargs) -> Trainer:
            get_trainer_kwargs = get_trainer_kwargs or {}
            return Trainer(**get_trainer_kwargs)

        return get_trainer_with_kwargs
=======
    def get_custom_trainer_func(self) -> TrainerCallable:
        def get_trainer_func(**kwargs) -> Trainer:
            # internal logic for kwargs
            max_epochs=kwargs["max_epochs"]
            accelerator=kwargs["accelerator"]
            return Trainer(
                max_epochs=max_epochs,
                min_epochs=2,
                deterministic=True,
                accelerator=accelerator,
                enable_checkpointing=False,
                devices=1,
            )

        return get_trainer_func

    @pytest.fixture
    def get_custom_val_mask_func(self)->ValMaskCallable:
        def get_val_mask_func(interactions: pd.DataFrame, **kwargs: InitKwargs) -> np.ndarray:
            val_users = kwargs["val_users"]
            rank = (
                interactions.sort_values(Columns.Datetime, ascending=False, kind="stable")
                .groupby(Columns.User, sort=False)
                .cumcount()
                + 1
            )
            val_mask = (interactions[Columns.User].isin(val_users)) & (rank <= 1)
            return val_mask.values
        return get_val_mask_func


>>>>>>> a5b9b905

    @pytest.mark.parametrize(
        "accelerator,n_devices,recommend_torch_device",
        [
            ("cpu", 1, "cpu"),
            pytest.param(
                "cpu",
                1,
                "cuda",
                marks=pytest.mark.skipif(torch.cuda.is_available() is False, reason="GPU is not available"),
            ),
            ("cpu", 2, "cpu"),
            pytest.param(
                "gpu",
                1,
                "cpu",
                marks=pytest.mark.skipif(torch.cuda.is_available() is False, reason="GPU is not available"),
            ),
            pytest.param(
                "gpu",
                1,
                "cuda",
                marks=pytest.mark.skipif(torch.cuda.is_available() is False, reason="GPU is not available"),
            ),
            pytest.param(
                "gpu",
                2,
                "cpu",
                marks=pytest.mark.skipif(
                    torch.cuda.is_available() is False or torch.cuda.device_count() < 2,
                    reason="GPU is not available or there is only one gpu device",
                ),
            ),
        ],
    )
    @pytest.mark.parametrize(
        "filter_viewed,expected_cpu_1,expected_cpu_2,expected_gpu_1,expected_gpu_2",
        (
            (
                True,
                pd.DataFrame(
                    {
                        Columns.User: [30, 40, 40],
                        Columns.Item: [12, 12, 13],
                        Columns.Rank: [1, 1, 2],
                    }
                ),
                pd.DataFrame(
                    {
                        Columns.User: [30, 40, 40],
                        Columns.Item: [12, 12, 13],
                        Columns.Rank: [1, 1, 2],
                    }
                ),
                pd.DataFrame(
                    {
                        Columns.User: [30, 40, 40],
                        Columns.Item: [12, 12, 13],
                        Columns.Rank: [1, 1, 2],
                    }
                ),
                pd.DataFrame(
                    {
                        Columns.User: [30, 40, 40],
                        Columns.Item: [12, 12, 13],
                        Columns.Rank: [1, 1, 2],
                    }
                ),
            ),
            (
                False,
                pd.DataFrame(
                    {
                        Columns.User: [10, 10, 10, 30, 30, 30, 40, 40, 40],
                        Columns.Item: [12, 13, 11, 12, 13, 11, 12, 13, 11],
                        Columns.Rank: [1, 2, 3, 1, 2, 3, 1, 2, 3],
                    }
                ),
                pd.DataFrame(
                    {
                        Columns.User: [10, 10, 10, 30, 30, 30, 40, 40, 40],
                        Columns.Item: [12, 13, 11, 12, 13, 11, 12, 13, 11],
                        Columns.Rank: [1, 2, 3, 1, 2, 3, 1, 2, 3],
                    }
                ),
                pd.DataFrame(
                    {
                        Columns.User: [10, 10, 10, 30, 30, 30, 40, 40, 40],
                        Columns.Item: [12, 13, 11, 13, 12, 11, 12, 13, 11],
                        Columns.Rank: [1, 2, 3, 1, 2, 3, 1, 2, 3],
                    }
                ),
                pd.DataFrame(
                    {
                        Columns.User: [10, 10, 10, 30, 30, 30, 40, 40, 40],
                        Columns.Item: [12, 13, 11, 13, 12, 11, 12, 13, 11],
                        Columns.Rank: [1, 2, 3, 1, 2, 3, 1, 2, 3],
                    }
                ),
            ),
        ),
    )
    @pytest.mark.parametrize("u2i_dist", ("dot", "cosine"))
    def test_u2i(
        self,
        dataset_devices: Dataset,
        filter_viewed: bool,
        accelerator: str,
        n_devices: int,
        recommend_torch_device: str,
        expected_cpu_1: pd.DataFrame,
        expected_cpu_2: pd.DataFrame,
        expected_gpu_1: pd.DataFrame,
        expected_gpu_2: pd.DataFrame,
        u2i_dist: str,
    ) -> None:
        if n_devices != 1:
            pytest.skip("DEBUG: skipping multi-device tests")

        def get_trainer() -> Trainer:
            return Trainer(
                max_epochs=2,
                min_epochs=2,
                deterministic=True,
                devices=n_devices,
                accelerator=accelerator,
                enable_checkpointing=False,
            )

        model = BERT4RecModel(
            n_factors=32,
            n_blocks=2,
            n_heads=1,
            session_max_len=4,
            lr=0.001,
            batch_size=4,
            epochs=2,
            deterministic=True,
            recommend_torch_device=recommend_torch_device,
            item_net_block_types=(IdEmbeddingsItemNet,),
            get_trainer_func=get_trainer,
            similarity_module_type=DistanceSimilarityModule,
            similarity_module_kwargs={"distance": u2i_dist},
        )
        model.fit(dataset=dataset_devices)
        users = np.array([10, 30, 40])
        actual = model.recommend(users=users, dataset=dataset_devices, k=3, filter_viewed=filter_viewed)
        if accelerator == "cpu" and n_devices == 1:
            expected = expected_cpu_1
        elif accelerator == "cpu" and n_devices == 2:
            expected = expected_cpu_2
        elif accelerator == "gpu" and n_devices == 1:
            expected = expected_gpu_1
        else:
            expected = expected_gpu_2
        pd.testing.assert_frame_equal(actual.drop(columns=Columns.Score), expected)
        pd.testing.assert_frame_equal(
            actual.sort_values([Columns.User, Columns.Score], ascending=[True, False]).reset_index(drop=True),
            actual,
        )

    @pytest.mark.parametrize(
        "loss,expected",
        (
            (
                "BCE",
                pd.DataFrame(
                    {
                        Columns.User: [30, 40, 40],
                        Columns.Item: [12, 12, 13],
                        Columns.Rank: [1, 1, 2],
                    }
                ),
            ),
            (
                "gBCE",
                pd.DataFrame(
                    {
                        Columns.User: [30, 40, 40],
                        Columns.Item: [12, 12, 13],
                        Columns.Rank: [1, 1, 2],
                    }
                ),
            ),
            (
                "sampled_softmax",
                pd.DataFrame(
                    {
                        Columns.User: [30, 40, 40],
                        Columns.Item: [12, 12, 13],
                        Columns.Rank: [1, 1, 2],
                    }
                ),
            ),
        ),
    )
    @pytest.mark.parametrize("u2i_dist", ("dot", "cosine"))
    @pytest.mark.parametrize(
        "get_trainer_func_kwargs",
        (
            {
                "max_epochs": 2,
                "min_epochs": 2,
                "deterministic": True,
                "accelerator": "cpu",
                "enable_checkpointing": False,
                "devices": 1,
            },
        ),
    )
    def test_u2i_losses(
        self,
        dataset_devices: Dataset,
        loss: str,
        factory_get_trainer_func: TrainerCallable,
        expected: pd.DataFrame,
        u2i_dist: str,
        get_trainer_func_kwargs: InitKwargs,
    ) -> None:
        assert set(get_trainer_func_kwargs.keys()).issubset(inspect.signature(Trainer.__init__).parameters.keys())
        model = BERT4RecModel(
            n_negatives=2,
            n_factors=32,
            n_blocks=2,
            n_heads=1,
            session_max_len=4,
            lr=0.001,
            batch_size=4,
            epochs=2,
            deterministic=True,
            mask_prob=0.6,
            item_net_block_types=(IdEmbeddingsItemNet,),
            get_trainer_func=factory_get_trainer_func,
            get_trainer_func_kwargs=get_trainer_func_kwargs,
            loss=loss,
            similarity_module_type=DistanceSimilarityModule,
            similarity_module_kwargs={"distance": u2i_dist},
        )
        model.fit(dataset=dataset_devices)
        users = np.array([10, 30, 40])
        actual = model.recommend(users=users, dataset=dataset_devices, k=3, filter_viewed=True)
        pd.testing.assert_frame_equal(actual.drop(columns=Columns.Score), expected)
        pd.testing.assert_frame_equal(
            actual.sort_values([Columns.User, Columns.Score], ascending=[True, False]).reset_index(drop=True),
            actual,
        )

    @pytest.mark.parametrize(
        "filter_viewed,expected",
        (
            (
                True,
                pd.DataFrame(
                    {
                        Columns.User: [40],
                        Columns.Item: [13],
                        Columns.Rank: [1],
                    }
                ),
            ),
            (
                False,
                pd.DataFrame(
                    {
                        Columns.User: [10, 10, 30, 30, 40, 40],
                        Columns.Item: [13, 11, 13, 11, 13, 11],
                        Columns.Rank: [1, 2, 1, 2, 1, 2],
                    }
                ),
            ),
        ),
    )
    def test_with_whitelist(
        self,
        dataset_devices: Dataset,
        get_trainer_func: TrainerCallable,
        filter_viewed: bool,
        expected: pd.DataFrame,
    ) -> None:
        model = BERT4RecModel(
            n_factors=32,
            n_blocks=2,
            n_heads=1,
            session_max_len=4,
            lr=0.001,
            batch_size=4,
            epochs=2,
            deterministic=True,
            item_net_block_types=(IdEmbeddingsItemNet,),
            get_trainer_func=get_trainer_func,
            similarity_module_type=DistanceSimilarityModule,
        )
        model.fit(dataset=dataset_devices)
        users = np.array([10, 30, 40])
        items_to_recommend = np.array([11, 13, 17])
        actual = model.recommend(
            users=users,
            dataset=dataset_devices,
            k=3,
            filter_viewed=filter_viewed,
            items_to_recommend=items_to_recommend,
        )
        pd.testing.assert_frame_equal(actual.drop(columns=Columns.Score), expected)
        pd.testing.assert_frame_equal(
            actual.sort_values([Columns.User, Columns.Score], ascending=[True, False]).reset_index(drop=True),
            actual,
        )

    @pytest.mark.parametrize(
        "filter_itself,whitelist,expected",
        (
            (
                False,
                None,
                pd.DataFrame(
                    {
                        Columns.TargetItem: [12, 12, 12, 14, 14, 14, 17, 17, 17],
                        Columns.Item: [12, 17, 11, 14, 11, 15, 17, 12, 14],
                        Columns.Rank: [1, 2, 3, 1, 2, 3, 1, 2, 3],
                    }
                ),
            ),
            (
                True,
                None,
                pd.DataFrame(
                    {
                        Columns.TargetItem: [12, 12, 12, 14, 14, 14, 17, 17, 17],
                        Columns.Item: [17, 11, 14, 11, 15, 17, 12, 14, 15],
                        Columns.Rank: [1, 2, 3, 1, 2, 3, 1, 2, 3],
                    }
                ),
            ),
            (
                True,
                np.array([15, 13, 14]),
                pd.DataFrame(
                    {
                        Columns.TargetItem: [12, 12, 12, 14, 14, 17, 17, 17],
                        Columns.Item: [14, 13, 15, 15, 13, 14, 15, 13],
                        Columns.Rank: [1, 2, 3, 1, 2, 1, 2, 3],
                    }
                ),
            ),
        ),
    )
    def test_i2i(
        self,
        dataset: Dataset,
        get_trainer_func: TrainerCallable,
        filter_itself: bool,
        whitelist: tp.Optional[np.ndarray],
        expected: pd.DataFrame,
    ) -> None:
        model = BERT4RecModel(
            n_factors=32,
            n_blocks=2,
            n_heads=1,
            session_max_len=4,
            lr=0.001,
            batch_size=4,
            epochs=2,
            deterministic=True,
            item_net_block_types=(IdEmbeddingsItemNet,),
            get_trainer_func=get_trainer_func,
            similarity_module_type=DistanceSimilarityModule,
        )
        model.fit(dataset=dataset)
        target_items = np.array([12, 14, 17])
        actual = model.recommend_to_items(
            target_items=target_items,
            dataset=dataset,
            k=3,
            filter_itself=filter_itself,
            items_to_recommend=whitelist,
        )
        pd.testing.assert_frame_equal(actual.drop(columns=Columns.Score), expected)
        pd.testing.assert_frame_equal(
            actual.sort_values([Columns.TargetItem, Columns.Score], ascending=[True, False]).reset_index(drop=True),
            actual,
        )

    def test_second_fit_refits_model(self, dataset_hot_users_items: Dataset) -> None:
        model = BERT4RecModel(
            n_factors=32,
            n_blocks=2,
            session_max_len=4,
            lr=0.001,
            batch_size=4,
            deterministic=True,
            item_net_block_types=(IdEmbeddingsItemNet,),
            get_trainer_func=custom_trainer,
            similarity_module_type=DistanceSimilarityModule,
        )
        assert_second_fit_refits_model(model, dataset_hot_users_items, pre_fit_callback=self._seed_everything)

    @pytest.mark.parametrize(
        "filter_viewed,expected",
        (
            (
                True,
                pd.DataFrame(
                    {
                        Columns.User: [20, 20],
                        Columns.Item: [12, 11],
                        Columns.Rank: [1, 2],
                    }
                ),
            ),
            (
                False,
                pd.DataFrame(
                    {
                        Columns.User: [20, 20, 20],
                        Columns.Item: [12, 13, 11],
                        Columns.Rank: [1, 2, 3],
                    }
                ),
            ),
        ),
    )
    def test_recommend_for_cold_user_with_hot_item(
        self, dataset_devices: Dataset, get_trainer_func: TrainerCallable, filter_viewed: bool, expected: pd.DataFrame
    ) -> None:
        model = BERT4RecModel(
            n_factors=32,
            n_blocks=2,
            n_heads=1,
            session_max_len=4,
            lr=0.001,
            batch_size=4,
            epochs=2,
            deterministic=True,
            item_net_block_types=(IdEmbeddingsItemNet,),
            get_trainer_func=get_trainer_func,
            similarity_module_type=DistanceSimilarityModule,
        )
        model.fit(dataset=dataset_devices)
        users = np.array([20])
        actual = model.recommend(
            users=users,
            dataset=dataset_devices,
            k=3,
            filter_viewed=filter_viewed,
        )
        pd.testing.assert_frame_equal(actual.drop(columns=Columns.Score), expected)
        pd.testing.assert_frame_equal(
            actual.sort_values([Columns.User, Columns.Score], ascending=[True, False]).reset_index(drop=True),
            actual,
        )

    @pytest.mark.parametrize(
        "get_custom_trainer_func_kwargs, get_custom_val_mask_func_kwargs",
        (
            (
                {
                    "max_epochs":2,
                    "accelerator":"cpu",
                },
                {"val_users": [30,40]}
            ),
            (
                {
                    "max_epochs": 3,
                    "accelerator":"gpu",
                },
                {"val_users": [20,30]}
            ),
        ),
    )
    def test_customized_happy_path(
        self,
        dataset_devices: Dataset,
        get_custom_trainer_func: TrainerCallable,
        get_custom_val_mask_func: ValMaskCallable,
        get_custom_trainer_func_kwargs: InitKwargs,
        get_custom_val_mask_func_kwargs: InitKwargs,
    ) -> None:
        class NextActionDataPreparator(BERT4RecDataPreparator):
            def __init__(
                self,
                session_max_len: int,
                n_negatives: int,
                batch_size: int,
                dataloader_num_workers: int,
                train_min_user_interactions: int,
                mask_prob: float = 0.15,
                negative_sampler: tp.Optional[TransformerNegativeSamplerBase] = None,
                shuffle_train: bool = True,
                get_val_mask_func: tp.Optional[ValMaskCallable] = None,
                get_val_mask_func_kwargs: tp.Optional[InitKwargs] = None,
                n_last_targets: int = 1,  # custom kwarg
            ) -> None:
                super().__init__(
                    session_max_len=session_max_len,
                    n_negatives=n_negatives,
                    batch_size=batch_size,
                    dataloader_num_workers=dataloader_num_workers,
                    train_min_user_interactions=train_min_user_interactions,
                    negative_sampler=negative_sampler,
                    shuffle_train=shuffle_train,
<<<<<<< HEAD
                    get_val_mask_func=get_val_mask_func,
                    get_val_mask_func_kwargs=get_val_mask_func_kwargs,
=======
                    get_val_mask_func=get_custom_val_mask_func,
                    get_val_mask_func_kwargs=get_custom_val_mask_func_kwargs,
>>>>>>> a5b9b905
                    mask_prob=mask_prob,
                )
                self.n_last_targets = n_last_targets

            def _collate_fn_train(
                self,
                batch: tp.List[tp.Tuple[tp.List[int], tp.List[float]]],
            ) -> tp.Dict[str, torch.Tensor]:
                batch_size = len(batch)
                x = np.zeros((batch_size, self.session_max_len))
                y = np.zeros((batch_size, self.session_max_len))
                yw = np.zeros((batch_size, self.session_max_len))
                for i, (ses, ses_weights) in enumerate(batch):
                    y[i, -self.n_last_targets] = ses[-self.n_last_targets]
                    yw[i, -self.n_last_targets] = ses_weights[-self.n_last_targets]
                    x[i, -len(ses) :] = ses
                    x[i, -self.n_last_targets] = self.extra_token_ids[MASKING_VALUE]  # Replace last tokens with "MASK"
                batch_dict = {"x": torch.LongTensor(x), "y": torch.LongTensor(y), "yw": torch.FloatTensor(yw)}
                if self.negative_sampler is not None:
                    batch_dict["negatives"] = self.negative_sampler.get_negatives(
                        batch_dict, lowest_id=self.n_item_extra_tokens, highest_id=self.item_id_map.size
                    )
                return batch_dict

        model = BERT4RecModel(
            n_factors=32,
            n_blocks=2,
            n_heads=1,
            session_max_len=4,
            lr=0.001,
            batch_size=4,
            epochs=2,
            deterministic=True,
            item_net_block_types=(IdEmbeddingsItemNet,),
            get_trainer_func=get_custom_trainer_func,
            get_trainer_func_kwargs=get_custom_trainer_func_kwargs,
            data_preparator_type=NextActionDataPreparator,
            data_preparator_kwargs={"n_last_targets": 1},
            similarity_module_type=DistanceSimilarityModule,
        )
        model.fit(dataset=dataset_devices)

        assert model.data_preparator.n_last_targets == 1  # type: ignore

        users = np.array([10, 30, 40])
        items_to_recommend = np.array([11, 13, 17])
        actual = model.recommend(
            users=users,
            dataset=dataset_devices,
            k=3,
            filter_viewed=False,
            items_to_recommend=items_to_recommend,
        )
        expected = pd.DataFrame(
            {
                Columns.User: [10, 10, 30, 30, 40, 40],
                Columns.Item: [13, 11, 13, 11, 13, 11],
                Columns.Rank: [1, 2, 1, 2, 1, 2],
            }
        )
        pd.testing.assert_frame_equal(actual.drop(columns=Columns.Score), expected)
        pd.testing.assert_frame_equal(
            actual.sort_values([Columns.User, Columns.Score], ascending=[True, False]).reset_index(drop=True),
            actual,
        )


class TestBERT4RecDataPreparator:

    def setup_method(self) -> None:
        self._seed_everything()

    def _seed_everything(self) -> None:
        torch.use_deterministic_algorithms(True)
        seed_everything(32, workers=True)

    @pytest.fixture
    def dataset(self) -> Dataset:
        interactions_df = pd.DataFrame(
            [
                [10, 13, 1, "2021-11-30"],
                [10, 11, 1, "2021-11-29"],
                [10, 12, 1, "2021-11-29"],
                [30, 11, 1, "2021-11-27"],
                [30, 12, 2, "2021-11-26"],
                [30, 15, 1, "2021-11-25"],
                [40, 11, 1, "2021-11-25"],
                [40, 17, 1, "2021-11-26"],
                [50, 16, 1, "2021-11-25"],
                [10, 14, 1, "2021-11-28"],
                [10, 16, 1, "2021-11-27"],
                [20, 13, 9, "2021-11-28"],
            ],
            columns=Columns.Interactions,
        )
        return Dataset.construct(interactions_df)

    @pytest.fixture
    def dataset_one_session(self) -> Dataset:
        interactions_df = pd.DataFrame(
            [
                [10, 1, 1, "2021-11-30"],
                [10, 2, 1, "2021-11-30"],
                [10, 3, 1, "2021-11-30"],
                [10, 4, 1, "2021-11-30"],
                [10, 5, 1, "2021-11-30"],
                [10, 6, 1, "2021-11-30"],
                [10, 7, 1, "2021-11-30"],
                [10, 8, 1, "2021-11-30"],
                [10, 9, 1, "2021-11-30"],
                [10, 13, 1, "2021-11-30"],
                [10, 2, 1, "2021-11-30"],
                [10, 3, 1, "2021-11-30"],
                [10, 3, 1, "2021-11-30"],
                [10, 4, 1, "2021-11-30"],
                [10, 11, 1, "2021-11-30"],
            ],
            columns=Columns.Interactions,
        )
        return Dataset.construct(interactions_df)

    @pytest.fixture
    def data_preparator(self) -> BERT4RecDataPreparator:
        return BERT4RecDataPreparator(
            session_max_len=4,
            n_negatives=1,
            batch_size=4,
            dataloader_num_workers=0,
            train_min_user_interactions=2,
            shuffle_train=True,
            mask_prob=0.5,
        )


    @pytest.fixture
    def data_preparator_val_mask(self) -> BERT4RecDataPreparator:
        def get_val_mask(interactions: pd.DataFrame, val_users: ExternalIds) -> np.ndarray:
            rank = (
                interactions.sort_values(Columns.Datetime, ascending=False, kind="stable")
                .groupby(Columns.User, sort=False)
                .cumcount()
                + 1
            )
            val_mask = (interactions[Columns.User].isin(val_users)) & (rank <= 1)
            return val_mask.values

        val_users = [10, 30]
        get_val_mask_func = partial(get_val_mask, val_users=val_users)
        return BERT4RecDataPreparator(
            session_max_len=4,
            n_negatives=2,
            train_min_user_interactions=2,
            mask_prob=0.5,
            batch_size=4,
            dataloader_num_workers=0,
            get_val_mask_func=get_val_mask_func,
        )

    @pytest.fixture
    def factory_data_preparator_val_mask_with_kwargs(self) -> ValMaskCallable:
        def data_preparator_val_mask_with_kwargs(get_val_mask_func_kwargs) -> BERT4RecDataPreparator:
            def get_val_mask(interactions: pd.DataFrame, **kwargs) -> np.ndarray:
                val_users = kwargs.get("val_users")
                rank = (
                    interactions.sort_values(Columns.Datetime, ascending=False, kind="stable")
                    .groupby(Columns.User, sort=False)
                    .cumcount()
                    + 1
                )
                val_mask = (interactions[Columns.User].isin(val_users)) & (rank <= 1)
                return val_mask.values

            assert "val_users" in get_val_mask_func_kwargs

            return BERT4RecDataPreparator(
                session_max_len=4,
                n_negatives=2,
                train_min_user_interactions=2,
                mask_prob=0.5,
                batch_size=4,
                dataloader_num_workers=0,
                get_val_mask_func=get_val_mask,
                get_val_mask_func_kwargs=get_val_mask_func_kwargs,
            )

        return data_preparator_val_mask_with_kwargs

    @pytest.mark.parametrize(
        "train_batch",
        (
            (
                {
                    "x": torch.tensor([[6, 1, 4, 7], [0, 2, 4, 1], [0, 0, 3, 5]]),
                    "y": torch.tensor([[0, 3, 0, 0], [0, 0, 0, 3], [0, 0, 0, 0]]),
                    "yw": torch.tensor([[1, 1, 1, 1], [0, 1, 2, 1], [0, 0, 1, 1]], dtype=torch.float),
                    "negatives": torch.tensor([[[6], [2], [2], [7]], [[4], [5], [6], [3]], [[5], [3], [6], [7]]]),
                }
            ),
        ),
    )
    def test_get_dataloader_train(
        self, dataset: Dataset, data_preparator: BERT4RecDataPreparator, train_batch: tp.List
    ) -> None:
        data_preparator.process_dataset_train(dataset)
        dataloader = data_preparator.get_dataloader_train()
        actual = next(iter(dataloader))
        for key, value in actual.items():
            assert torch.equal(value, train_batch[key])

    @pytest.mark.parametrize(
        "train_batch",
        (
            (
                {
                    "x": torch.tensor([[2, 1, 4, 5, 6, 7, 1, 9, 10, 11, 1, 1, 4, 6, 12]]),
                    "y": torch.tensor([[0, 3, 0, 0, 0, 0, 8, 0, 0, 0, 3, 4, 0, 5, 0]]),
                    "yw": torch.tensor([[1, 1, 1, 1, 1, 1, 1, 1, 1, 1, 1, 1, 1, 1, 1]], dtype=torch.float),
                }
            ),
        ),
    )
    def test_get_dataloader_train_for_masked_session_with_random_replacement(
        self, dataset_one_session: Dataset, train_batch: tp.List
    ) -> None:
        data_preparator = BERT4RecDataPreparator(
            session_max_len=15,
            n_negatives=None,
            batch_size=14,
            dataloader_num_workers=0,
            train_min_user_interactions=2,
            shuffle_train=True,
            mask_prob=0.5,
        )
        data_preparator.process_dataset_train(dataset_one_session)
        dataloader = data_preparator.get_dataloader_train()
        actual = next(iter(dataloader))
        for key, value in actual.items():
            assert torch.equal(value, train_batch[key])

    @pytest.mark.parametrize(
        "recommend_batch",
        (({"x": torch.tensor([[3, 4, 7, 1], [2, 4, 3, 1], [0, 3, 5, 1], [0, 0, 7, 1]])}),),
    )
    def test_get_dataloader_recommend(
        self, dataset: Dataset, data_preparator: BERT4RecDataPreparator, recommend_batch: torch.Tensor
    ) -> None:
        data_preparator.process_dataset_train(dataset)
        dataset = data_preparator.transform_dataset_i2i(dataset)
        dataloader = data_preparator.get_dataloader_recommend(dataset, 4)
        actual = next(iter(dataloader))
        for key, value in actual.items():
            assert torch.equal(value, recommend_batch[key])

    @pytest.mark.parametrize(
        "val_batch",
        (
            (
                {
                    "x": torch.tensor([[0, 2, 4, 1]]),
                    "y": torch.tensor([[3]]),
                    "yw": torch.tensor([[1.0]]),
                    "negatives": torch.tensor([[[5, 2]]]),
                }
            ),
        ),
    )

    def test_get_dataloader_val(
        self, dataset: Dataset, data_preparator_val_mask: BERT4RecDataPreparator, val_batch: tp.List
    ) -> None:
        data_preparator_val_mask.process_dataset_train(dataset)
        dataloader = data_preparator_val_mask.get_dataloader_val()
        actual = next(iter(dataloader))  # type: ignore
        for key, value in actual.items():
            assert torch.equal(value, val_batch[key])

<<<<<<< HEAD
    @pytest.mark.parametrize("val_users", ([10, 30],))
    @pytest.mark.parametrize(
        "val_batch",
=======
    @pytest.mark.parametrize(
        "val_batch, val_users",
>>>>>>> a5b9b905
        (
            (
                {
                    "x": torch.tensor([[0, 2, 4, 1]]),
                    "y": torch.tensor([[3]]),
                    "yw": torch.tensor([[1.0]]),
                    "negatives": torch.tensor([[[5, 2]]]),
<<<<<<< HEAD
                }
=======
                },
                [10, 30],
            ),
            (
                {
                    "x": torch.tensor([[0, 2, 4, 1]]),
                    "y": torch.tensor([[3]]),
                    "yw": torch.tensor([[1.0]]),
                    "negatives": torch.tensor([[[5, 2]]]),
                },
                [30],
>>>>>>> a5b9b905
            ),
        ),
    )
    def test_get_dataloader_val_with_kwargs(
        self,
        dataset: Dataset,
<<<<<<< HEAD
        factory_data_preparator_val_mask_with_kwargs,
        val_users: tp.Dict[tp.Any, tp.Any],
        val_batch: tp.List,
    ) -> None:
        kwargs = {"val_users": val_users}
        data_preparator_val_mask = factory_data_preparator_val_mask_with_kwargs(get_val_mask_func_kwargs=kwargs)
=======
        val_users: tp.Dict[tp.Any, tp.Any],
        val_batch: tp.List,
    ) -> None:

        def get_custom_val_mask_func(interactions: pd.DataFrame, **kwargs) -> np.ndarray:
            val_users = kwargs.get("val_users")
            rank = (
                interactions.sort_values(Columns.Datetime, ascending=False, kind="stable")
                .groupby(Columns.User, sort=False)
                .cumcount()
                + 1
            )
            val_mask = (interactions[Columns.User].isin(val_users)) & (rank <= 1)
            return val_mask.values


        get_custom_val_mask_func_kwargs = {"val_users": val_users}
        data_preparator_val_mask = BERT4RecDataPreparator(
                session_max_len=4,
                n_negatives=2,
                train_min_user_interactions=2,
                mask_prob=0.5,
                batch_size=4,
                dataloader_num_workers=0,
                get_val_mask_func=get_custom_val_mask_func,
                get_val_mask_func_kwargs=get_custom_val_mask_func_kwargs,
            )
>>>>>>> a5b9b905
        data_preparator_val_mask.process_dataset_train(dataset)
        dataloader = data_preparator_val_mask.get_dataloader_val()
        actual = next(iter(dataloader))  # type: ignore
        for key, value in actual.items():
            assert torch.equal(value, val_batch[key])
<<<<<<< HEAD

=======
>>>>>>> a5b9b905

class TestBERT4RecModelConfiguration:
    def setup_method(self) -> None:
        self._seed_everything()

    def _seed_everything(self) -> None:
        torch.use_deterministic_algorithms(True)
        seed_everything(32, workers=True)

    @pytest.fixture
    def initial_config(self) -> tp.Dict[str, tp.Any]:
        config = {
            "n_blocks": 2,
            "n_heads": 4,
            "n_factors": 64,
            "use_pos_emb": False,
            "use_causal_attn": False,
            "use_key_padding_mask": True,
            "dropout_rate": 0.5,
            "session_max_len": 10,
            "dataloader_num_workers": 0,
            "batch_size": 1024,
            "loss": "softmax",
            "n_negatives": 10,
            "gbce_t": 0.5,
            "lr": 0.001,
            "epochs": 10,
            "verbose": 1,
            "deterministic": True,
            "recommend_torch_device": None,
            "recommend_batch_size": 256,
            "train_min_user_interactions": 2,
            "item_net_block_types": (IdEmbeddingsItemNet,),
            "item_net_constructor_type": SumOfEmbeddingsConstructor,
            "pos_encoding_type": LearnableInversePositionalEncoding,
            "transformer_layers_type": PreLNTransformerLayers,
            "data_preparator_type": BERT4RecDataPreparator,
            "lightning_module_type": TransformerLightningModule,
            "negative_sampler_type": CatalogUniformSampler,
            "similarity_module_type": DistanceSimilarityModule,
            "backbone_type": TransformerTorchBackbone,
            "mask_prob": 0.15,
            "get_val_mask_func": leave_one_out_mask,
            "get_trainer_func": None,
            "get_val_mask_func_kwargs": None,
            "get_trainer_func_kwargs": None,
            "data_preparator_kwargs": None,
            "transformer_layers_kwargs": None,
            "item_net_constructor_kwargs": None,
            "pos_encoding_kwargs": None,
            "lightning_module_kwargs": None,
            "negative_sampler_kwargs": None,
            "similarity_module_kwargs": None,
            "backbone_kwargs": None,
        }
        return config

    @pytest.mark.parametrize("use_custom_trainer", (True, False))
    def test_from_config(self, initial_config: tp.Dict[str, tp.Any], use_custom_trainer: bool) -> None:
        config = initial_config
        if use_custom_trainer:
            config["get_trainer_func"] = custom_trainer
        model = BERT4RecModel.from_config(initial_config)

        for key, config_value in initial_config.items():
            assert getattr(model, key) == config_value

        assert model._trainer is not None  # pylint: disable = protected-access

    @pytest.mark.parametrize("use_custom_trainer", (True, False))
    @pytest.mark.parametrize("simple_types", (False, True))
    def test_get_config(
        self, simple_types: bool, initial_config: tp.Dict[str, tp.Any], use_custom_trainer: bool
    ) -> None:
        config = initial_config
        if use_custom_trainer:
            config["get_trainer_func"] = custom_trainer
        model = BERT4RecModel(**config)
        actual = model.get_config(simple_types=simple_types)

        expected = config.copy()
        expected["cls"] = BERT4RecModel

        if simple_types:
            simple_types_params = {
                "cls": "BERT4RecModel",
                "item_net_block_types": ["rectools.models.nn.item_net.IdEmbeddingsItemNet"],
                "item_net_constructor_type": "rectools.models.nn.item_net.SumOfEmbeddingsConstructor",
                "pos_encoding_type": "rectools.models.nn.transformers.net_blocks.LearnableInversePositionalEncoding",
                "transformer_layers_type": "rectools.models.nn.transformers.net_blocks.PreLNTransformerLayers",
                "data_preparator_type": "rectools.models.nn.transformers.bert4rec.BERT4RecDataPreparator",
                "lightning_module_type": "rectools.models.nn.transformers.lightning.TransformerLightningModule",
                "negative_sampler_type": "rectools.models.nn.transformers.negative_sampler.CatalogUniformSampler",
                "get_val_mask_func": "tests.models.nn.transformers.utils.leave_one_out_mask",
                "similarity_module_type": "rectools.models.nn.transformers.similarity.DistanceSimilarityModule",
                "backbone_type": "rectools.models.nn.transformers.torch_backbone.TransformerTorchBackbone",
            }
            expected.update(simple_types_params)
            if use_custom_trainer:
                expected["get_trainer_func"] = "tests.models.nn.transformers.utils.custom_trainer"

        assert actual == expected

    @pytest.mark.parametrize("use_custom_trainer", (True, False))
    @pytest.mark.parametrize("simple_types", (False, True))
    def test_get_config_and_from_config_compatibility(
        self,
        simple_types: bool,
        initial_config: tp.Dict[str, tp.Any],
        use_custom_trainer: bool,
    ) -> None:
        dataset = DATASET
        model = BERT4RecModel
        updated_params = {
            "n_blocks": 1,
            "n_heads": 1,
            "n_factors": 10,
            "session_max_len": 5,
            "epochs": 1,
        }
        config = initial_config.copy()
        config.update(updated_params)
        if use_custom_trainer:
            config["get_trainer_func"] = custom_trainer

        def get_reco(model: BERT4RecModel) -> pd.DataFrame:
            return model.fit(dataset).recommend(users=np.array([10, 20]), dataset=dataset, k=2, filter_viewed=False)

        model_1 = model.from_config(initial_config)
        reco_1 = get_reco(model_1)
        config_1 = model_1.get_config(simple_types=simple_types)

        self._seed_everything()
        model_2 = model.from_config(config_1)
        reco_2 = get_reco(model_2)
        config_2 = model_2.get_config(simple_types=simple_types)

        assert config_1 == config_2
        pd.testing.assert_frame_equal(reco_1, reco_2)

    def test_default_config_and_default_model_params_are_the_same(self) -> None:
        default_config: tp.Dict[str, int] = {}
        model = BERT4RecModel()
        assert_default_config_and_default_model_params_are_the_same(model, default_config)<|MERGE_RESOLUTION|>--- conflicted
+++ resolved
@@ -12,7 +12,6 @@
 #  See the License for the specific language governing permissions and
 #  limitations under the License.
 
-import inspect
 import typing as tp
 from functools import partial
 
@@ -32,7 +31,6 @@
     PreLNTransformerLayers,
     TrainerCallable,
     TransformerLightningModule,
-    ValMaskCallable,
 )
 from rectools.models.nn.transformers.bert4rec import MASKING_VALUE, BERT4RecDataPreparator, ValMaskCallable
 from rectools.models.nn.transformers.negative_sampler import CatalogUniformSampler, TransformerNegativeSamplerBase
@@ -118,48 +116,6 @@
 
         return get_trainer
 
-    @pytest.fixture
-<<<<<<< HEAD
-    def factory_get_trainer_func(self) -> TrainerCallable:
-        def get_trainer_with_kwargs(**get_trainer_kwargs) -> Trainer:
-            get_trainer_kwargs = get_trainer_kwargs or {}
-            return Trainer(**get_trainer_kwargs)
-
-        return get_trainer_with_kwargs
-=======
-    def get_custom_trainer_func(self) -> TrainerCallable:
-        def get_trainer_func(**kwargs) -> Trainer:
-            # internal logic for kwargs
-            max_epochs=kwargs["max_epochs"]
-            accelerator=kwargs["accelerator"]
-            return Trainer(
-                max_epochs=max_epochs,
-                min_epochs=2,
-                deterministic=True,
-                accelerator=accelerator,
-                enable_checkpointing=False,
-                devices=1,
-            )
-
-        return get_trainer_func
-
-    @pytest.fixture
-    def get_custom_val_mask_func(self)->ValMaskCallable:
-        def get_val_mask_func(interactions: pd.DataFrame, **kwargs: InitKwargs) -> np.ndarray:
-            val_users = kwargs["val_users"]
-            rank = (
-                interactions.sort_values(Columns.Datetime, ascending=False, kind="stable")
-                .groupby(Columns.User, sort=False)
-                .cumcount()
-                + 1
-            )
-            val_mask = (interactions[Columns.User].isin(val_users)) & (rank <= 1)
-            return val_mask.values
-        return get_val_mask_func
-
-
->>>>>>> a5b9b905
-
     @pytest.mark.parametrize(
         "accelerator,n_devices,recommend_torch_device",
         [
@@ -356,29 +312,14 @@
         ),
     )
     @pytest.mark.parametrize("u2i_dist", ("dot", "cosine"))
-    @pytest.mark.parametrize(
-        "get_trainer_func_kwargs",
-        (
-            {
-                "max_epochs": 2,
-                "min_epochs": 2,
-                "deterministic": True,
-                "accelerator": "cpu",
-                "enable_checkpointing": False,
-                "devices": 1,
-            },
-        ),
-    )
     def test_u2i_losses(
         self,
         dataset_devices: Dataset,
         loss: str,
-        factory_get_trainer_func: TrainerCallable,
+        get_trainer_func: TrainerCallable,
         expected: pd.DataFrame,
         u2i_dist: str,
-        get_trainer_func_kwargs: InitKwargs,
-    ) -> None:
-        assert set(get_trainer_func_kwargs.keys()).issubset(inspect.signature(Trainer.__init__).parameters.keys())
+    ) -> None:
         model = BERT4RecModel(
             n_negatives=2,
             n_factors=32,
@@ -391,8 +332,7 @@
             deterministic=True,
             mask_prob=0.6,
             item_net_block_types=(IdEmbeddingsItemNet,),
-            get_trainer_func=factory_get_trainer_func,
-            get_trainer_func_kwargs=get_trainer_func_kwargs,
+            get_trainer_func=get_trainer_func,
             loss=loss,
             similarity_module_type=DistanceSimilarityModule,
             similarity_module_kwargs={"distance": u2i_dist},
@@ -610,33 +550,7 @@
             actual,
         )
 
-    @pytest.mark.parametrize(
-        "get_custom_trainer_func_kwargs, get_custom_val_mask_func_kwargs",
-        (
-            (
-                {
-                    "max_epochs":2,
-                    "accelerator":"cpu",
-                },
-                {"val_users": [30,40]}
-            ),
-            (
-                {
-                    "max_epochs": 3,
-                    "accelerator":"gpu",
-                },
-                {"val_users": [20,30]}
-            ),
-        ),
-    )
-    def test_customized_happy_path(
-        self,
-        dataset_devices: Dataset,
-        get_custom_trainer_func: TrainerCallable,
-        get_custom_val_mask_func: ValMaskCallable,
-        get_custom_trainer_func_kwargs: InitKwargs,
-        get_custom_val_mask_func_kwargs: InitKwargs,
-    ) -> None:
+    def test_customized_happy_path(self, dataset_devices: Dataset, get_trainer_func: TrainerCallable) -> None:
         class NextActionDataPreparator(BERT4RecDataPreparator):
             def __init__(
                 self,
@@ -660,13 +574,8 @@
                     train_min_user_interactions=train_min_user_interactions,
                     negative_sampler=negative_sampler,
                     shuffle_train=shuffle_train,
-<<<<<<< HEAD
                     get_val_mask_func=get_val_mask_func,
-                    get_val_mask_func_kwargs=get_val_mask_func_kwargs,
-=======
-                    get_val_mask_func=get_custom_val_mask_func,
-                    get_val_mask_func_kwargs=get_custom_val_mask_func_kwargs,
->>>>>>> a5b9b905
+                    get_val_mask_func_kwargs = get_val_mask_func_kwargs,
                     mask_prob=mask_prob,
                 )
                 self.n_last_targets = n_last_targets
@@ -701,8 +610,7 @@
             epochs=2,
             deterministic=True,
             item_net_block_types=(IdEmbeddingsItemNet,),
-            get_trainer_func=get_custom_trainer_func,
-            get_trainer_func_kwargs=get_custom_trainer_func_kwargs,
+            get_trainer_func=get_trainer_func,
             data_preparator_type=NextActionDataPreparator,
             data_preparator_kwargs={"n_last_targets": 1},
             similarity_module_type=DistanceSimilarityModule,
@@ -800,7 +708,6 @@
             mask_prob=0.5,
         )
 
-
     @pytest.fixture
     def data_preparator_val_mask(self) -> BERT4RecDataPreparator:
         def get_val_mask(interactions: pd.DataFrame, val_users: ExternalIds) -> np.ndarray:
@@ -825,35 +732,6 @@
             get_val_mask_func=get_val_mask_func,
         )
 
-    @pytest.fixture
-    def factory_data_preparator_val_mask_with_kwargs(self) -> ValMaskCallable:
-        def data_preparator_val_mask_with_kwargs(get_val_mask_func_kwargs) -> BERT4RecDataPreparator:
-            def get_val_mask(interactions: pd.DataFrame, **kwargs) -> np.ndarray:
-                val_users = kwargs.get("val_users")
-                rank = (
-                    interactions.sort_values(Columns.Datetime, ascending=False, kind="stable")
-                    .groupby(Columns.User, sort=False)
-                    .cumcount()
-                    + 1
-                )
-                val_mask = (interactions[Columns.User].isin(val_users)) & (rank <= 1)
-                return val_mask.values
-
-            assert "val_users" in get_val_mask_func_kwargs
-
-            return BERT4RecDataPreparator(
-                session_max_len=4,
-                n_negatives=2,
-                train_min_user_interactions=2,
-                mask_prob=0.5,
-                batch_size=4,
-                dataloader_num_workers=0,
-                get_val_mask_func=get_val_mask,
-                get_val_mask_func_kwargs=get_val_mask_func_kwargs,
-            )
-
-        return data_preparator_val_mask_with_kwargs
-
     @pytest.mark.parametrize(
         "train_batch",
         (
@@ -933,7 +811,6 @@
             ),
         ),
     )
-
     def test_get_dataloader_val(
         self, dataset: Dataset, data_preparator_val_mask: BERT4RecDataPreparator, val_batch: tp.List
     ) -> None:
@@ -943,87 +820,6 @@
         for key, value in actual.items():
             assert torch.equal(value, val_batch[key])
 
-<<<<<<< HEAD
-    @pytest.mark.parametrize("val_users", ([10, 30],))
-    @pytest.mark.parametrize(
-        "val_batch",
-=======
-    @pytest.mark.parametrize(
-        "val_batch, val_users",
->>>>>>> a5b9b905
-        (
-            (
-                {
-                    "x": torch.tensor([[0, 2, 4, 1]]),
-                    "y": torch.tensor([[3]]),
-                    "yw": torch.tensor([[1.0]]),
-                    "negatives": torch.tensor([[[5, 2]]]),
-<<<<<<< HEAD
-                }
-=======
-                },
-                [10, 30],
-            ),
-            (
-                {
-                    "x": torch.tensor([[0, 2, 4, 1]]),
-                    "y": torch.tensor([[3]]),
-                    "yw": torch.tensor([[1.0]]),
-                    "negatives": torch.tensor([[[5, 2]]]),
-                },
-                [30],
->>>>>>> a5b9b905
-            ),
-        ),
-    )
-    def test_get_dataloader_val_with_kwargs(
-        self,
-        dataset: Dataset,
-<<<<<<< HEAD
-        factory_data_preparator_val_mask_with_kwargs,
-        val_users: tp.Dict[tp.Any, tp.Any],
-        val_batch: tp.List,
-    ) -> None:
-        kwargs = {"val_users": val_users}
-        data_preparator_val_mask = factory_data_preparator_val_mask_with_kwargs(get_val_mask_func_kwargs=kwargs)
-=======
-        val_users: tp.Dict[tp.Any, tp.Any],
-        val_batch: tp.List,
-    ) -> None:
-
-        def get_custom_val_mask_func(interactions: pd.DataFrame, **kwargs) -> np.ndarray:
-            val_users = kwargs.get("val_users")
-            rank = (
-                interactions.sort_values(Columns.Datetime, ascending=False, kind="stable")
-                .groupby(Columns.User, sort=False)
-                .cumcount()
-                + 1
-            )
-            val_mask = (interactions[Columns.User].isin(val_users)) & (rank <= 1)
-            return val_mask.values
-
-
-        get_custom_val_mask_func_kwargs = {"val_users": val_users}
-        data_preparator_val_mask = BERT4RecDataPreparator(
-                session_max_len=4,
-                n_negatives=2,
-                train_min_user_interactions=2,
-                mask_prob=0.5,
-                batch_size=4,
-                dataloader_num_workers=0,
-                get_val_mask_func=get_custom_val_mask_func,
-                get_val_mask_func_kwargs=get_custom_val_mask_func_kwargs,
-            )
->>>>>>> a5b9b905
-        data_preparator_val_mask.process_dataset_train(dataset)
-        dataloader = data_preparator_val_mask.get_dataloader_val()
-        actual = next(iter(dataloader))  # type: ignore
-        for key, value in actual.items():
-            assert torch.equal(value, val_batch[key])
-<<<<<<< HEAD
-
-=======
->>>>>>> a5b9b905
 
 class TestBERT4RecModelConfiguration:
     def setup_method(self) -> None:
