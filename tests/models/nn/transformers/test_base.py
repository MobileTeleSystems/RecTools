#  Copyright 2025 MTS (Mobile Telesystems)
#
#  Licensed under the Apache License, Version 2.0 (the "License");
#  you may not use this file except in compliance with the License.
#  You may obtain a copy of the License at
#
#      http://www.apache.org/licenses/LICENSE-2.0
#
#  Unless required by applicable law or agreed to in writing, software
#  distributed under the License is distributed on an "AS IS" BASIS,
#  WITHOUT WARRANTIES OR CONDITIONS OF ANY KIND, either express or implied.
#  See the License for the specific language governing permissions and
#  limitations under the License.

import os
import typing as tp
from copy import deepcopy
from tempfile import NamedTemporaryFile

import pandas as pd
import pytest
import torch
from pytest import FixtureRequest
from pytorch_lightning import Trainer, seed_everything
from pytorch_lightning.loggers import CSVLogger

from rectools import Columns
from rectools.dataset import Dataset
from rectools.models import BERT4RecModel, SASRecModel, load_model
from rectools.models.nn.transformers.base import TransformerModelBase
from tests.models.data import INTERACTIONS
from tests.models.utils import assert_save_load_do_not_change_model

from .utils import custom_trainer, custom_trainer_ckpt, custom_trainer_multiple_ckpt, leave_one_out_mask


class TestTransformerModelBase:
    def setup_method(self) -> None:
        torch.use_deterministic_algorithms(True)

    @pytest.fixture
    def trainer(self) -> Trainer:
        return Trainer(
            max_epochs=3, min_epochs=3, deterministic=True, accelerator="cpu", enable_checkpointing=False, devices=1
        )

    @pytest.fixture
    def interactions_df(self) -> pd.DataFrame:
        interactions_df = pd.DataFrame(
            [
                [10, 13, 1, "2021-11-30"],
                [10, 11, 1, "2021-11-29"],
                [10, 12, 1, "2021-11-29"],
                [30, 11, 1, "2021-11-27"],
                [30, 12, 2, "2021-11-26"],
                [30, 15, 1, "2021-11-25"],
                [40, 11, 1, "2021-11-25"],
                [40, 17, 1, "2021-11-26"],
                [50, 16, 1, "2021-11-25"],
                [10, 14, 1, "2021-11-28"],
                [10, 16, 1, "2021-11-27"],
                [20, 13, 9, "2021-11-28"],
            ],
            columns=Columns.Interactions,
        )
        return interactions_df

    @pytest.fixture
    def dataset(self, interactions_df: pd.DataFrame) -> Dataset:
        return Dataset.construct(interactions_df)

    @pytest.fixture
    def dataset_item_features(self) -> Dataset:
        item_features = pd.DataFrame(
            [
                [12, "f1", "f1val1"],
                [12, "f2", "f2val2"],
                [13, "f1", "f1val1"],
                [13, "f2", "f2val3"],
                [14, "f1", "f1val2"],
                [14, "f2", "f2val1"],
                [15, "f1", "f1val2"],
                [15, "f2", "f2val2"],
                [17, "f1", "f1val2"],
                [17, "f2", "f2val3"],
                [16, "f1", "f1val2"],
                [16, "f2", "f2val3"],
                [12, "f3", 1],
                [13, "f3", 2],
                [14, "f3", 3],
                [15, "f3", 4],
                [17, "f3", 5],
                [16, "f3", 6],
            ],
            columns=["id", "feature", "value"],
        )
        ds = Dataset.construct(
            INTERACTIONS,
            item_features_df=item_features,
            cat_item_features=["f1", "f2"],
        )
        return ds

    @pytest.mark.parametrize("model_cls", (SASRecModel, BERT4RecModel))
    @pytest.mark.parametrize("default_trainer", (True, False))
    def test_save_load_for_unfitted_model(
        self,
        model_cls: tp.Type[TransformerModelBase],
        dataset: Dataset,
        default_trainer: bool,
    ) -> None:
        config: tp.Dict[str, tp.Any] = {"deterministic": True}
        if not default_trainer:
            config["get_trainer_func"] = custom_trainer
        model = model_cls.from_config(config)

        with NamedTemporaryFile() as f:
            model.save(f.name)
            recovered_model = load_model(f.name)

        assert isinstance(recovered_model, model_cls)
        original_model_config = model.get_config()
        recovered_model_config = recovered_model.get_config()
        assert recovered_model_config == original_model_config

        seed_everything(32, workers=True)
        model.fit(dataset)
        seed_everything(32, workers=True)
        recovered_model.fit(dataset)

        self._assert_same_reco(model, recovered_model, dataset)

    def _assert_same_reco(self, model_1: TransformerModelBase, model_2: TransformerModelBase, dataset: Dataset) -> None:
        users = dataset.user_id_map.external_ids[:2]
        original_reco = model_1.recommend(users=users, dataset=dataset, k=2, filter_viewed=False)
        recovered_reco = model_2.recommend(users=users, dataset=dataset, k=2, filter_viewed=False)
        pd.testing.assert_frame_equal(original_reco, recovered_reco)

    @pytest.mark.parametrize("model_cls", (SASRecModel, BERT4RecModel))
    @pytest.mark.parametrize("default_trainer", (True, False))
    def test_save_load_for_fitted_model(
        self,
        model_cls: tp.Type[TransformerModelBase],
        dataset_item_features: Dataset,
        default_trainer: bool,
    ) -> None:
        config: tp.Dict[str, tp.Any] = {"deterministic": True}
        if not default_trainer:
            config["get_trainer_func"] = custom_trainer
        model = model_cls.from_config(config)
        model.fit(dataset_item_features)
        assert_save_load_do_not_change_model(model, dataset_item_features)

    @pytest.mark.parametrize("test_dataset", ("dataset", "dataset_item_features"))
    @pytest.mark.parametrize("model_cls", (SASRecModel, BERT4RecModel))
    def test_load_from_checkpoint(
        self,
        model_cls: tp.Type[TransformerModelBase],
        test_dataset: str,
        request: FixtureRequest,
    ) -> None:

        model = model_cls.from_config(
            {
                "deterministic": True,
                "get_trainer_func": custom_trainer_ckpt,
            }
        )
        dataset = request.getfixturevalue(test_dataset)
        model.fit(dataset)

        assert model.fit_trainer is not None
        if model.fit_trainer.log_dir is None:
            raise ValueError("No log dir")
        ckpt_path = os.path.join(model.fit_trainer.log_dir, "checkpoints", "last_epoch.ckpt")
        assert os.path.isfile(ckpt_path)
        recovered_model = model_cls.load_from_checkpoint(ckpt_path)
        assert isinstance(recovered_model, model_cls)

        self._assert_same_reco(model, recovered_model, dataset)

    @pytest.mark.parametrize("model_cls", (SASRecModel, BERT4RecModel))
    def test_raises_when_save_model_loaded_from_checkpoint(
        self,
        model_cls: tp.Type[TransformerModelBase],
        dataset: Dataset,
    ) -> None:
        model = model_cls.from_config(
            {
                "deterministic": True,
                "get_trainer_func": custom_trainer_ckpt,
            }
        )
        model.fit(dataset)
        assert model.fit_trainer is not None
        if model.fit_trainer.log_dir is None:
            raise ValueError("No log dir")
        ckpt_path = os.path.join(model.fit_trainer.log_dir, "checkpoints", "last_epoch.ckpt")
        recovered_model = model_cls.load_from_checkpoint(ckpt_path)
        with pytest.raises(RuntimeError):
            with NamedTemporaryFile() as f:
                recovered_model.save(f.name)

    @pytest.mark.parametrize("model_cls", (SASRecModel, BERT4RecModel))
    def test_load_weights_from_checkpoint(
        self,
        model_cls: tp.Type[TransformerModelBase],
        dataset: Dataset,
    ) -> None:

        model = model_cls.from_config(
            {
                "deterministic": True,
                "get_trainer_func": custom_trainer_multiple_ckpt,
            }
        )
        model.fit(dataset)
        assert model.fit_trainer is not None
        if model.fit_trainer.log_dir is None:
            raise ValueError("No log dir")
        ckpt_path = os.path.join(model.fit_trainer.log_dir, "checkpoints", "epoch=1.ckpt")
        assert os.path.isfile(ckpt_path)

        recovered_model = model_cls.load_from_checkpoint(ckpt_path)
        model.load_weights_from_checkpoint(ckpt_path)

        self._assert_same_reco(model, recovered_model, dataset)

    @pytest.mark.parametrize("model_cls", (SASRecModel, BERT4RecModel))
    def test_raises_when_load_weights_from_checkpoint_not_fitted_model(
        self,
        model_cls: tp.Type[TransformerModelBase],
        dataset: Dataset,
    ) -> None:
        model = model_cls.from_config(
            {
                "deterministic": True,
                "get_trainer_func": custom_trainer_ckpt,
            }
        )
        model.fit(dataset)
        assert model.fit_trainer is not None
        if model.fit_trainer.log_dir is None:
            raise ValueError("No log dir")
        ckpt_path = os.path.join(model.fit_trainer.log_dir, "checkpoints", "last_epoch.ckpt")

        model_unfitted = model_cls.from_config(
            {
                "deterministic": True,
                "get_trainer_func": custom_trainer_ckpt,
            }
        )
        with pytest.raises(RuntimeError):
            model_unfitted.load_weights_from_checkpoint(ckpt_path)

    @pytest.mark.parametrize("model_cls", (SASRecModel, BERT4RecModel))
    @pytest.mark.parametrize("verbose", (1, 0))
    @pytest.mark.parametrize(
        "is_val_mask_func, expected_columns",
        (
            (False, ["epoch", "step", "train_loss"]),
            (True, ["epoch", "step", "train_loss", "val_loss"]),
        ),
    )
    @pytest.mark.parametrize("loss", ("softmax", "BCE", "gBCE", "sampled_softmax"))
    def test_log_metrics(
        self,
        model_cls: tp.Type[TransformerModelBase],
        dataset: Dataset,
        tmp_path: str,
        verbose: int,
        loss: str,
        is_val_mask_func: bool,
        expected_columns: tp.List[str],
    ) -> None:
        logger = CSVLogger(save_dir=tmp_path)
        trainer = Trainer(
            default_root_dir=tmp_path,
            max_epochs=2,
            min_epochs=2,
            deterministic=True,
            accelerator="cpu",
            devices=1,
            logger=logger,
            enable_checkpointing=False,
        )
        get_val_mask_func = leave_one_out_mask if is_val_mask_func else None
        model = model_cls.from_config(
            {
                "verbose": verbose,
                "get_val_mask_func": get_val_mask_func,
                "loss": loss,
            }
        )
        model._trainer = trainer  # pylint: disable=protected-access
        model.fit(dataset=dataset)

        assert model.fit_trainer is not None
        assert model.fit_trainer.logger is not None
        assert model.fit_trainer.log_dir is not None
        has_val_mask_func = model.get_val_mask_func is not None
        assert has_val_mask_func is is_val_mask_func

        metrics_path = os.path.join(model.fit_trainer.log_dir, "metrics.csv")
        assert os.path.isfile(metrics_path)

        actual_columns = list(pd.read_csv(metrics_path).columns)
        assert actual_columns == expected_columns

    @pytest.mark.parametrize("model_cls", (SASRecModel, BERT4RecModel))
<<<<<<< HEAD
    def test_fit_partial(
        self,
        dataset: Dataset,
        model_cls: tp.Type[TransformerModelBase],
    ) -> None:

        seed_everything(32, workers=True)
        model_1 = model_cls.from_config({"epochs": 3, "data_preparator_kwargs": {"shuffle_train": False}})
        model_1.fit(dataset)

        seed_everything(32, workers=True)
        model_2 = model_cls.from_config({"data_preparator_kwargs": {"shuffle_train": False}})
        model_2.fit_partial(dataset, epochs=2)
        model_2.fit_partial(dataset, epochs=1)

        self._assert_same_reco(model_1, model_2, dataset)

    @pytest.mark.parametrize("model_cls", (SASRecModel, BERT4RecModel))
    def test_fit_partial_from_checkpoint(
        self,
        dataset: Dataset,
        model_cls: tp.Type[TransformerModelBase],
    ) -> None:
        fit_partial_model = model_cls.from_config(
            {"data_preparator_kwargs": {"shuffle_train": False}, "get_trainer_func": custom_trainer_ckpt}
        )
        fit_partial_model.fit_partial(dataset, epochs=1)

        assert fit_partial_model.fit_trainer is not None
        if fit_partial_model.fit_trainer.log_dir is None:
            raise ValueError("No log dir")
        ckpt_path = os.path.join(fit_partial_model.fit_trainer.log_dir, "checkpoints", "last_epoch.ckpt")
        assert os.path.isfile(ckpt_path)
        recovered_fit_partial_model = model_cls.load_from_checkpoint(ckpt_path)

        seed_everything(32, workers=True)
        fit_partial_model.fit_trainer = deepcopy(fit_partial_model._trainer)  # pylint: disable=protected-access
        fit_partial_model.lightning_model.optimizer = None
        fit_partial_model.fit_partial(dataset, epochs=1)

        seed_everything(32, workers=True)
        recovered_fit_partial_model.fit_partial(dataset, epochs=1)

        self._assert_same_reco(fit_partial_model, recovered_fit_partial_model, dataset)
=======
    def test_raises_when_incorrect_similarity_dist(
        self, model_cls: tp.Type[TransformerModelBase], dataset: Dataset
    ) -> None:
        model_config = {
            "similarity_module_kwargs": {"distance": "euclidean"},
        }
        with pytest.raises(ValueError):
            model = model_cls.from_config(model_config)
            model.fit(dataset=dataset)
>>>>>>> 6ffd25bf
<|MERGE_RESOLUTION|>--- conflicted
+++ resolved
@@ -308,7 +308,6 @@
         assert actual_columns == expected_columns
 
     @pytest.mark.parametrize("model_cls", (SASRecModel, BERT4RecModel))
-<<<<<<< HEAD
     def test_fit_partial(
         self,
         dataset: Dataset,
@@ -353,7 +352,6 @@
         recovered_fit_partial_model.fit_partial(dataset, epochs=1)
 
         self._assert_same_reco(fit_partial_model, recovered_fit_partial_model, dataset)
-=======
     def test_raises_when_incorrect_similarity_dist(
         self, model_cls: tp.Type[TransformerModelBase], dataset: Dataset
     ) -> None:
@@ -362,5 +360,4 @@
         }
         with pytest.raises(ValueError):
             model = model_cls.from_config(model_config)
-            model.fit(dataset=dataset)
->>>>>>> 6ffd25bf
+            model.fit(dataset=dataset)