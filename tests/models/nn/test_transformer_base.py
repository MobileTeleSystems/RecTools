#  Copyright 2025 MTS (Mobile Telesystems)
#
#  Licensed under the Apache License, Version 2.0 (the "License");
#  you may not use this file except in compliance with the License.
#  You may obtain a copy of the License at
#
#      http://www.apache.org/licenses/LICENSE-2.0
#
#  Unless required by applicable law or agreed to in writing, software
#  distributed under the License is distributed on an "AS IS" BASIS,
#  WITHOUT WARRANTIES OR CONDITIONS OF ANY KIND, either express or implied.
#  See the License for the specific language governing permissions and
#  limitations under the License.

import os
import typing as tp
from tempfile import NamedTemporaryFile

import pandas as pd
import pytest
import torch
from pytest import FixtureRequest
from pytorch_lightning import Trainer, seed_everything
from pytorch_lightning.loggers import CSVLogger

from rectools import Columns
from rectools.dataset import Dataset
from rectools.models import BERT4RecModel, SASRecModel, load_model
from rectools.models.nn.item_net import CatFeaturesItemNet, IdEmbeddingsItemNet
from rectools.models.nn.transformer_base import TransformerModelBase
from tests.models.utils import assert_save_load_do_not_change_model

from ..data import INTERACTIONS
from .utils import custom_trainer, custom_trainer_ckpt, leave_one_out_mask


class TestTransformerModelBase:
    def setup_method(self) -> None:
        torch.use_deterministic_algorithms(True)

    @pytest.fixture
    def trainer(self) -> Trainer:
        return Trainer(
            max_epochs=3, min_epochs=3, deterministic=True, accelerator="cpu", enable_checkpointing=False, devices=1
        )

    @pytest.fixture
    def interactions_df(self) -> pd.DataFrame:
        interactions_df = pd.DataFrame(
            [
                [10, 13, 1, "2021-11-30"],
                [10, 11, 1, "2021-11-29"],
                [10, 12, 1, "2021-11-29"],
                [30, 11, 1, "2021-11-27"],
                [30, 12, 2, "2021-11-26"],
                [30, 15, 1, "2021-11-25"],
                [40, 11, 1, "2021-11-25"],
                [40, 17, 1, "2021-11-26"],
                [50, 16, 1, "2021-11-25"],
                [10, 14, 1, "2021-11-28"],
                [10, 16, 1, "2021-11-27"],
                [20, 13, 9, "2021-11-28"],
            ],
            columns=Columns.Interactions,
        )
        return interactions_df

    @pytest.fixture
    def dataset(self, interactions_df: pd.DataFrame) -> Dataset:
        return Dataset.construct(interactions_df)

    @pytest.fixture
    def dataset_item_features(self) -> Dataset:
        item_features = pd.DataFrame(
            [
                [12, "f1", "f1val1"],
                [12, "f2", "f2val2"],
                [13, "f1", "f1val1"],
                [13, "f2", "f2val3"],
                [14, "f1", "f1val2"],
                [14, "f2", "f2val1"],
                [15, "f1", "f1val2"],
                [15, "f2", "f2val2"],
                [17, "f1", "f1val2"],
                [17, "f2", "f2val3"],
                [16, "f1", "f1val2"],
                [16, "f2", "f2val3"],
                [12, "f3", 1],
                [13, "f3", 2],
                [14, "f3", 3],
                [15, "f3", 4],
                [17, "f3", 5],
                [16, "f3", 6],
            ],
            columns=["id", "feature", "value"],
        )
        ds = Dataset.construct(
            INTERACTIONS,
            item_features_df=item_features,
            cat_item_features=["f1", "f2"],
        )
        return ds

    @pytest.mark.parametrize("model_cls", (SASRecModel, BERT4RecModel))
    @pytest.mark.parametrize("default_trainer", (True, False))
    def test_save_load_for_unfitted_model(
        self,
        model_cls: tp.Type[TransformerModelBase],
        dataset: Dataset,
        default_trainer: bool,
    ) -> None:
        config = {
            "deterministic": True,
            "item_net_block_types": (IdEmbeddingsItemNet, CatFeaturesItemNet),
        }
        if not default_trainer:
            config["get_trainer_func"] = custom_trainer
        model = model_cls.from_config(config)

        with NamedTemporaryFile() as f:
            model.save(f.name)
            recovered_model = load_model(f.name)

        assert isinstance(recovered_model, model_cls)
        original_model_config = model.get_config()
        recovered_model_config = recovered_model.get_config()
        assert recovered_model_config == original_model_config

        seed_everything(32, workers=True)
        model.fit(dataset)
        seed_everything(32, workers=True)
        recovered_model.fit(dataset)

        self._assert_same_reco(model, recovered_model, dataset)

    def _assert_same_reco(self, model_1: TransformerModelBase, model_2: TransformerModelBase, dataset: Dataset) -> None:
        users = dataset.user_id_map.external_ids[:2]
        original_reco = model_1.recommend(users=users, dataset=dataset, k=2, filter_viewed=False)
        recovered_reco = model_2.recommend(users=users, dataset=dataset, k=2, filter_viewed=False)
        pd.testing.assert_frame_equal(original_reco, recovered_reco)

    @pytest.mark.parametrize("model_cls", (SASRecModel, BERT4RecModel))
    @pytest.mark.parametrize("default_trainer", (True, False))
    def test_save_load_for_fitted_model(
        self,
        model_cls: tp.Type[TransformerModelBase],
        dataset_item_features: Dataset,
        default_trainer: bool,
    ) -> None:
        config = {
            "deterministic": True,
            "item_net_block_types": (IdEmbeddingsItemNet, CatFeaturesItemNet),
        }
        if not default_trainer:
            config["get_trainer_func"] = custom_trainer
        model = model_cls.from_config(config)
        model.fit(dataset_item_features)
        assert_save_load_do_not_change_model(model, dataset_item_features)

    @pytest.mark.parametrize("test_dataset", ("dataset", "dataset_item_features"))
    @pytest.mark.parametrize("model_cls", (SASRecModel, BERT4RecModel))
    def test_load_from_checkpoint(
        self,
        model_cls: tp.Type[TransformerModelBase],
        tmp_path: str,
        test_dataset: str,
        request: FixtureRequest,
    ) -> None:

        model = model_cls.from_config(
            {
                "deterministic": True,
                "item_net_block_types": (IdEmbeddingsItemNet,),  # TODO: add CatFeaturesItemNet
                "get_trainer_func": custom_trainer_ckpt,
            }
        )
<<<<<<< HEAD
        model._trainer = Trainer(  # pylint: disable=protected-access
            default_root_dir=tmp_path,
            max_epochs=2,
            min_epochs=2,
            deterministic=True,
            accelerator="cpu",
            devices=1,
            callbacks=ModelCheckpoint(filename="last_epoch"),
        )
        dataset = request.getfixturevalue(test_dataset)
        model.fit(dataset)
=======
        model.fit(dataset_item_features)
>>>>>>> e7ec51c5

        assert model.fit_trainer is not None
        if model.fit_trainer.log_dir is None:
            raise ValueError("No log dir")
        ckpt_path = os.path.join(model.fit_trainer.log_dir, "checkpoints", "last_epoch.ckpt")
        assert os.path.isfile(ckpt_path)
        recovered_model = model_cls.load_from_checkpoint(ckpt_path)
        assert isinstance(recovered_model, model_cls)

        self._assert_same_reco(model, recovered_model, dataset)

    @pytest.mark.parametrize("model_cls", (SASRecModel, BERT4RecModel))
    def test_raises_when_save_model_loaded_from_checkpoint(
        self,
        model_cls: tp.Type[TransformerModelBase],
        tmp_path: str,
        dataset: Dataset,
    ) -> None:
        model = model_cls.from_config(
            {
                "deterministic": True,
                "item_net_block_types": (IdEmbeddingsItemNet, CatFeaturesItemNet),
            }
        )
        model._trainer = Trainer(  # pylint: disable=protected-access
            default_root_dir=tmp_path,
            max_epochs=2,
            min_epochs=2,
            deterministic=True,
            accelerator="cpu",
            devices=1,
            callbacks=ModelCheckpoint(filename="last_epoch"),
        )
        model.fit(dataset)
        assert model.fit_trainer is not None
        if model.fit_trainer.log_dir is None:
            raise ValueError("No log dir")
        ckpt_path = os.path.join(model.fit_trainer.log_dir, "checkpoints", "last_epoch.ckpt")
        recovered_model = model_cls.load_from_checkpoint(ckpt_path)
        with pytest.raises(RuntimeError):
            with NamedTemporaryFile() as f:
                recovered_model.save(f.name)

    @pytest.mark.parametrize("model_cls", (SASRecModel, BERT4RecModel))
    @pytest.mark.parametrize("verbose", (1, 0))
    @pytest.mark.parametrize(
        "is_val_mask_func, expected_columns",
        (
            (False, ["epoch", "step", "train_loss"]),
            (True, ["epoch", "step", "train_loss", "val_loss"]),
        ),
    )
    @pytest.mark.parametrize("loss", ("softmax", "BCE", "gBCE"))
    def test_log_metrics(
        self,
        model_cls: tp.Type[TransformerModelBase],
        dataset: Dataset,
        tmp_path: str,
        verbose: int,
        loss: str,
        is_val_mask_func: bool,
        expected_columns: tp.List[str],
    ) -> None:
        logger = CSVLogger(save_dir=tmp_path)
        trainer = Trainer(
            default_root_dir=tmp_path,
            max_epochs=2,
            min_epochs=2,
            deterministic=True,
            accelerator="cpu",
            devices=1,
            logger=logger,
            enable_checkpointing=False,
        )
        get_val_mask_func = leave_one_out_mask if is_val_mask_func else None
        model = model_cls.from_config(
            {
                "verbose": verbose,
                "get_val_mask_func": get_val_mask_func,
                "loss": loss,
            }
        )
        model._trainer = trainer  # pylint: disable=protected-access
        model.fit(dataset=dataset)

        assert model.fit_trainer is not None
        assert model.fit_trainer.logger is not None
        assert model.fit_trainer.log_dir is not None
        has_val_mask_func = model.get_val_mask_func is not None
        assert has_val_mask_func is is_val_mask_func

        metrics_path = os.path.join(model.fit_trainer.log_dir, "metrics.csv")
        assert os.path.isfile(metrics_path)

        actual_columns = list(pd.read_csv(metrics_path).columns)
        assert actual_columns == expected_columns<|MERGE_RESOLUTION|>--- conflicted
+++ resolved
@@ -162,7 +162,6 @@
     def test_load_from_checkpoint(
         self,
         model_cls: tp.Type[TransformerModelBase],
-        tmp_path: str,
         test_dataset: str,
         request: FixtureRequest,
     ) -> None:
@@ -170,25 +169,12 @@
         model = model_cls.from_config(
             {
                 "deterministic": True,
-                "item_net_block_types": (IdEmbeddingsItemNet,),  # TODO: add CatFeaturesItemNet
+                "item_net_block_types": (IdEmbeddingsItemNet, CatFeaturesItemNet),
                 "get_trainer_func": custom_trainer_ckpt,
             }
         )
-<<<<<<< HEAD
-        model._trainer = Trainer(  # pylint: disable=protected-access
-            default_root_dir=tmp_path,
-            max_epochs=2,
-            min_epochs=2,
-            deterministic=True,
-            accelerator="cpu",
-            devices=1,
-            callbacks=ModelCheckpoint(filename="last_epoch"),
-        )
         dataset = request.getfixturevalue(test_dataset)
         model.fit(dataset)
-=======
-        model.fit(dataset_item_features)
->>>>>>> e7ec51c5
 
         assert model.fit_trainer is not None
         if model.fit_trainer.log_dir is None:
@@ -204,23 +190,14 @@
     def test_raises_when_save_model_loaded_from_checkpoint(
         self,
         model_cls: tp.Type[TransformerModelBase],
-        tmp_path: str,
         dataset: Dataset,
     ) -> None:
         model = model_cls.from_config(
             {
                 "deterministic": True,
                 "item_net_block_types": (IdEmbeddingsItemNet, CatFeaturesItemNet),
+                "get_trainer_func": custom_trainer_ckpt,
             }
-        )
-        model._trainer = Trainer(  # pylint: disable=protected-access
-            default_root_dir=tmp_path,
-            max_epochs=2,
-            min_epochs=2,
-            deterministic=True,
-            accelerator="cpu",
-            devices=1,
-            callbacks=ModelCheckpoint(filename="last_epoch"),
         )
         model.fit(dataset)
         assert model.fit_trainer is not None
