--- conflicted
+++ resolved
@@ -29,19 +29,13 @@
 from rectools.columns import Columns
 from rectools.dataset import Dataset, IdMap, Interactions
 from rectools.models import SASRecModel
-<<<<<<< HEAD
-from rectools.models.nn.item_net import IdEmbeddingsItemNet
+from rectools.models.nn.item_net import CatFeaturesItemNet, IdEmbeddingsItemNet
 from rectools.models.nn.sasrec import SASRecDataPreparator, SASRecTransformerLayers
-from rectools.models.nn.transformer_base import LearnableInversePositionalEncoding, SessionEncoderLightningModule
-=======
-from rectools.models.nn.item_net import CatFeaturesItemNet, IdEmbeddingsItemNet
-from rectools.models.nn.sasrec import PADDING_VALUE, SASRecDataPreparator, SASRecTransformerLayers
 from rectools.models.nn.transformer_base import (
     LearnableInversePositionalEncoding,
     SessionEncoderLightningModule,
     TransformerBasedSessionEncoder,
 )
->>>>>>> 24a78773
 from tests.models.data import DATASET
 from tests.models.utils import (
     assert_default_config_and_default_model_params_are_the_same,
@@ -158,6 +152,7 @@
             accelerator="cpu",
             enable_checkpointing=False,
         )
+
 
     @pytest.mark.parametrize(
         "accelerator,devices,recommend_accelerator",
@@ -776,17 +771,7 @@
 
     @pytest.fixture
     def data_preparator(self) -> SASRecDataPreparator:
-<<<<<<< HEAD
         return SASRecDataPreparator(session_max_len=3, batch_size=4, dataloader_num_workers=0)
-=======
-        return SASRecDataPreparator(
-            session_max_len=3,
-            batch_size=4,
-            dataloader_num_workers=0,
-            item_extra_tokens=(PADDING_VALUE,),
-            n_negatives=1,
-        )
->>>>>>> 24a78773
 
     @pytest.fixture
     def data_preparator_val_mask(self) -> SASRecDataPreparator:
