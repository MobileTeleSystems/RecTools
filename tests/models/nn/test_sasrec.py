--- conflicted
+++ resolved
@@ -29,18 +29,13 @@
 from rectools.columns import Columns
 from rectools.dataset import Dataset, IdMap, Interactions
 from rectools.models import SASRecModel
-<<<<<<< HEAD
 from rectools.models.nn.item_net import CatFeaturesItemNet, IdEmbeddingsItemNet
-from rectools.models.nn.sasrec import PADDING_VALUE, SASRecDataPreparator
-from rectools.models.nn.transformer_base import TransformerBasedSessionEncoder
-from tests.models.utils import assert_second_fit_refits_model
-from tests.testing_utils import assert_id_map_equal, assert_interactions_set_equal
-
-# TODO: add tests with BCE and GBCE
-=======
-from rectools.models.nn.item_net import IdEmbeddingsItemNet
 from rectools.models.nn.sasrec import PADDING_VALUE, SASRecDataPreparator, SASRecTransformerLayers
-from rectools.models.nn.transformer_base import LearnableInversePositionalEncoding, SessionEncoderLightningModule
+from rectools.models.nn.transformer_base import (
+    LearnableInversePositionalEncoding,
+    SessionEncoderLightningModule,
+    TransformerBasedSessionEncoder,
+)
 from tests.models.data import DATASET
 from tests.models.utils import (
     assert_default_config_and_default_model_params_are_the_same,
@@ -49,7 +44,6 @@
 from tests.testing_utils import assert_id_map_equal, assert_interactions_set_equal
 
 from .utils import leave_one_out_mask
->>>>>>> a062d135
 
 
 class TestSASRecModel:
@@ -295,13 +289,8 @@
         )
         model.fit(dataset=dataset_devices)
         users = np.array([10, 30, 40])
-<<<<<<< HEAD
         actual = model.recommend(users=users, dataset=dataset_devices, k=3, filter_viewed=filter_viewed)
-        if accelerator == "cpu" and n_devices == 1:
-=======
-        actual = model.recommend(users=users, dataset=dataset, k=3, filter_viewed=filter_viewed)
         if accelerator == "cpu" and devices == 1:
->>>>>>> a062d135
             expected = expected_cpu_1
         elif accelerator == "cpu" and devices == 2:
             expected = expected_cpu_2
