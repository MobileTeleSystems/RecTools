--- conflicted
+++ resolved
@@ -28,14 +28,9 @@
 from rectools.models import ImplicitALSWrapperModel
 from rectools.models.implicit_als import (
     AnyAlternatingLeastSquares,
-<<<<<<< HEAD
     GPUAlternatingLeastSquares,
     get_items_vectors,
     get_users_vectors,
-=======
-    CPUAlternatingLeastSquares,
-    GPUAlternatingLeastSquares,
->>>>>>> ed428897
 )
 from rectools.models.utils import recommend_from_scores
 
@@ -368,40 +363,6 @@
                 k=2,
             )
 
-<<<<<<< HEAD
-    # TODO: move this test to `partial_fit` method when implemented
-    @pytest.mark.parametrize("fit_features_together", (False, True))
-    @pytest.mark.parametrize("use_features_in_dataset", (False, True))
-    def test_per_epoch_fitting_consistent_with_regular_fitting(
-        self,
-        dataset: Dataset,
-        dataset_w_features: Dataset,
-        fit_features_together: bool,
-        use_features_in_dataset: bool,
-        use_gpu: bool,
-    ) -> None:
-        if use_features_in_dataset:
-            dataset = dataset_w_features
-
-        iterations = 20
-
-        base_model_1 = AlternatingLeastSquares(
-            factors=2, num_threads=2, iterations=iterations, random_state=32, use_gpu=use_gpu
-        )
-        model_1 = ImplicitALSWrapperModel(model=base_model_1, fit_features_together=fit_features_together)
-        model_1.fit(dataset)
-
-        base_model_2 = AlternatingLeastSquares(
-            factors=2, num_threads=2, iterations=iterations, random_state=32, use_gpu=use_gpu
-        )
-        model_2 = ImplicitALSWrapperModel(model=base_model_2, fit_features_together=fit_features_together)
-        for _ in range(iterations):
-            model_2.fit(dataset, epochs=1)
-            model_2._model = deepcopy(model_2.model)  # pylint: disable=protected-access
-
-        assert np.allclose(get_users_vectors(model_1.model), get_users_vectors(model_2.model))
-        assert np.allclose(get_items_vectors(model_1.model), get_items_vectors(model_2.model))
-=======
 
 class CustomALS(CPUAlternatingLeastSquares):
     pass
@@ -517,4 +478,36 @@
         default_config: tp.Dict[str, tp.Any] = {"model": {}}
         model = ImplicitALSWrapperModel(model=AlternatingLeastSquares())
         assert_default_config_and_default_model_params_are_the_same(model, default_config)
->>>>>>> ed428897
+
+    # TODO: move this test to `partial_fit` method when implemented
+    @pytest.mark.parametrize("fit_features_together", (False, True))
+    @pytest.mark.parametrize("use_features_in_dataset", (False, True))
+    def test_per_epoch_fitting_consistent_with_regular_fitting(
+        self,
+        dataset: Dataset,
+        dataset_w_features: Dataset,
+        fit_features_together: bool,
+        use_features_in_dataset: bool,
+        use_gpu: bool,
+    ) -> None:
+        if use_features_in_dataset:
+            dataset = dataset_w_features
+
+        iterations = 20
+
+        base_model_1 = AlternatingLeastSquares(
+            factors=2, num_threads=2, iterations=iterations, random_state=32, use_gpu=use_gpu
+        )
+        model_1 = ImplicitALSWrapperModel(model=base_model_1, fit_features_together=fit_features_together)
+        model_1.fit(dataset)
+
+        base_model_2 = AlternatingLeastSquares(
+            factors=2, num_threads=2, iterations=iterations, random_state=32, use_gpu=use_gpu
+        )
+        model_2 = ImplicitALSWrapperModel(model=base_model_2, fit_features_together=fit_features_together)
+        for _ in range(iterations):
+            model_2.fit(dataset, epochs=1)
+            model_2._model = deepcopy(model_2.model)  # pylint: disable=protected-access
+
+        assert np.allclose(get_users_vectors(model_1.model), get_users_vectors(model_2.model))
+        assert np.allclose(get_items_vectors(model_1.model), get_items_vectors(model_2.model))