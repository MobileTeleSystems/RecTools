#  Copyright 2022-2024 MTS (Mobile Telesystems)
#
#  Licensed under the Apache License, Version 2.0 (the "License");
#  you may not use this file except in compliance with the License.
#  You may obtain a copy of the License at
#
#      http://www.apache.org/licenses/LICENSE-2.0
#
#  Unless required by applicable law or agreed to in writing, software
#  distributed under the License is distributed on an "AS IS" BASIS,
#  WITHOUT WARRANTIES OR CONDITIONS OF ANY KIND, either express or implied.
#  See the License for the specific language governing permissions and
#  limitations under the License.

import typing as tp
from copy import deepcopy

import implicit.gpu
import numpy as np
import pandas as pd
import pytest
from implicit.als import AlternatingLeastSquares
from implicit.gpu import HAS_CUDA

from rectools import Columns
from rectools.dataset import Dataset, DenseFeatures, IdMap, Interactions, SparseFeatures
from rectools.exceptions import NotFittedError
from rectools.models import ImplicitALSWrapperModel
from rectools.models.implicit_als import (
    AnyAlternatingLeastSquares,
    CPUAlternatingLeastSquares,
    GPUAlternatingLeastSquares,
    get_items_vectors,
    get_users_vectors,
)
from rectools.models.utils import recommend_from_scores

from .data import DATASET
from .utils import (
    assert_default_config_and_default_model_params_are_the_same,
    assert_dumps_loads_do_not_change_model,
    assert_get_config_and_from_config_compatibility,
    assert_second_fit_refits_model,
)


@pytest.mark.filterwarnings("ignore:Converting sparse features to dense")
@pytest.mark.parametrize("use_gpu", (False, True) if HAS_CUDA else (False,))
class TestImplicitALSWrapperModel:
    @staticmethod
    def _init_model_factors_inplace(model: AnyAlternatingLeastSquares, dataset: Dataset) -> None:
        """Init factors to make the test deterministic"""
        n_factors = model.factors
        n_users = dataset.user_id_map.to_internal.size
        n_items = dataset.item_id_map.to_internal.size
        user_factors: np.ndarray = np.linspace(0.1, 0.5, n_users * n_factors, dtype=np.float32).reshape(n_users, -1)
        item_factors: np.ndarray = np.linspace(0.1, 0.5, n_items * n_factors, dtype=np.float32).reshape(n_items, -1)

        if isinstance(model, GPUAlternatingLeastSquares):
            user_factors = implicit.gpu.Matrix(user_factors)
            item_factors = implicit.gpu.Matrix(item_factors)

        model.user_factors = user_factors
        model.item_factors = item_factors

    @pytest.fixture
    def dataset(self) -> Dataset:
        return DATASET

    @pytest.fixture
    def dataset_w_features(self) -> Dataset:
        user_id_map = IdMap.from_values(["u1", "u2", "u3"])
        item_id_map = IdMap.from_values(["i1", "i2", "i3"])
        interactions_df = pd.DataFrame(
            [
                ["u1", "i1", 0.1, "2021-09-09"],
                ["u2", "i1", 0.1, "2021-09-09"],
                ["u2", "i2", 0.5, "2021-09-05"],
                ["u2", "i3", 0.2, "2021-09-05"],
                ["u1", "i3", 0.2, "2021-09-05"],
                ["u3", "i1", 0.2, "2021-09-05"],
            ],
            columns=[Columns.User, Columns.Item, Columns.Weight, Columns.Datetime],
        )
        interactions = Interactions.from_raw(interactions_df, user_id_map, item_id_map)
        user_features_df = pd.DataFrame({"id": ["u1", "u2", "u3"], "f1": [0.3, 0.4, 0.5]})
        user_features = DenseFeatures.from_dataframe(user_features_df, user_id_map)
        item_features_df = pd.DataFrame({"id": ["i1", "i1"], "feature": ["f1", "f2"], "value": [2.1, 100]})
        item_features = SparseFeatures.from_flatten(item_features_df, item_id_map)
        dataset = Dataset(user_id_map, item_id_map, interactions, user_features, item_features)
        return dataset

    @pytest.mark.parametrize(
        "filter_viewed,expected",
        (
            (
                True,
                pd.DataFrame(
                    {
                        Columns.User: [10, 10, 20, 20],
                        Columns.Item: [13, 15, 14, 15],
                        Columns.Rank: [1, 2, 1, 2],
                    }
                ),
            ),
            (
                False,
                pd.DataFrame(
                    {
                        Columns.User: [10, 10, 20, 20],
                        Columns.Item: [12, 11, 12, 11],
                        Columns.Rank: [1, 2, 1, 2],
                    }
                ),
            ),
        ),
    )
    @pytest.mark.parametrize("fit_features_together", (False, True))
    def test_basic(
        self,
        dataset: Dataset,
        fit_features_together: bool,
        filter_viewed: bool,
        expected: pd.DataFrame,
        use_gpu: bool,
    ) -> None:
        base_model = AlternatingLeastSquares(factors=2, num_threads=2, iterations=100)
        self._init_model_factors_inplace(base_model, dataset)
        model = ImplicitALSWrapperModel(model=base_model, fit_features_together=fit_features_together).fit(dataset)
        actual = model.recommend(
            users=np.array([10, 20]),
            dataset=dataset,
            k=2,
            filter_viewed=filter_viewed,
        )
        pd.testing.assert_frame_equal(actual.drop(columns=Columns.Score), expected)
        pd.testing.assert_frame_equal(
            actual.sort_values([Columns.User, Columns.Score], ascending=[True, False]).reset_index(drop=True),
            actual,
        )

    @pytest.mark.parametrize("fit_features_together", (False, True))
    @pytest.mark.parametrize("init_model_before_fit", (False, True))
    def test_consistent_with_pure_implicit(
        self, dataset: Dataset, fit_features_together: bool, use_gpu: bool, init_model_before_fit: bool
    ) -> None:
        base_model = AlternatingLeastSquares(factors=10, num_threads=2, iterations=30, use_gpu=use_gpu, random_state=32)
        if init_model_before_fit:
            self._init_model_factors_inplace(base_model, dataset)
        users = np.array([10, 20, 30, 40])

        model_for_wrap = deepcopy(base_model)
        wrapped_model = ImplicitALSWrapperModel(model=model_for_wrap, fit_features_together=fit_features_together)
        wrapped_model.fit(dataset)
        actual_reco = wrapped_model.recommend(
            users=users,
            dataset=dataset,
            k=3,
            filter_viewed=False,
        )

        ui_csr = dataset.get_user_item_matrix(include_weights=True)
        base_model.fit(ui_csr)
        for user_id in users:
            internal_id = dataset.user_id_map.convert_to_internal([user_id])[0]
            expected_ids, expected_scores = base_model.recommend(
                userid=internal_id,
                user_items=ui_csr[internal_id],
                N=3,
                filter_already_liked_items=False,
            )
            actual_ids = actual_reco.loc[actual_reco[Columns.User] == user_id, Columns.Item].values
            actual_internal_ids = dataset.item_id_map.convert_to_internal(actual_ids)
            actual_scores = actual_reco.loc[actual_reco[Columns.User] == user_id, Columns.Score].values
            np.testing.assert_equal(actual_internal_ids, expected_ids)
            np.testing.assert_allclose(actual_scores, expected_scores, atol=0.01)

    @pytest.mark.parametrize(
        "filter_viewed,expected",
        (
            (
                True,
                {10: {13, 17}, 20: {17}},
            ),
            (
                False,
                {10: {11, 13, 17}, 20: {11, 13, 17}},
            ),
        ),
    )
    def test_with_whitelist(
        self,
        dataset: Dataset,
        filter_viewed: bool,
        expected: tp.Dict[int, tp.Set[int]],
        use_gpu: bool,
    ) -> None:
        base_model = AlternatingLeastSquares(factors=32, num_threads=2, use_gpu=use_gpu)
        model = ImplicitALSWrapperModel(model=base_model).fit(dataset)
        actual = model.recommend(
            users=np.array([10, 20]),
            dataset=dataset,
            k=3,
            filter_viewed=filter_viewed,
            items_to_recommend=np.array([11, 13, 17]),
        )
        for uid in (10, 20):
            assert set(actual.loc[actual[Columns.User] == uid, Columns.Item]) == expected[uid]

    @pytest.mark.parametrize(
        "fit_features_together,expected",
        (
            (
                True,
                pd.DataFrame(
                    {
                        Columns.User: ["u1", "u3", "u3"],
                        Columns.Item: ["i2", "i3", "i2"],
                        Columns.Rank: [1, 1, 2],
                    }
                ),
            ),
            (
                False,
                pd.DataFrame(
                    {
                        Columns.User: ["u1", "u3", "u3"],
                        Columns.Item: ["i2", "i2", "i3"],
                        Columns.Rank: [1, 1, 2],
                    }
                ),
            ),
        ),
    )
    def test_happy_path_with_features(
        self, fit_features_together: bool, expected: pd.DataFrame, use_gpu: bool, dataset_w_features: Dataset
    ) -> None:
        dataset = dataset_w_features

        # In case of big number of iterations there are differences between CPU and GPU results
        base_model = AlternatingLeastSquares(factors=32, num_threads=2, use_gpu=use_gpu)
        self._init_model_factors_inplace(base_model, dataset)

        model = ImplicitALSWrapperModel(model=base_model, fit_features_together=fit_features_together).fit(dataset)
        actual = model.recommend(
            users=np.array(["u1", "u2", "u3"]),
            dataset=dataset,
            k=2,
            filter_viewed=True,
        )
        pd.testing.assert_frame_equal(actual.drop(columns=Columns.Score), expected)
        pd.testing.assert_frame_equal(
            actual.sort_values([Columns.User, Columns.Score], ascending=[True, False]).reset_index(drop=True),
            actual,
        )

    def test_get_vectors(self, dataset: Dataset, use_gpu: bool) -> None:
        base_model = AlternatingLeastSquares(use_gpu=use_gpu)
        model = ImplicitALSWrapperModel(model=base_model).fit(dataset)
        user_embeddings, item_embeddings = model.get_vectors()
        predictions = user_embeddings @ item_embeddings.T
        vectors_predictions = [recommend_from_scores(predictions[i], k=5) for i in range(4)]
        vectors_reco = np.array([vp[0] for vp in vectors_predictions]).ravel()
        vectors_scores = np.array([vp[1] for vp in vectors_predictions]).ravel()
        _, reco_item_ids, reco_scores = model._recommend_u2i(  # pylint: disable=protected-access
            user_ids=dataset.user_id_map.convert_to_internal(np.array([10, 20, 30, 40])),
            dataset=dataset,
            k=5,
            filter_viewed=False,
            sorted_item_ids_to_recommend=None,
        )
        np.testing.assert_equal(vectors_reco, reco_item_ids)
        np.testing.assert_almost_equal(vectors_scores, reco_scores, decimal=5)

    def test_raises_when_get_vectors_from_not_fitted(self, use_gpu: bool) -> None:
        model = ImplicitALSWrapperModel(model=AlternatingLeastSquares(use_gpu=use_gpu))
        with pytest.raises(NotFittedError):
            model.get_vectors()

    @pytest.mark.parametrize(
        "filter_itself,whitelist,expected",
        (
            (
                False,
                None,
                pd.DataFrame(
                    {
                        Columns.TargetItem: [11, 11, 12, 12],
                        Columns.Item: [11, 14, 12, 14],
                        Columns.Rank: [1, 2, 1, 2],
                    }
                ),
            ),
            (
                True,
                None,
                pd.DataFrame(
                    {
                        Columns.TargetItem: [11, 11, 12, 12],
                        Columns.Item: [14, 15, 14, 13],
                        Columns.Rank: [1, 2, 1, 2],
                    }
                ),
            ),
            (
                False,
                np.array([11, 15, 14]),
                pd.DataFrame(
                    {
                        Columns.TargetItem: [11, 11, 12, 12],
                        Columns.Item: [11, 14, 14, 11],
                        Columns.Rank: [1, 2, 1, 2],
                    }
                ),
            ),
        ),
    )
    def test_i2i(
        self,
        dataset: Dataset,
        filter_itself: bool,
        whitelist: tp.Optional[np.ndarray],
        expected: pd.DataFrame,
        use_gpu: bool,
    ) -> None:
        base_model = AlternatingLeastSquares(factors=2, iterations=100, num_threads=2, use_gpu=use_gpu)
        self._init_model_factors_inplace(base_model, dataset)
        model = ImplicitALSWrapperModel(model=base_model).fit(dataset)
        actual = model.recommend_to_items(
            target_items=np.array([11, 12]),
            dataset=dataset,
            k=2,
            filter_itself=filter_itself,
            items_to_recommend=whitelist,
        )
        pd.testing.assert_frame_equal(actual.drop(columns=Columns.Score), expected)
        pd.testing.assert_frame_equal(
            actual.sort_values([Columns.TargetItem, Columns.Score], ascending=[True, False]).reset_index(drop=True),
            actual,
        )

    def test_second_fit_refits_model(self, use_gpu: bool, dataset: Dataset) -> None:
        base_model = AlternatingLeastSquares(factors=8, num_threads=2, use_gpu=use_gpu, random_state=1)
        model = ImplicitALSWrapperModel(model=base_model)
        assert_second_fit_refits_model(model, dataset)

    def test_u2i_with_cold_users(self, use_gpu: bool, dataset: Dataset) -> None:
        base_model = AlternatingLeastSquares(use_gpu=use_gpu)
        model = ImplicitALSWrapperModel(model=base_model).fit(dataset)
        with pytest.raises(ValueError, match="doesn't support recommendations for cold users"):
            model.recommend(
                users=[10, 20, 50],
                dataset=dataset,
                k=2,
                filter_viewed=False,
            )

    def test_i2i_with_warm_and_cold_items(self, use_gpu: bool, dataset: Dataset) -> None:
        base_model = AlternatingLeastSquares(use_gpu=use_gpu)
        model = ImplicitALSWrapperModel(model=base_model).fit(dataset)
        with pytest.raises(ValueError, match="doesn't support recommendations for cold items"):
            model.recommend_to_items(
                target_items=[11, 12, 16],
                dataset=dataset,
                k=2,
            )

    @pytest.mark.parametrize("fit_features_together", (False, True))
    @pytest.mark.parametrize("use_features_in_dataset", (False, True))
    def test_per_epoch_partial_fit_consistent_with_regular_fit(
        self,
        dataset: Dataset,
        dataset_w_features: Dataset,
        fit_features_together: bool,
        use_features_in_dataset: bool,
        use_gpu: bool,
    ) -> None:
        if use_features_in_dataset:
            dataset = dataset_w_features

        iterations = 20

        base_model_1 = AlternatingLeastSquares(
            factors=2, num_threads=2, iterations=iterations, random_state=32, use_gpu=use_gpu
        )
        model_1 = ImplicitALSWrapperModel(model=base_model_1, fit_features_together=fit_features_together)
        model_1.fit(dataset)

        base_model_2 = AlternatingLeastSquares(
            factors=2, num_threads=2, iterations=iterations, random_state=32, use_gpu=use_gpu
        )
        model_2 = ImplicitALSWrapperModel(model=base_model_2, fit_features_together=fit_features_together)
        for _ in range(iterations):
            model_2.fit_partial(dataset, epochs=1)

        assert np.allclose(get_users_vectors(model_1.model), get_users_vectors(model_2.model))
        assert np.allclose(get_items_vectors(model_1.model), get_items_vectors(model_2.model))

    @pytest.mark.parametrize("fit_features_together", (False, True))
    @pytest.mark.parametrize("use_features_in_dataset", (False, True))
    def test_per_epoch_model_iterations(
        self,
        dataset: Dataset,
        dataset_w_features: Dataset,
        fit_features_together: bool,
        use_features_in_dataset: bool,
        use_gpu: bool,
    ) -> None:
        if use_features_in_dataset:
            dataset = dataset_w_features

        iterations = 20
        base_model = AlternatingLeastSquares(
            factors=2, num_threads=2, iterations=iterations, random_state=32, use_gpu=use_gpu
        )
        model = ImplicitALSWrapperModel(model=base_model, fit_features_together=fit_features_together)
        for n_epoch in range(iterations):
            model.fit_partial(dataset, epochs=1)
            assert model.model.iterations == n_epoch + 1

    def test_dumps_loads(self, use_gpu: bool, dataset: Dataset) -> None:
        model = ImplicitALSWrapperModel(model=AlternatingLeastSquares(use_gpu=use_gpu))
        model.fit(dataset)
        assert_dumps_loads_do_not_change_model(model, dataset)


class CustomALS(CPUAlternatingLeastSquares):
    pass


class TestImplicitALSWrapperModelConfiguration:

    def setup_method(self) -> None:
        implicit.gpu.HAS_CUDA = True  # To avoid errors when test without cuda

    @pytest.mark.parametrize("use_gpu", (False, True))
    @pytest.mark.parametrize("cls", (None, "AlternatingLeastSquares", "implicit.als.AlternatingLeastSquares"))
    def test_from_config(self, use_gpu: bool, cls: tp.Any) -> None:
        config: tp.Dict = {
            "model": {
<<<<<<< HEAD
                "params": {
                    "factors": 16,
                    "num_threads": 2,
                    "iterations": 100,
                    "use_gpu": use_gpu,
                },
=======
                "factors": 16,
                "num_threads": 2,
                "iterations": 100,
                "use_gpu": use_gpu,
>>>>>>> a18406e1
            },
            "fit_features_together": True,
            "verbose": 1,
        }
        if cls is not None:
            config["model"]["cls"] = cls
        model = ImplicitALSWrapperModel.from_config(config)
        assert model.fit_features_together is True
        assert model.verbose == 1
        inner_model = model._model  # pylint: disable=protected-access
        assert inner_model.factors == 16
        assert inner_model.iterations == 100
        if not use_gpu:
            assert inner_model.num_threads == 2
        expected_model_class = GPUAlternatingLeastSquares if use_gpu else CPUAlternatingLeastSquares
        assert isinstance(inner_model, expected_model_class)

    @pytest.mark.parametrize("use_gpu", (False, True))
    @pytest.mark.parametrize("random_state", (None, 42))
    @pytest.mark.parametrize("simple_types", (False, True))
    def test_to_config(self, use_gpu: bool, random_state: tp.Optional[int], simple_types: bool) -> None:
        model = ImplicitALSWrapperModel(
            model=AlternatingLeastSquares(factors=16, num_threads=2, use_gpu=use_gpu, random_state=random_state),
            fit_features_together=True,
            verbose=1,
        )
        config = model.get_config(simple_types=simple_types)
<<<<<<< HEAD
        expected_model_params = {
=======
        expected_inner_model_config = {
            "cls": "AlternatingLeastSquares",
>>>>>>> a18406e1
            "factors": 16,
            "regularization": 0.01,
            "alpha": 1.0,
            "dtype": np.float32 if not simple_types else "float32",
            "iterations": 15,
            "calculate_training_loss": False,
            "random_state": random_state,
            "use_gpu": use_gpu,
        }
        if not use_gpu:
<<<<<<< HEAD
            expected_model_params.update(
=======
            expected_inner_model_config.update(
>>>>>>> a18406e1
                {
                    "use_native": True,
                    "use_cg": True,
                    "num_threads": 2,
                }
            )
        expected = {
<<<<<<< HEAD
            "model": {
                "cls": "AlternatingLeastSquares",
                "params": expected_model_params,
            },
=======
            "cls": "ImplicitALSWrapperModel" if simple_types else ImplicitALSWrapperModel,
            "model": expected_inner_model_config,
>>>>>>> a18406e1
            "fit_features_together": True,
            "verbose": 1,
        }
        assert config == expected

    def test_to_config_fails_when_random_state_is_object(self) -> None:
        model = ImplicitALSWrapperModel(model=AlternatingLeastSquares(random_state=np.random.RandomState()))
        with pytest.raises(
            TypeError,
            match="`random_state` must be ``None`` or have ``int`` type to convert it to simple type",
        ):
            model.get_config(simple_types=True)

    def test_custom_model_class(self) -> None:
        cls_path = "tests.models.test_implicit_als.CustomALS"

        config = {
            "model": {
                "cls": cls_path,
            }
        }
        model = ImplicitALSWrapperModel.from_config(config)

        assert isinstance(model._model, CustomALS)  # pylint: disable=protected-access

        returned_config = model.get_config(simple_types=True)
        assert returned_config["model"]["cls"] == cls_path  # pylint: disable=unsubscriptable-object

        assert model.get_config()["model"]["cls"] == CustomALS  # pylint: disable=unsubscriptable-object

    @pytest.mark.parametrize("simple_types", (False, True))
    def test_get_config_and_from_config_compatibility(self, simple_types: bool) -> None:
        initial_config = {
<<<<<<< HEAD
            "model": {
                "params": {"factors": 16, "num_threads": 2, "iterations": 3, "random_state": 42},
            },
=======
            "model": {"factors": 16, "num_threads": 2, "iterations": 3, "random_state": 42},
>>>>>>> a18406e1
            "verbose": 1,
        }
        assert_get_config_and_from_config_compatibility(ImplicitALSWrapperModel, DATASET, initial_config, simple_types)

    def test_default_config_and_default_model_params_are_the_same(self) -> None:
        default_config: tp.Dict[str, tp.Any] = {"model": {}}
        model = ImplicitALSWrapperModel(model=AlternatingLeastSquares())
        assert_default_config_and_default_model_params_are_the_same(model, default_config)<|MERGE_RESOLUTION|>--- conflicted
+++ resolved
@@ -438,19 +438,10 @@
     def test_from_config(self, use_gpu: bool, cls: tp.Any) -> None:
         config: tp.Dict = {
             "model": {
-<<<<<<< HEAD
-                "params": {
-                    "factors": 16,
-                    "num_threads": 2,
-                    "iterations": 100,
-                    "use_gpu": use_gpu,
-                },
-=======
                 "factors": 16,
                 "num_threads": 2,
                 "iterations": 100,
                 "use_gpu": use_gpu,
->>>>>>> a18406e1
             },
             "fit_features_together": True,
             "verbose": 1,
@@ -478,12 +469,8 @@
             verbose=1,
         )
         config = model.get_config(simple_types=simple_types)
-<<<<<<< HEAD
-        expected_model_params = {
-=======
         expected_inner_model_config = {
             "cls": "AlternatingLeastSquares",
->>>>>>> a18406e1
             "factors": 16,
             "regularization": 0.01,
             "alpha": 1.0,
@@ -494,11 +481,7 @@
             "use_gpu": use_gpu,
         }
         if not use_gpu:
-<<<<<<< HEAD
-            expected_model_params.update(
-=======
             expected_inner_model_config.update(
->>>>>>> a18406e1
                 {
                     "use_native": True,
                     "use_cg": True,
@@ -506,15 +489,8 @@
                 }
             )
         expected = {
-<<<<<<< HEAD
-            "model": {
-                "cls": "AlternatingLeastSquares",
-                "params": expected_model_params,
-            },
-=======
             "cls": "ImplicitALSWrapperModel" if simple_types else ImplicitALSWrapperModel,
             "model": expected_inner_model_config,
->>>>>>> a18406e1
             "fit_features_together": True,
             "verbose": 1,
         }
@@ -548,13 +524,7 @@
     @pytest.mark.parametrize("simple_types", (False, True))
     def test_get_config_and_from_config_compatibility(self, simple_types: bool) -> None:
         initial_config = {
-<<<<<<< HEAD
-            "model": {
-                "params": {"factors": 16, "num_threads": 2, "iterations": 3, "random_state": 42},
-            },
-=======
             "model": {"factors": 16, "num_threads": 2, "iterations": 3, "random_state": 42},
->>>>>>> a18406e1
             "verbose": 1,
         }
         assert_get_config_and_from_config_compatibility(ImplicitALSWrapperModel, DATASET, initial_config, simple_types)
