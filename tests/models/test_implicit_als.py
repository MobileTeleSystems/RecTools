#  Copyright 2022-2024 MTS (Mobile Telesystems)
#
#  Licensed under the Apache License, Version 2.0 (the "License");
#  you may not use this file except in compliance with the License.
#  You may obtain a copy of the License at
#
#      http://www.apache.org/licenses/LICENSE-2.0
#
#  Unless required by applicable law or agreed to in writing, software
#  distributed under the License is distributed on an "AS IS" BASIS,
#  WITHOUT WARRANTIES OR CONDITIONS OF ANY KIND, either express or implied.
#  See the License for the specific language governing permissions and
#  limitations under the License.

import typing as tp
from copy import deepcopy

import implicit.gpu
import numpy as np
import pandas as pd
import pytest
from implicit.als import AlternatingLeastSquares
from implicit.gpu import HAS_CUDA

from rectools import Columns
from rectools.dataset import Dataset, DenseFeatures, IdMap, Interactions, SparseFeatures
from rectools.exceptions import NotFittedError
from rectools.models import ImplicitALSWrapperModel
from rectools.models.implicit_als import (
    AnyAlternatingLeastSquares,
    CPUAlternatingLeastSquares,
    GPUAlternatingLeastSquares,
    get_items_vectors,
    get_users_vectors,
)
from rectools.models.utils import recommend_from_scores

from .data import DATASET
from .utils import (
    assert_default_config_and_default_model_params_are_the_same,
    assert_dumps_loads_do_not_change_model,
    assert_get_config_and_from_config_compatibility,
    assert_second_fit_refits_model,
)


@pytest.mark.filterwarnings("ignore:Converting sparse features to dense")
@pytest.mark.parametrize("use_gpu", (False, True) if HAS_CUDA else (False,))
class TestImplicitALSWrapperModel:
    @staticmethod
    def _init_model_factors_inplace(model: AnyAlternatingLeastSquares, dataset: Dataset) -> None:
        """Init factors to make the test deterministic"""
        n_factors = model.factors
        n_users = dataset.user_id_map.to_internal.size
        n_items = dataset.item_id_map.to_internal.size
        user_factors: np.ndarray = np.linspace(0.1, 0.5, n_users * n_factors, dtype=np.float32).reshape(n_users, -1)
        item_factors: np.ndarray = np.linspace(0.1, 0.5, n_items * n_factors, dtype=np.float32).reshape(n_items, -1)

        if isinstance(model, GPUAlternatingLeastSquares):
            user_factors = implicit.gpu.Matrix(user_factors)
            item_factors = implicit.gpu.Matrix(item_factors)

        model.user_factors = user_factors
        model.item_factors = item_factors

    @pytest.fixture
    def dataset(self) -> Dataset:
        return DATASET

    @pytest.fixture
    def dataset_w_features(self) -> Dataset:
        user_id_map = IdMap.from_values(["u1", "u2", "u3"])
        item_id_map = IdMap.from_values(["i1", "i2", "i3"])
        interactions_df = pd.DataFrame(
            [
                ["u1", "i1", 0.1, "2021-09-09"],
                ["u2", "i1", 0.1, "2021-09-09"],
                ["u2", "i2", 0.5, "2021-09-05"],
                ["u2", "i3", 0.2, "2021-09-05"],
                ["u1", "i3", 0.2, "2021-09-05"],
                ["u3", "i1", 0.2, "2021-09-05"],
            ],
            columns=[Columns.User, Columns.Item, Columns.Weight, Columns.Datetime],
        )
        interactions = Interactions.from_raw(interactions_df, user_id_map, item_id_map)
        user_features_df = pd.DataFrame({"id": ["u1", "u2", "u3"], "f1": [0.3, 0.4, 0.5]})
        user_features = DenseFeatures.from_dataframe(user_features_df, user_id_map)
        item_features_df = pd.DataFrame({"id": ["i1", "i1"], "feature": ["f1", "f2"], "value": [2.1, 100]})
        item_features = SparseFeatures.from_flatten(item_features_df, item_id_map)
        dataset = Dataset(user_id_map, item_id_map, interactions, user_features, item_features)
        return dataset

    @pytest.mark.parametrize(
        "filter_viewed,expected",
        (
            (
                True,
                pd.DataFrame(
                    {
                        Columns.User: [10, 10, 20, 20],
                        Columns.Item: [13, 15, 14, 15],
                        Columns.Rank: [1, 2, 1, 2],
                    }
                ),
            ),
            (
                False,
                pd.DataFrame(
                    {
                        Columns.User: [10, 10, 20, 20],
                        Columns.Item: [12, 11, 12, 11],
                        Columns.Rank: [1, 2, 1, 2],
                    }
                ),
            ),
        ),
    )
    @pytest.mark.parametrize("fit_features_together", (False, True))
    def test_basic(
        self,
        dataset: Dataset,
        fit_features_together: bool,
        filter_viewed: bool,
        expected: pd.DataFrame,
        use_gpu: bool,
    ) -> None:
        base_model = AlternatingLeastSquares(factors=2, num_threads=2, iterations=100)
        self._init_model_factors_inplace(base_model, dataset)
        model = ImplicitALSWrapperModel(model=base_model, fit_features_together=fit_features_together).fit(dataset)
        actual = model.recommend(
            users=np.array([10, 20]),
            dataset=dataset,
            k=2,
            filter_viewed=filter_viewed,
        )
        pd.testing.assert_frame_equal(actual.drop(columns=Columns.Score), expected)
        pd.testing.assert_frame_equal(
            actual.sort_values([Columns.User, Columns.Score], ascending=[True, False]).reset_index(drop=True),
            actual,
        )

    @pytest.mark.parametrize("fit_features_together", (False, True))
    @pytest.mark.parametrize("init_model_before_fit", (False, True))
    def test_consistent_with_pure_implicit(
        self, dataset: Dataset, fit_features_together: bool, use_gpu: bool, init_model_before_fit: bool
    ) -> None:
        base_model = AlternatingLeastSquares(factors=10, num_threads=2, iterations=30, use_gpu=use_gpu, random_state=32)
        if init_model_before_fit:
            self._init_model_factors_inplace(base_model, dataset)
        users = np.array([10, 20, 30, 40])

        model_for_wrap = deepcopy(base_model)
        wrapped_model = ImplicitALSWrapperModel(model=model_for_wrap, fit_features_together=fit_features_together)
        wrapped_model.fit(dataset)
        actual_reco = wrapped_model.recommend(
            users=users,
            dataset=dataset,
            k=3,
            filter_viewed=False,
        )

        ui_csr = dataset.get_user_item_matrix(include_weights=True)
        base_model.fit(ui_csr)
        for user_id in users:
            internal_id = dataset.user_id_map.convert_to_internal([user_id])[0]
            expected_ids, expected_scores = base_model.recommend(
                userid=internal_id,
                user_items=ui_csr[internal_id],
                N=3,
                filter_already_liked_items=False,
            )
            actual_ids = actual_reco.loc[actual_reco[Columns.User] == user_id, Columns.Item].values
            actual_internal_ids = dataset.item_id_map.convert_to_internal(actual_ids)
            actual_scores = actual_reco.loc[actual_reco[Columns.User] == user_id, Columns.Score].values
            np.testing.assert_equal(actual_internal_ids, expected_ids)
            np.testing.assert_allclose(actual_scores, expected_scores, atol=0.01)

    @pytest.mark.parametrize(
        "filter_viewed,expected",
        (
            (
                True,
                {10: {13, 17}, 20: {17}},
            ),
            (
                False,
                {10: {11, 13, 17}, 20: {11, 13, 17}},
            ),
        ),
    )
    def test_with_whitelist(
        self,
        dataset: Dataset,
        filter_viewed: bool,
        expected: tp.Dict[int, tp.Set[int]],
        use_gpu: bool,
    ) -> None:
        base_model = AlternatingLeastSquares(factors=32, num_threads=2, use_gpu=use_gpu)
        model = ImplicitALSWrapperModel(model=base_model).fit(dataset)
        actual = model.recommend(
            users=np.array([10, 20]),
            dataset=dataset,
            k=3,
            filter_viewed=filter_viewed,
            items_to_recommend=np.array([11, 13, 17]),
        )
        for uid in (10, 20):
            assert set(actual.loc[actual[Columns.User] == uid, Columns.Item]) == expected[uid]

    @pytest.mark.parametrize(
        "fit_features_together,expected",
        (
            (
                True,
                pd.DataFrame(
                    {
                        Columns.User: ["u1", "u3", "u3"],
                        Columns.Item: ["i2", "i3", "i2"],
                        Columns.Rank: [1, 1, 2],
                    }
                ),
            ),
            (
                False,
                pd.DataFrame(
                    {
                        Columns.User: ["u1", "u3", "u3"],
                        Columns.Item: ["i2", "i2", "i3"],
                        Columns.Rank: [1, 1, 2],
                    }
                ),
            ),
        ),
    )
    def test_happy_path_with_features(
        self, fit_features_together: bool, expected: pd.DataFrame, use_gpu: bool, dataset_w_features: Dataset
    ) -> None:
        dataset = dataset_w_features

        # In case of big number of iterations there are differences between CPU and GPU results
        base_model = AlternatingLeastSquares(factors=32, num_threads=2, use_gpu=use_gpu)
        self._init_model_factors_inplace(base_model, dataset)

        model = ImplicitALSWrapperModel(model=base_model, fit_features_together=fit_features_together).fit(dataset)
        actual = model.recommend(
            users=np.array(["u1", "u2", "u3"]),
            dataset=dataset,
            k=2,
            filter_viewed=True,
        )
        pd.testing.assert_frame_equal(actual.drop(columns=Columns.Score), expected)
        pd.testing.assert_frame_equal(
            actual.sort_values([Columns.User, Columns.Score], ascending=[True, False]).reset_index(drop=True),
            actual,
        )

    def test_get_vectors(self, dataset: Dataset, use_gpu: bool) -> None:
        base_model = AlternatingLeastSquares(use_gpu=use_gpu)
        model = ImplicitALSWrapperModel(model=base_model).fit(dataset)
        user_embeddings, item_embeddings = model.get_vectors()
        predictions = user_embeddings @ item_embeddings.T
        vectors_predictions = [recommend_from_scores(predictions[i], k=5) for i in range(4)]
        vectors_reco = np.array([vp[0] for vp in vectors_predictions]).ravel()
        vectors_scores = np.array([vp[1] for vp in vectors_predictions]).ravel()
        _, reco_item_ids, reco_scores = model._recommend_u2i(  # pylint: disable=protected-access
            user_ids=dataset.user_id_map.convert_to_internal(np.array([10, 20, 30, 40])),
            dataset=dataset,
            k=5,
            filter_viewed=False,
            sorted_item_ids_to_recommend=None,
        )
        np.testing.assert_equal(vectors_reco, reco_item_ids)
        np.testing.assert_almost_equal(vectors_scores, reco_scores, decimal=5)

    def test_raises_when_get_vectors_from_not_fitted(self, use_gpu: bool) -> None:
        model = ImplicitALSWrapperModel(model=AlternatingLeastSquares(use_gpu=use_gpu))
        with pytest.raises(NotFittedError):
            model.get_vectors()

    @pytest.mark.parametrize(
        "filter_itself,whitelist,expected",
        (
            (
                False,
                None,
                pd.DataFrame(
                    {
                        Columns.TargetItem: [11, 11, 12, 12],
                        Columns.Item: [11, 14, 12, 14],
                        Columns.Rank: [1, 2, 1, 2],
                    }
                ),
            ),
            (
                True,
                None,
                pd.DataFrame(
                    {
                        Columns.TargetItem: [11, 11, 12, 12],
                        Columns.Item: [14, 15, 14, 13],
                        Columns.Rank: [1, 2, 1, 2],
                    }
                ),
            ),
            (
                False,
                np.array([11, 15, 14]),
                pd.DataFrame(
                    {
                        Columns.TargetItem: [11, 11, 12, 12],
                        Columns.Item: [11, 14, 14, 11],
                        Columns.Rank: [1, 2, 1, 2],
                    }
                ),
            ),
        ),
    )
    def test_i2i(
        self,
        dataset: Dataset,
        filter_itself: bool,
        whitelist: tp.Optional[np.ndarray],
        expected: pd.DataFrame,
        use_gpu: bool,
    ) -> None:
        base_model = AlternatingLeastSquares(factors=2, iterations=100, num_threads=2, use_gpu=use_gpu)
        self._init_model_factors_inplace(base_model, dataset)
        model = ImplicitALSWrapperModel(model=base_model).fit(dataset)
        actual = model.recommend_to_items(
            target_items=np.array([11, 12]),
            dataset=dataset,
            k=2,
            filter_itself=filter_itself,
            items_to_recommend=whitelist,
        )
        pd.testing.assert_frame_equal(actual.drop(columns=Columns.Score), expected)
        pd.testing.assert_frame_equal(
            actual.sort_values([Columns.TargetItem, Columns.Score], ascending=[True, False]).reset_index(drop=True),
            actual,
        )

    def test_second_fit_refits_model(self, use_gpu: bool, dataset: Dataset) -> None:
        base_model = AlternatingLeastSquares(factors=8, num_threads=2, use_gpu=use_gpu, random_state=1)
        model = ImplicitALSWrapperModel(model=base_model)
        assert_second_fit_refits_model(model, dataset)

    def test_u2i_with_cold_users(self, use_gpu: bool, dataset: Dataset) -> None:
        base_model = AlternatingLeastSquares(use_gpu=use_gpu)
        model = ImplicitALSWrapperModel(model=base_model).fit(dataset)
        with pytest.raises(ValueError, match="doesn't support recommendations for cold users"):
            model.recommend(
                users=[10, 20, 50],
                dataset=dataset,
                k=2,
                filter_viewed=False,
            )

    def test_i2i_with_warm_and_cold_items(self, use_gpu: bool, dataset: Dataset) -> None:
        base_model = AlternatingLeastSquares(use_gpu=use_gpu)
        model = ImplicitALSWrapperModel(model=base_model).fit(dataset)
        with pytest.raises(ValueError, match="doesn't support recommendations for cold items"):
            model.recommend_to_items(
                target_items=[11, 12, 16],
                dataset=dataset,
                k=2,
            )

<<<<<<< HEAD
    def test_dumps_loads(self, use_gpu: bool, dataset: Dataset) -> None:
        model = ImplicitALSWrapperModel(model=AlternatingLeastSquares(use_gpu=use_gpu))
        model.fit(dataset)
        assert_dumps_loads_do_not_change_model(model, dataset)
=======
    # TODO: move this test to `partial_fit` method when implemented
    @pytest.mark.parametrize("fit_features_together", (False, True))
    @pytest.mark.parametrize("use_features_in_dataset", (False, True))
    def test_per_epoch_fitting_consistent_with_regular_fitting(
        self,
        dataset: Dataset,
        dataset_w_features: Dataset,
        fit_features_together: bool,
        use_features_in_dataset: bool,
        use_gpu: bool,
    ) -> None:
        if use_features_in_dataset:
            dataset = dataset_w_features

        iterations = 20

        base_model_1 = AlternatingLeastSquares(
            factors=2, num_threads=2, iterations=iterations, random_state=32, use_gpu=use_gpu
        )
        model_1 = ImplicitALSWrapperModel(model=base_model_1, fit_features_together=fit_features_together)
        model_1.fit(dataset)

        base_model_2 = AlternatingLeastSquares(
            factors=2, num_threads=2, iterations=iterations, random_state=32, use_gpu=use_gpu
        )
        model_2 = ImplicitALSWrapperModel(model=base_model_2, fit_features_together=fit_features_together)
        for _ in range(iterations):
            model_2.fit(dataset, epochs=1)
            model_2._model = deepcopy(model_2.model)  # pylint: disable=protected-access

        assert np.allclose(get_users_vectors(model_1.model), get_users_vectors(model_2.model))
        assert np.allclose(get_items_vectors(model_1.model), get_items_vectors(model_2.model))
>>>>>>> 11727d32


class CustomALS(CPUAlternatingLeastSquares):
    pass


class TestImplicitALSWrapperModelConfiguration:

    def setup_method(self) -> None:
        implicit.gpu.HAS_CUDA = True  # To avoid errors when test without cuda

    @pytest.mark.parametrize("use_gpu", (False, True))
    @pytest.mark.parametrize("cls", (None, "AlternatingLeastSquares", "implicit.als.AlternatingLeastSquares"))
    def test_from_config(self, use_gpu: bool, cls: tp.Any) -> None:
        config: tp.Dict = {
            "model": {
                "params": {
                    "factors": 16,
                    "num_threads": 2,
                    "iterations": 100,
                    "use_gpu": use_gpu,
                },
            },
            "fit_features_together": True,
            "verbose": 1,
        }
        if cls is not None:
            config["model"]["cls"] = cls
        model = ImplicitALSWrapperModel.from_config(config)
        assert model.fit_features_together is True
        assert model.verbose == 1
        inner_model = model._model  # pylint: disable=protected-access
        assert inner_model.factors == 16
        assert inner_model.iterations == 100
        if not use_gpu:
            assert inner_model.num_threads == 2
        expected_model_class = GPUAlternatingLeastSquares if use_gpu else CPUAlternatingLeastSquares
        assert isinstance(inner_model, expected_model_class)

    @pytest.mark.parametrize("use_gpu", (False, True))
    @pytest.mark.parametrize("random_state", (None, 42))
    @pytest.mark.parametrize("simple_types", (False, True))
    def test_to_config(self, use_gpu: bool, random_state: tp.Optional[int], simple_types: bool) -> None:
        model = ImplicitALSWrapperModel(
            model=AlternatingLeastSquares(factors=16, num_threads=2, use_gpu=use_gpu, random_state=random_state),
            fit_features_together=True,
            verbose=1,
        )
        config = model.get_config(simple_types=simple_types)
        expected_model_params = {
            "factors": 16,
            "regularization": 0.01,
            "alpha": 1.0,
            "dtype": np.float32 if not simple_types else "float32",
            "iterations": 15,
            "calculate_training_loss": False,
            "random_state": random_state,
            "use_gpu": use_gpu,
        }
        if not use_gpu:
            expected_model_params.update(
                {
                    "use_native": True,
                    "use_cg": True,
                    "num_threads": 2,
                }
            )
        expected = {
            "model": {
                "cls": "AlternatingLeastSquares",
                "params": expected_model_params,
            },
            "fit_features_together": True,
            "verbose": 1,
        }
        assert config == expected

    def test_to_config_fails_when_random_state_is_object(self) -> None:
        model = ImplicitALSWrapperModel(model=AlternatingLeastSquares(random_state=np.random.RandomState()))
        with pytest.raises(
            TypeError,
            match="`random_state` must be ``None`` or have ``int`` type to convert it to simple type",
        ):
            model.get_config(simple_types=True)

    def test_custom_model_class(self) -> None:
        cls_path = "tests.models.test_implicit_als.CustomALS"

        config = {
            "model": {
                "cls": cls_path,
            }
        }
        model = ImplicitALSWrapperModel.from_config(config)

        assert isinstance(model._model, CustomALS)  # pylint: disable=protected-access

        returned_config = model.get_config(simple_types=True)
        assert returned_config["model"]["cls"] == cls_path  # pylint: disable=unsubscriptable-object

        assert model.get_config()["model"]["cls"] == CustomALS  # pylint: disable=unsubscriptable-object

    @pytest.mark.parametrize("simple_types", (False, True))
    def test_get_config_and_from_config_compatibility(self, simple_types: bool) -> None:
        initial_config = {
            "model": {
                "params": {"factors": 16, "num_threads": 2, "iterations": 3, "random_state": 42},
            },
            "verbose": 1,
        }
        assert_get_config_and_from_config_compatibility(ImplicitALSWrapperModel, DATASET, initial_config, simple_types)

    def test_default_config_and_default_model_params_are_the_same(self) -> None:
        default_config: tp.Dict[str, tp.Any] = {"model": {}}
        model = ImplicitALSWrapperModel(model=AlternatingLeastSquares())
        assert_default_config_and_default_model_params_are_the_same(model, default_config)<|MERGE_RESOLUTION|>--- conflicted
+++ resolved
@@ -365,12 +365,6 @@
                 k=2,
             )
 
-<<<<<<< HEAD
-    def test_dumps_loads(self, use_gpu: bool, dataset: Dataset) -> None:
-        model = ImplicitALSWrapperModel(model=AlternatingLeastSquares(use_gpu=use_gpu))
-        model.fit(dataset)
-        assert_dumps_loads_do_not_change_model(model, dataset)
-=======
     # TODO: move this test to `partial_fit` method when implemented
     @pytest.mark.parametrize("fit_features_together", (False, True))
     @pytest.mark.parametrize("use_features_in_dataset", (False, True))
@@ -403,8 +397,11 @@
 
         assert np.allclose(get_users_vectors(model_1.model), get_users_vectors(model_2.model))
         assert np.allclose(get_items_vectors(model_1.model), get_items_vectors(model_2.model))
->>>>>>> 11727d32
-
+
+    def test_dumps_loads(self, use_gpu: bool, dataset: Dataset) -> None:
+        model = ImplicitALSWrapperModel(model=AlternatingLeastSquares(use_gpu=use_gpu))
+        model.fit(dataset)
+        assert_dumps_loads_do_not_change_model(model, dataset)
 
 class CustomALS(CPUAlternatingLeastSquares):
     pass
