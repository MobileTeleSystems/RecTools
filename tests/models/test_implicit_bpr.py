import typing as tp
from copy import deepcopy

import implicit.gpu
import numpy as np
import pandas as pd
import pytest
from implicit.bpr import BayesianPersonalizedRanking

# pylint: disable=no-name-in-module
from implicit.cpu.bpr import BayesianPersonalizedRanking as CPUBayesianPersonalizedRanking
from implicit.gpu import HAS_CUDA
from implicit.gpu.bpr import BayesianPersonalizedRanking as GPUBayesianPersonalizedRanking

# pylint: enable=no-name-in-module
from rectools.columns import Columns
from rectools.dataset.dataset import Dataset
from rectools.exceptions import NotFittedError
from rectools.models.base import ModelBase
from rectools.models.implicit_bpr import AnyBayesianPersonalizedRanking, ImplicitBPRWrapperModel
from rectools.models.utils import recommend_from_scores
from tests.models.data import DATASET
from tests.models.utils import (
    assert_default_config_and_default_model_params_are_the_same,
    assert_dumps_loads_do_not_change_model,
    assert_second_fit_refits_model,
)


@pytest.mark.parametrize("use_gpu", (False, True) if HAS_CUDA else (False,))
class TestImplicitBPRWrapperModel:
    # Tries to make BPR model deterministic
    @staticmethod
    def _init_model_factors_inplace(model: AnyBayesianPersonalizedRanking, dataset: Dataset) -> None:
        n_factors = model.factors
        n_users = dataset.user_id_map.to_internal.size
        n_items = dataset.item_id_map.to_internal.size
        user_factors: np.ndarray = np.linspace(0.1, 0.5, n_users * n_factors, dtype=np.float32).reshape(n_users, -1)
        item_factors: np.ndarray = np.linspace(0.1, 0.5, n_items * n_factors, dtype=np.float32).reshape(n_items, -1)

        if isinstance(model, GPUBayesianPersonalizedRanking):
            user_factors = implicit.gpu.Matrix(user_factors)
            item_factors = implicit.gpu.Matrix(item_factors)

        model.user_factors = user_factors
        model.item_factors = item_factors

    @pytest.fixture
    def dataset(self) -> Dataset:
        return DATASET

    @pytest.mark.parametrize(
        "filter_viewed,expected_cpu,expected_gpu",
        (
            (
                True,
                pd.DataFrame(
                    {
                        Columns.User: [10, 10, 20, 20],
                        Columns.Item: [17, 15, 17, 15],
                        Columns.Rank: [1, 2, 1, 2],
                    }
                ),
                pd.DataFrame(
                    {
                        Columns.User: [10, 10, 20, 20],
                        Columns.Item: [17, 15, 17, 15],
                        Columns.Rank: [1, 2, 1, 2],
                    }
                ),
            ),
            (
                False,
                pd.DataFrame(
                    {
                        Columns.User: [10, 10, 20, 20],
                        Columns.Item: [11, 17, 11, 17],
                        Columns.Rank: [1, 2, 1, 2],
                    }
                ),
                pd.DataFrame(
                    {
                        Columns.User: [10, 10, 20, 20],
                        Columns.Item: [17, 15, 17, 15],
                        Columns.Rank: [1, 2, 1, 2],
                    }
                ),
            ),
        ),
    )
    def test_basic(
        self,
        dataset: Dataset,
        filter_viewed: bool,
        expected_cpu: pd.DataFrame,
        expected_gpu: pd.DataFrame,
        use_gpu: bool,
    ) -> None:
        base_model = BayesianPersonalizedRanking(
            factors=2, num_threads=2, iterations=100, use_gpu=use_gpu, random_state=42
        )
        self._init_model_factors_inplace(base_model, dataset)
        model = ImplicitBPRWrapperModel(model=base_model).fit(dataset)
        actual = model.recommend(
            users=np.array([10, 20]),
            dataset=dataset,
            k=2,
            filter_viewed=filter_viewed,
        )
        expected = expected_gpu if use_gpu else expected_cpu
        pd.testing.assert_frame_equal(actual.drop(columns=Columns.Score), expected)
        pd.testing.assert_frame_equal(
            actual.sort_values([Columns.User, Columns.Score], ascending=[True, False]).reset_index(drop=True),
            actual,
        )

    def test_consistent_with_pure_implicit(self, dataset: Dataset, use_gpu: bool) -> None:
        base_model = BayesianPersonalizedRanking(
            factors=2, num_threads=2, iterations=100, use_gpu=use_gpu, random_state=42
        )
        self._init_model_factors_inplace(base_model, dataset)
        users = np.array([10, 20, 30, 40])

        model_for_wrap = deepcopy(base_model)
        state = np.random.get_state()
        wrapper_model = ImplicitBPRWrapperModel(model=model_for_wrap).fit(dataset)
        actual_reco = wrapper_model.recommend(users=users, dataset=dataset, k=3, filter_viewed=False)

        ui_csr = dataset.get_user_item_matrix(include_weights=True)
        np.random.set_state(state)
        base_model.fit(ui_csr)
        for user_id in users:
            internal_id = dataset.user_id_map.convert_to_internal([user_id])[0]
            expected_ids, expected_scores = base_model.recommend(
                userid=internal_id,
                user_items=ui_csr[internal_id],
                N=3,
                filter_already_liked_items=False,
            )
            actual_ids = actual_reco.loc[actual_reco[Columns.User] == user_id, Columns.Item].values
            actual_internal_ids = dataset.item_id_map.convert_to_internal(actual_ids)
            actual_scores = actual_reco.loc[actual_reco[Columns.User] == user_id, Columns.Score].values
            np.testing.assert_equal(actual_internal_ids, expected_ids)
            np.testing.assert_allclose(actual_scores, expected_scores, atol=0.03)

    @pytest.mark.skipif(not implicit.gpu.HAS_CUDA, reason="implicit cannot find CUDA for gpu ranking")
    def test_gpu_ranking_consistent_with_pure_implicit(
        self,
        dataset: Dataset,
        use_gpu: bool,
    ) -> None:
        base_model = BayesianPersonalizedRanking(
            factors=2, num_threads=2, iterations=100, use_gpu=False, random_state=42
        )
        self._init_model_factors_inplace(base_model, dataset)
        users = np.array([10, 20, 30, 40])

        ui_csr = dataset.get_user_item_matrix(include_weights=True)
        base_model.fit(ui_csr)
        gpu_model = base_model.to_gpu()

        wrapped_model = ImplicitBPRWrapperModel(model=gpu_model, recommend_use_gpu_ranking=True)
        wrapped_model.is_fitted = True
        wrapped_model.model = wrapped_model._model  # pylint: disable=protected-access

        actual_reco = wrapped_model.recommend(
            users=users,
            dataset=dataset,
            k=3,
            filter_viewed=False,
        )

        for user_id in users:
            internal_id = dataset.user_id_map.convert_to_internal([user_id])[0]
            expected_ids, expected_scores = gpu_model.recommend(
                userid=internal_id,
                user_items=ui_csr[internal_id],
                N=3,
                filter_already_liked_items=False,
            )
            actual_ids = actual_reco.loc[actual_reco[Columns.User] == user_id, Columns.Item].values
            actual_internal_ids = dataset.item_id_map.convert_to_internal(actual_ids)
            actual_scores = actual_reco.loc[actual_reco[Columns.User] == user_id, Columns.Score].values
            np.testing.assert_equal(actual_internal_ids, expected_ids)
            np.testing.assert_allclose(actual_scores, expected_scores, atol=0.00001)

    @pytest.mark.parametrize(
        "filter_viewed,expected",
        (
            (
                True,
                {10: {13, 17}, 20: {17}},
            ),
            (
                False,
                {10: {11, 13, 17}, 20: {11, 13, 17}},
            ),
        ),
    )
    def test_with_whitelist(
        self,
        dataset: Dataset,
        filter_viewed: bool,
        expected: tp.Dict[int, tp.Set[int]],
        use_gpu: bool,
    ) -> None:
        base_model = BayesianPersonalizedRanking(
            factors=32, num_threads=2, iterations=100, use_gpu=use_gpu, random_state=42
        )
        model = ImplicitBPRWrapperModel(model=base_model).fit(dataset)
        actual = model.recommend(
            users=np.array([10, 20]),
            dataset=dataset,
            k=3,
            filter_viewed=filter_viewed,
            items_to_recommend=np.array([11, 13, 17]),
        )
        for uid in (10, 20):
            assert set(actual.loc[actual[Columns.User] == uid, Columns.Item]) == expected[uid]

    @pytest.mark.parametrize(
        "filter_itself,allowlist,expected",
        (
            (
                False,
                None,
                pd.DataFrame(
                    {
                        Columns.TargetItem: [11, 11, 12, 12],
                        Columns.Item: [11, 12, 12, 11],
                        Columns.Rank: [1, 2, 1, 2],
                    }
                ),
            ),
            (
                True,
                None,
                pd.DataFrame(
                    {
                        Columns.TargetItem: [11, 11, 12, 12],
                        Columns.Item: [12, 14, 11, 14],
                        Columns.Rank: [1, 2, 1, 2],
                    }
                ),
            ),
            (
                False,
                np.array([11, 15, 14]),
                pd.DataFrame(
                    {
                        Columns.TargetItem: [11, 11, 12, 12],
                        Columns.Item: [11, 14, 11, 14],
                        Columns.Rank: [1, 2, 1, 2],
                    }
                ),
            ),
        ),
    )
    def test_i2i(
        self,
        dataset: Dataset,
        filter_itself: bool,
        allowlist: tp.Optional[np.ndarray],
        expected: pd.DataFrame,
        use_gpu: bool,
    ) -> None:
        base_model = BayesianPersonalizedRanking(
            factors=2, num_threads=2, iterations=100, use_gpu=use_gpu, random_state=1
        )
        self._init_model_factors_inplace(base_model, dataset)
        model = ImplicitBPRWrapperModel(model=base_model).fit(dataset)
        actual = model.recommend_to_items(
            target_items=np.array([11, 12]),
            dataset=dataset,
            k=2,
            filter_itself=filter_itself,
            items_to_recommend=allowlist,
        )
        pd.testing.assert_frame_equal(actual.drop(columns=Columns.Score), expected)
        pd.testing.assert_frame_equal(
            actual.sort_values([Columns.TargetItem, Columns.Rank], ascending=[True, True]).reset_index(drop=True),
            actual,
        )

    def test_second_fit_refits_model(self, dataset: Dataset, use_gpu: bool) -> None:
        # note that num_threads > 1 will make model training undeterministic
        # https://github.com/benfred/implicit/issues/710
        # GPU training is always nondeterministic so we only test for CPU training
        if use_gpu:
            pytest.skip("BPR is nondeterministic on GPU")
        base_model = BayesianPersonalizedRanking(factors=8, num_threads=1, use_gpu=use_gpu, random_state=1)
        model = ImplicitBPRWrapperModel(model=base_model)
        state = np.random.get_state()

        def set_random_state() -> None:
            np.random.set_state(state)

        assert_second_fit_refits_model(model, dataset, set_random_state)

    def test_dumps_loads(self, dataset: Dataset, use_gpu: bool) -> None:
        base_model = BayesianPersonalizedRanking(factors=8, num_threads=2, use_gpu=use_gpu, random_state=1)
        model = ImplicitBPRWrapperModel(model=base_model).fit(dataset)
        assert_dumps_loads_do_not_change_model(model, dataset)

    def test_get_vectors(self, dataset: Dataset, use_gpu: bool) -> None:
        base_model = BayesianPersonalizedRanking(use_gpu=use_gpu)
        model = ImplicitBPRWrapperModel(model=base_model).fit(dataset)
        users_embeddings, item_embeddings = model.get_vectors()
        predictions = users_embeddings @ item_embeddings.T
        vectors_predictions = [recommend_from_scores(predictions[i], k=5) for i in range(4)]
        vectors_reco = np.array([vp[0] for vp in vectors_predictions]).ravel()
        vectors_scores = np.array([vp[1] for vp in vectors_predictions]).ravel()
        _, reco_item_ids, reco_scores = model._recommend_u2i(  # pylint: disable=protected-access
            user_ids=dataset.user_id_map.convert_to_internal(np.array([10, 20, 30, 40])),
            dataset=dataset,
            k=5,
            filter_viewed=False,
            sorted_item_ids_to_recommend=None,
        )
        np.testing.assert_equal(vectors_reco, reco_item_ids)
        np.testing.assert_almost_equal(vectors_scores, reco_scores, decimal=5)

    def test_raises_when_get_vectors_from_not_fitted(self, use_gpu: bool) -> None:
        model = ImplicitBPRWrapperModel(model=BayesianPersonalizedRanking(use_gpu=use_gpu))
        with pytest.raises(NotFittedError):
            model.get_vectors()

    def test_u2i_with_cold_users(self, use_gpu: bool, dataset: Dataset) -> None:
        base_model = BayesianPersonalizedRanking(use_gpu=use_gpu)
        model = ImplicitBPRWrapperModel(model=base_model).fit(dataset)
        with pytest.raises(ValueError, match="doesn't support recommendations for cold users"):
            model.recommend(
                users=[10, 20, 50],
                dataset=dataset,
                k=2,
                filter_viewed=False,
            )

    def test_i2i_with_warm_and_cold_items(self, use_gpu: bool, dataset: Dataset) -> None:
        base_model = BayesianPersonalizedRanking(use_gpu=use_gpu)
        model = ImplicitBPRWrapperModel(model=base_model).fit(dataset)
        with pytest.raises(ValueError, match="doesn't support recommendations for cold items"):
            model.recommend_to_items(
                target_items=[11, 12, 16],
                dataset=dataset,
                k=2,
            )


class CustomBPR(CPUBayesianPersonalizedRanking):
    pass


class TestImplicitBPRWrapperModelConfiguration:
    def setup_method(self) -> None:
        implicit.gpu.HAS_CUDA = True

    @pytest.mark.parametrize("use_gpu", (False, True))
    @pytest.mark.parametrize("cls", (None, "BayesianPersonalizedRanking", "implicit.bpr.BayesianPersonalizedRanking"))
    @pytest.mark.parametrize("recommend_use_gpu", (None, False, True))
    @pytest.mark.parametrize("recommend_n_threads", (None, 10))
    def test_from_config(
        self, use_gpu: bool, cls: tp.Any, recommend_use_gpu: tp.Optional[bool], recommend_n_threads: tp.Optional[int]
    ) -> None:
        config: tp.Dict = {
            "model": {
                "factors": 10,
                "learning_rate": 0.01,
                "regularization": 0.01,
                "iterations": 100,
                "num_threads": 2,
                "verify_negative_samples": False,
                "use_gpu": use_gpu,
            },
            "verbose": 1,
            "recommend_n_threads": recommend_n_threads,
            "recommend_use_gpu_ranking": recommend_use_gpu,
        }
        if cls is not None:
            config["model"]["cls"] = cls
        model = ImplicitBPRWrapperModel.from_config(config)
        assert model.verbose == 1
        inner_model = model._model  # pylint: disable=protected-access
        assert inner_model.factors == 10
        assert inner_model.learning_rate == 0.01
        assert inner_model.regularization == 0.01
        assert inner_model.iterations == 100
        assert inner_model.verify_negative_samples is False
        if not use_gpu:
            assert inner_model.num_threads == 2

        if recommend_n_threads is not None:
            assert model.recommend_n_threads == recommend_n_threads
        elif not use_gpu:
            assert model.recommend_n_threads == inner_model.num_threads
        else:
            assert model.recommend_n_threads == 0
        if recommend_use_gpu is not None:
            assert model.recommend_use_gpu_ranking == recommend_use_gpu
        else:
            assert model.recommend_use_gpu_ranking == use_gpu
        expected_model_class = GPUBayesianPersonalizedRanking if use_gpu else CPUBayesianPersonalizedRanking
        assert isinstance(inner_model, expected_model_class)

    @pytest.mark.parametrize("use_gpu", (False, True))
    @pytest.mark.parametrize("random_state", (None, 42))
    @pytest.mark.parametrize("simple_types", (False, True))
    @pytest.mark.parametrize("recommend_use_gpu", (None, False, True))
    @pytest.mark.parametrize("recommend_n_threads", (None, 10))
    def test_to_config(
        self,
        use_gpu: bool,
        random_state: tp.Optional[int],
        simple_types: bool,
        recommend_use_gpu: tp.Optional[bool],
        recommend_n_threads: tp.Optional[int],
    ) -> None:
        model = ImplicitBPRWrapperModel(
            model=BayesianPersonalizedRanking(
                factors=10,
                learning_rate=0.01,
                regularization=0.01,
                iterations=100,
                num_threads=2,
                verify_negative_samples=False,
                random_state=random_state,
                use_gpu=use_gpu,
            ),
            verbose=1,
            recommend_n_threads=recommend_n_threads,
            recommend_use_gpu_ranking=recommend_use_gpu,
        )
        config = model.get_config(simple_types=simple_types)
        expected_inner_model_config = {
            "cls": "BayesianPersonalizedRanking",
            "dtype": np.float64 if not simple_types else "float64",
            "factors": 10,
            "learning_rate": 0.01,
            "regularization": 0.01,
            "iterations": 100,
            "verify_negative_samples": False,
            "use_gpu": use_gpu,
            "random_state": random_state,
        }
        if not use_gpu:
            expected_inner_model_config.update(
                {
                    "num_threads": 2,
                    "dtype": np.float32 if not simple_types else "float32",  # type: ignore
                }
            )
        expected = {
            "cls": "ImplicitBPRWrapperModel" if simple_types else ImplicitBPRWrapperModel,
            "model": expected_inner_model_config,
            "verbose": 1,
            "recommend_use_gpu_ranking": recommend_use_gpu,
            "recommend_n_threads": recommend_n_threads,
        }
        assert config == expected

    def test_to_config_fails_when_random_state_is_object(self) -> None:
        model = ImplicitBPRWrapperModel(model=BayesianPersonalizedRanking(random_state=np.random.RandomState()))
        with pytest.raises(
            TypeError,
            match="`random_state` must be ``None`` or have ``int`` type to convert it to simple type",
        ):
            model.get_config(simple_types=True)

    def test_custom_model_class(self) -> None:
        cls_path = "tests.models.test_implicit_bpr.CustomBPR"

        config = {
            "model": {
                "cls": cls_path,
            }
        }
        model = ImplicitBPRWrapperModel.from_config(config)

        assert isinstance(model._model, CustomBPR)  # pylint: disable=protected-access

        returned_config = model.get_config(simple_types=True)
        assert returned_config["model"]["cls"] == cls_path  # pylint: disable=unsubscriptable-object

        assert model.get_config()["model"]["cls"] == CustomBPR  # pylint: disable=unsubscriptable-object

    @pytest.mark.parametrize("simple_types", (False, True))
    @pytest.mark.parametrize("recommend_use_gpu", (None, False, True))
    @pytest.mark.parametrize("recommend_n_threads", (None, 10))
    def test_get_config_and_from_config_compatibility(
        self, simple_types: bool, recommend_use_gpu: tp.Optional[bool], recommend_n_threads: tp.Optional[int]
    ) -> None:
<<<<<<< HEAD
=======
        # note that num_threads > 1 will make model training undeterministic
        # https://github.com/benfred/implicit/issues/710
>>>>>>> 77a63486
        initial_config = {
            "model": {"factors": 4, "num_threads": 1, "iterations": 2, "random_state": 42},
            "verbose": 1,
            "recommend_use_gpu_ranking": recommend_use_gpu,
            "recommend_n_threads": recommend_n_threads,
        }
        dataset = DATASET
        model = ImplicitBPRWrapperModel

        def get_reco(model: ModelBase) -> pd.DataFrame:
            return model.fit(dataset).recommend(users=np.array([10, 20]), dataset=dataset, k=2, filter_viewed=False)

        state = np.random.get_state()
        model_1 = model.from_config(initial_config)
        reco_1 = get_reco(model_1)
        config_1 = model_1.get_config(simple_types=simple_types)

        model_2 = model.from_config(config_1)
        np.random.set_state(state)
        reco_2 = get_reco(model_2)

        config_2 = model_2.get_config(simple_types=simple_types)

        assert config_1 == config_2
        pd.testing.assert_frame_equal(reco_1, reco_2, atol=0.01)

    def test_default_config_and_default_model_params_are_the_same(self) -> None:
        default_config: tp.Dict[str, tp.Any] = {"model": {}}
        model = ImplicitBPRWrapperModel(model=BayesianPersonalizedRanking())
        assert_default_config_and_default_model_params_are_the_same(model, default_config)<|MERGE_RESOLUTION|>--- conflicted
+++ resolved
@@ -489,11 +489,8 @@
     def test_get_config_and_from_config_compatibility(
         self, simple_types: bool, recommend_use_gpu: tp.Optional[bool], recommend_n_threads: tp.Optional[int]
     ) -> None:
-<<<<<<< HEAD
-=======
         # note that num_threads > 1 will make model training undeterministic
         # https://github.com/benfred/implicit/issues/710
->>>>>>> 77a63486
         initial_config = {
             "model": {"factors": 4, "num_threads": 1, "iterations": 2, "random_state": 42},
             "verbose": 1,
