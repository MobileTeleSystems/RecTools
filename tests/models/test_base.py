--- conflicted
+++ resolved
@@ -133,20 +133,12 @@
         k=2,
         filter_viewed=False,
         items_to_recommend=items_to_recommend,
-<<<<<<< HEAD
-        assume_internal_ids=True,
-    )
-
-    assert list(spy.call_args.args[0]) == users
-    assert list(spy.call_args.args[4]) == items_to_recommend
-=======
         assume_external_ids=False,
     )
 
     args, _ = spy.call_args  # args and kwargs properties are unavailable in Python < 3.8
     assert list(args[0]) == users
     assert list(args[4]) == items_to_recommend
->>>>>>> 8b8a3a10
 
 
 @pytest.mark.parametrize(
@@ -167,11 +159,7 @@
             k=2,
             filter_viewed=False,
             items_to_recommend=items_to_recommend,
-<<<<<<< HEAD
-            assume_internal_ids=True,
-=======
             assume_external_ids=False,
->>>>>>> 8b8a3a10
         )
 
 
@@ -185,11 +173,7 @@
         filter_viewed=False,
         items_to_recommend=[11, 12],
         add_rank_col=False,
-<<<<<<< HEAD
-        return_internal_ids=True,
-=======
         return_external_ids=False,
->>>>>>> 8b8a3a10
     )
 
     excepted = pd.DataFrame(
@@ -214,20 +198,12 @@
         dataset=DATASET,
         k=2,
         items_to_recommend=items_to_recommend,
-<<<<<<< HEAD
-        assume_internal_ids=True,
-    )
-
-    assert list(spy.call_args.args[0]) == target_items
-    assert list(spy.call_args.args[3]) == items_to_recommend
-=======
         assume_external_ids=False,
     )
 
     args, _ = spy.call_args  # args and kwargs properties are unavailable in Python < 3.8
     assert list(args[0]) == target_items
     assert list(args[3]) == items_to_recommend
->>>>>>> 8b8a3a10
 
 
 @pytest.mark.parametrize(
@@ -249,11 +225,7 @@
             dataset=DATASET,
             k=2,
             items_to_recommend=items_to_recommend,
-<<<<<<< HEAD
-            assume_internal_ids=True,
-=======
             assume_external_ids=False,
->>>>>>> 8b8a3a10
         )
 
 
@@ -267,11 +239,7 @@
         items_to_recommend=[11, 12],
         filter_itself=False,
         add_rank_col=False,
-<<<<<<< HEAD
-        return_internal_ids=True,
-=======
         return_external_ids=False,
->>>>>>> 8b8a3a10
     )
 
     excepted = pd.DataFrame(
