#  Copyright 2022-2024 MTS (Mobile Telesystems)
#
#  Licensed under the Apache License, Version 2.0 (the "License");
#  you may not use this file except in compliance with the License.
#  You may obtain a copy of the License at
#
#      http://www.apache.org/licenses/LICENSE-2.0
#
#  Unless required by applicable law or agreed to in writing, software
#  distributed under the License is distributed on an "AS IS" BASIS,
#  WITHOUT WARRANTIES OR CONDITIONS OF ANY KIND, either express or implied.
#  See the License for the specific language governing permissions and
#  limitations under the License.

# pylint: disable=attribute-defined-outside-init

import typing as tp
import warnings
from datetime import timedelta
from pathlib import Path
from tempfile import NamedTemporaryFile, TemporaryFile

import numpy as np
import pandas as pd
import pytest
import typing_extensions as tpe

from rectools import Columns
from rectools.dataset import Dataset
from rectools.exceptions import NotFittedError
from rectools.models.base import (
    ErrorBehaviour,
    FixedColdRecoModelMixin,
    InternalRecoTriplet,
    ModelBase,
    ModelConfig,
    Scores,
    SemiInternalRecoTriplet,
)
from rectools.types import ExternalIds, InternalIds
from rectools.utils.config import BaseConfig

from .data import DATASET, INTERACTIONS


def test_raise_when_recommend_u2i_from_not_fitted() -> None:
    model: ModelBase[ModelConfig] = ModelBase()
    with pytest.raises(NotFittedError):
        model.recommend(
            users=np.array([]),
            dataset=DATASET,
            k=5,
            filter_viewed=False,
        )


def test_raise_when_recommend_i2i_from_not_fitted() -> None:
    model: ModelBase[ModelConfig] = ModelBase()
    with pytest.raises(NotFittedError):
        model.recommend_to_items(
            target_items=np.array([]),
            dataset=DATASET,
            k=5,
        )


@pytest.mark.parametrize("k", (-4, 0))
def test_raise_when_k_is_not_positive_u2i(k: int) -> None:
    model: ModelBase[ModelConfig] = ModelBase()
    model.is_fitted = True
    with pytest.raises(ValueError):
        model.recommend(
            users=np.array([10, 20]),
            dataset=DATASET,
            k=k,
            filter_viewed=True,
        )


@pytest.mark.parametrize("k", (-4, 0))
def test_raise_when_k_is_not_positive_i2i(k: int) -> None:
    model: ModelBase[ModelConfig] = ModelBase()
    model.is_fitted = True
    with pytest.raises(ValueError):
        model.recommend_to_items(
            target_items=np.array([11, 12]),
            dataset=DATASET,
            k=k,
        )


class TestHotWarmCold:
    def setup_method(self) -> None:
        class HotModel(ModelBase):
            recommends_for_cold = False
            recommends_for_warm = False

            def _fit(self, dataset: Dataset, *args: tp.Any, **kwargs: tp.Any) -> None:
                pass

            def _recommend_u2i(
                self,
                user_ids: np.ndarray,
                dataset: Dataset,
                k: int,
                filter_viewed: bool,
                sorted_item_ids_to_recommend: tp.Optional[np.ndarray],
            ) -> tp.Tuple[InternalIds, InternalIds, Scores]:
                return (
                    np.repeat(user_ids, k),
                    np.tile(np.arange(k), len(user_ids)),
                    np.tile(np.arange(1, k + 1) * 0.1, len(user_ids)),
                )

            def _recommend_i2i(
                self,
                target_ids: np.ndarray,
                dataset: Dataset,
                k: int,
                sorted_item_ids_to_recommend: tp.Optional[np.ndarray],
            ) -> tp.Tuple[InternalIds, InternalIds, Scores]:
                return (
                    np.repeat(target_ids, k),
                    np.tile(np.arange(k), len(target_ids)),
                    np.tile(np.arange(1, k + 1) * 0.1, len(target_ids)),
                )

        class HotWarmModel(HotModel):
            recommends_for_warm = True

            def _recommend_u2i_warm(
                self,
                user_ids: np.ndarray,
                dataset: Dataset,
                k: int,
                sorted_item_ids_to_recommend: tp.Optional[np.ndarray],
            ) -> InternalRecoTriplet:
                return (
                    np.repeat(user_ids, k),
                    np.tile(np.arange(k), len(user_ids)),
                    np.tile(np.arange(1, k + 1) * 0.1 + 1, len(user_ids)),
                )

            def _recommend_i2i_warm(
                self,
                target_ids: np.ndarray,
                dataset: Dataset,
                k: int,
                sorted_item_ids_to_recommend: tp.Optional[np.ndarray],
            ) -> InternalRecoTriplet:
                return (
                    np.repeat(target_ids, k),
                    np.tile(np.arange(k), len(target_ids)),
                    np.tile(np.arange(1, k + 1) * 0.1 + 1, len(target_ids)),
                )

        class HotColdModel(HotModel):
            recommends_for_cold = True

            def _recommend_cold(
                self,
                target_ids: np.ndarray,
                dataset: Dataset,
                k: int,
                sorted_item_ids_to_recommend: tp.Optional[np.ndarray],
            ) -> SemiInternalRecoTriplet:
                return (
                    np.repeat(target_ids, k),
                    np.tile(np.arange(k), len(target_ids)),
                    np.tile(np.arange(1, k + 1) * 0.1 + 2, len(target_ids)),
                )

        class HotWarmColdModel(HotWarmModel, HotColdModel):
            pass

        self.hot_model = HotModel().fit(DATASET)
        self.hot_warm_model = HotWarmModel().fit(DATASET)
        self.hot_cold_model = HotColdModel().fit(DATASET)
        self.hot_warm_cold_model = HotWarmColdModel().fit(DATASET)
        self.models = {
            "hot": self.hot_model,
            "hot_warm": self.hot_warm_model,
            "hot_cold": self.hot_cold_model,
            "hot_warm_cold": self.hot_warm_cold_model,
        }

        user_features = pd.DataFrame(
            {
                Columns.User: [40, 50],
                "feature": ["f1", "f1"],
                "value": [1, 2],
            }
        )
        item_features = pd.DataFrame(
            {
                Columns.Item: [16, 17],
                "feature": ["f1", "f1"],
                "value": [1, 2],
            }
        )
        self.datasets = {
            "no_features": DATASET,
            "with_features": Dataset.construct(
                INTERACTIONS, user_features_df=user_features, item_features_df=item_features
            ),
        }

        self.hots = {"u2i": [10], "i2i": [11]}
        self.warms = {"u2i": [50], "i2i": [16]}
        self.colds = {"u2i": [60], "i2i": [18]}

    def _get_reco(
        self,
        targets: ExternalIds,
        model_key: str,
        dataset_key: str,
        kind: str,
        on_unsupported_targets: ErrorBehaviour = "raise",
    ) -> pd.DataFrame:
        model = self.models[model_key]
        if kind == "u2i":
            reco = model.recommend(
                users=targets,
                dataset=self.datasets[dataset_key],
                k=2,
                filter_viewed=False,
                add_rank_col=False,
                on_unsupported_targets=on_unsupported_targets,
            )
            reco.rename(columns={Columns.User: "target"}, inplace=True)
        elif kind == "i2i":
            reco = model.recommend_to_items(
                target_items=targets,
                dataset=self.datasets[dataset_key],
                k=2,
                add_rank_col=False,
                filter_itself=False,
                on_unsupported_targets=on_unsupported_targets,
            )
            reco.rename(columns={Columns.TargetItem: "target"}, inplace=True)
        else:
            raise ValueError(f"Unexpected kind {kind}")
        reco = reco.astype({Columns.Score: np.float64})
        return reco

    def _assert_reco_equal(self, actual: pd.DataFrame, expected: pd.DataFrame) -> None:
        np.testing.assert_array_equal(actual["target"].values, expected["target"].values)
        np.testing.assert_array_equal(actual[Columns.Item].values, expected[Columns.Item].values)
        np.testing.assert_allclose(actual[Columns.Score].values, expected[Columns.Score].values)

    @pytest.mark.parametrize("dataset_key", ("no_features", "with_features"))
    @pytest.mark.parametrize("kind", ("u2i", "i2i"))
    @pytest.mark.parametrize("model_key", ("hot", "hot_warm", "hot_cold", "hot_warm_cold"))
    def test_all_models_works_for_hot(self, dataset_key: str, kind: str, model_key: str) -> None:
        targets = self.hots[kind]
        reco = self._get_reco(targets, model_key, dataset_key, kind)
        excepted = pd.DataFrame(
            {
                "target": np.repeat(targets, 2),
                Columns.Item: [11, 12],
                Columns.Score: [0.1, 0.2],
            }
        )
        self._assert_reco_equal(reco, excepted)

    @pytest.mark.parametrize("dataset_key", ("no_features", "with_features"))
    @pytest.mark.parametrize("kind", ("u2i", "i2i"))
    @pytest.mark.parametrize("model_key", ("hot_cold", "hot_warm_cold"))
    def test_cold_models_work_for_cold(self, dataset_key: str, kind: str, model_key: str) -> None:
        targets = self.colds[kind]
        reco = self._get_reco(targets, model_key, dataset_key, kind)
        excepted = pd.DataFrame(
            {
                "target": np.repeat(targets, 2),
                Columns.Item: [11, 12],
                Columns.Score: [2.1, 2.2],
            }
        )
        self._assert_reco_equal(reco, excepted)

    @pytest.mark.parametrize("kind", ("u2i", "i2i"))
    @pytest.mark.parametrize("model_key", ("hot_warm", "hot_warm_cold"))
    def test_warm_models_work_for_warm_with_features(self, kind: str, model_key: str) -> None:
        targets = self.warms[kind]
        reco = self._get_reco(targets, model_key, "with_features", kind)
        excepted = pd.DataFrame(
            {
                "target": np.repeat(targets, 2),
                Columns.Item: [11, 12],
                Columns.Score: [1.1, 1.2],
            }
        )
        self._assert_reco_equal(reco, excepted)

    @pytest.mark.parametrize("kind", ("u2i", "i2i"))
    @pytest.mark.parametrize("model_key", ("hot_cold", "hot_warm_cold"))
    def test_cold_models_work_for_warm_without_features(self, kind: str, model_key: str) -> None:
        targets = self.warms[kind]
        reco = self._get_reco(targets, model_key, "no_features", kind)
        excepted = pd.DataFrame(
            {
                "target": np.repeat(targets, 2),
                Columns.Item: [11, 12],
                Columns.Score: [2.1, 2.2],
            }
        )
        self._assert_reco_equal(reco, excepted)

    @pytest.mark.parametrize("kind", ("u2i", "i2i"))
    def test_cold_only_model_works_for_warm_with_features(self, kind: str) -> None:
        targets = self.warms[kind]
        reco = self._get_reco(targets, "hot_cold", "with_features", kind)
        excepted = pd.DataFrame(
            {
                "target": np.repeat(targets, 2),
                Columns.Item: [11, 12],
                Columns.Score: [2.1, 2.2],
            }
        )
        self._assert_reco_equal(reco, excepted)

    @pytest.mark.parametrize("kind", ("u2i", "i2i"))
    def test_full_model_works_for_all_with_features(self, kind: str) -> None:
        targets = self.hots[kind] + self.warms[kind] + self.colds[kind]
        reco = self._get_reco(targets, "hot_warm_cold", "with_features", kind)
        excepted = pd.DataFrame(
            {
                "target": np.repeat(targets, 2),
                Columns.Item: [11, 12, 11, 12, 11, 12],
                Columns.Score: [0.1, 0.2, 1.1, 1.2, 2.1, 2.2],
            }
        )
        self._assert_reco_equal(reco, excepted)

    @pytest.mark.parametrize("kind", ("u2i", "i2i"))
    def test_full_model_works_for_all_without_features(self, kind: str) -> None:
        targets = self.hots[kind] + self.warms[kind] + self.colds[kind]
        reco = self._get_reco(targets, "hot_warm_cold", "no_features", kind)
        excepted = pd.DataFrame(
            {
                "target": np.repeat(targets, 2),
                Columns.Item: [11, 12, 11, 12, 11, 12],
                Columns.Score: [0.1, 0.2, 2.1, 2.2, 2.1, 2.2],
            }
        )
        self._assert_reco_equal(reco, excepted)

    @pytest.mark.parametrize("dataset_key", ("no_features", "with_features"))
    @pytest.mark.parametrize("kind", ("u2i", "i2i"))
    @pytest.mark.parametrize("model_key", ("hot", "hot_warm"))
    def test_not_cold_models_with_cold_targets_raise(self, dataset_key: str, kind: str, model_key: str) -> None:
        targets = self.colds[kind] + self.hots[kind]
        with pytest.raises(ValueError, match="doesn't support recommendations for cold"):
            self._get_reco(targets, model_key, dataset_key, kind, on_unsupported_targets="raise")

    @pytest.mark.parametrize("dataset_key", ("no_features", "with_features"))
    @pytest.mark.parametrize("kind", ("u2i", "i2i"))
    @pytest.mark.parametrize("model_key", ("hot", "hot_warm"))
    def test_not_cold_models_with_cold_targets_ignore(self, dataset_key: str, kind: str, model_key: str) -> None:
        targets = self.colds[kind] + self.hots[kind]
        actual = self._get_reco(targets, model_key, dataset_key, kind, on_unsupported_targets="ignore")
        expected_targets = self.hots[kind]
        expected = self._get_reco(expected_targets, model_key, dataset_key, kind)
        pd.testing.assert_frame_equal(actual, expected)

    @pytest.mark.parametrize("dataset_key", ("no_features", "with_features"))
    @pytest.mark.parametrize("kind", ("u2i", "i2i"))
    @pytest.mark.parametrize("model_key", ("hot", "hot_warm"))
    def test_not_cold_models_with_cold_targets_warn(self, dataset_key: str, kind: str, model_key: str) -> None:
        targets = self.colds[kind] + self.hots[kind]
        with warnings.catch_warnings(record=True) as w:
            self._get_reco(targets, model_key, dataset_key, kind, on_unsupported_targets="warn")
            assert len(w) == 1
            for phrase in ("support", "cold"):
                assert phrase in str(w[-1].message)
            assert "warm" not in str(w[-1].message)

    @pytest.mark.parametrize("kind", ("u2i", "i2i"))
    def test_warm_only_model_with_warm_targets_without_features_raise(self, kind: str) -> None:
        targets = self.warms[kind] + self.hots[kind]
        with pytest.raises(ValueError, match="doesn't support recommendations for cold"):
            self._get_reco(targets, "hot_warm", "no_features", kind, on_unsupported_targets="raise")

    @pytest.mark.parametrize("kind", ("u2i", "i2i"))
    def test_warm_only_model_with_warm_targets_without_features_ignore(self, kind: str) -> None:
        targets = self.warms[kind] + self.hots[kind]

        # ignore
        actual = self._get_reco(targets, "hot_warm", "no_features", kind, on_unsupported_targets="ignore")
        expected_targets = self.hots[kind]
        expected = self._get_reco(expected_targets, "hot_warm", "no_features", kind)
        pd.testing.assert_frame_equal(actual, expected)

    @pytest.mark.parametrize("kind", ("u2i", "i2i"))
    def test_warm_only_model_with_warm_targets_without_features_warn(self, kind: str) -> None:
        targets = self.warms[kind] + self.hots[kind]
        with warnings.catch_warnings(record=True) as w:
            self._get_reco(targets, "hot_warm", "no_features", kind, on_unsupported_targets="warn")
            assert len(w) == 1
            for phrase in ("support", "cold"):
                assert phrase in str(w[-1].message)
            assert "warm" not in str(w[-1].message)

    @pytest.mark.parametrize("kind", ("u2i", "i2i"))
    def test_hot_only_model_with_warm_targets_raise(self, kind: str) -> None:
        targets = self.warms[kind] + self.hots[kind]
        with pytest.raises(ValueError, match="doesn't support recommendations for warm"):
            self._get_reco(targets, "hot", "with_features", kind, on_unsupported_targets="raise")

    @pytest.mark.parametrize("kind", ("u2i", "i2i"))
    def test_hot_only_model_with_warm_targets_ignore(self, kind: str) -> None:
        targets = self.warms[kind] + self.hots[kind]
        actual = self._get_reco(targets, "hot", "with_features", kind, on_unsupported_targets="ignore")
        expected_targets = self.hots[kind]
        expected = self._get_reco(expected_targets, "hot", "with_features", kind)
        pd.testing.assert_frame_equal(actual, expected)

    @pytest.mark.parametrize("kind", ("u2i", "i2i"))
    def test_hot_only_model_with_warm_targets_warn(self, kind: str) -> None:
        targets = self.warms[kind] + self.hots[kind]
        with warnings.catch_warnings(record=True) as w:
            self._get_reco(targets, "hot", "with_features", kind, on_unsupported_targets="warn")
            assert len(w) == 1
            for phrase in ("support", "cold", "warm"):
                assert phrase in str(w[-1].message)

    @pytest.mark.parametrize("dataset_key", ("no_features", "with_features"))
    @pytest.mark.parametrize("kind", ("u2i", "i2i"))
    @pytest.mark.parametrize("model_key", ("hot_cold", "hot_warm_cold"))
    def test_raises_on_incorrect_cold_targets_type(self, dataset_key: str, kind: str, model_key: str) -> None:
        with pytest.raises(TypeError):
            self._get_reco(["some_id"], model_key, dataset_key, kind)


class TestConfiguration:

    def setup_method(self) -> None:
        class SomeModelSubConfig(BaseConfig):
            td: timedelta

        class SomeModelConfig(ModelConfig):
            x: int
            sc: tp.Optional[SomeModelSubConfig] = None

        class SomeModel(ModelBase[SomeModelConfig]):
            config_class = SomeModelConfig

            def __init__(self, x: int, td: tp.Optional[timedelta] = None, verbose: int = 0):
                super().__init__(verbose=verbose)
                self.x = x
                self.td = td

            def _get_config(self) -> SomeModelConfig:
                sc = None if self.td is None else SomeModelSubConfig(td=self.td)
<<<<<<< HEAD
                return SomeModelConfig(x=self.x, sc=sc, verbose=self.verbose)
=======
                return SomeModelConfig(cls=self.__class__, x=self.x, sc=sc, verbose=self.verbose)
>>>>>>> a18406e1

            @classmethod
            def _from_config(cls, config: SomeModelConfig) -> tpe.Self:
                td = None if config.sc is None else config.sc.td
                return cls(x=config.x, td=td, verbose=config.verbose)

<<<<<<< HEAD
        self.config_class = SomeModelConfig
        self.model_class = SomeModel
=======
        class OtherModelConfig(ModelConfig):
            y: int

        class OtherModel(ModelBase[OtherModelConfig]):
            pass

        self.config_class = SomeModelConfig
        self.model_class = SomeModel
        self.model_class_path = "tests.models.test_base.TestConfiguration.setup_method.<locals>.SomeModel"
        self.other_config_class = OtherModelConfig
        self.other_model_class = OtherModel
>>>>>>> a18406e1

    def test_from_pydantic_config(self) -> None:
        config = self.config_class(x=10, verbose=1)
        model = self.model_class.from_config(config)
        assert model.x == 10
        assert model.td is None
        assert model.verbose == 1

    @pytest.mark.parametrize("td", (timedelta(days=2, hours=3), "P2DT3H"))
    def test_from_config_dict(self, td: tp.Union[timedelta, str]) -> None:
        config = {"x": 10, "verbose": 1, "sc": {"td": td}}
        model = self.model_class.from_config(config)
        assert model.x == 10
        assert model.td == timedelta(days=2, hours=3)
        assert model.verbose == 1

    def test_from_config_dict_with_missing_keys(self) -> None:
        config = {"verbose": 1}
        with pytest.raises(ValueError, match="1 validation error for SomeModelConfig\nx\n  Field required"):
            self.model_class.from_config(config)

    def test_from_config_dict_with_extra_keys(self) -> None:
        config = {"x": 10, "extra": "extra"}
        with pytest.raises(
            ValueError, match="1 validation error for SomeModelConfig\nextra\n  Extra inputs are not permitted"
        ):
            self.model_class.from_config(config)

    def test_get_config_pydantic(self) -> None:
        model = self.model_class(x=10, verbose=1)
        config = model.get_config(mode="pydantic")
<<<<<<< HEAD
        assert config == self.config_class(x=10, verbose=1)
=======
        assert config == self.config_class(cls=self.model_class, x=10, verbose=1)
>>>>>>> a18406e1

    def test_raises_on_pydantic_with_simple_types(self) -> None:
        model = self.model_class(x=10, verbose=1)
        with pytest.raises(ValueError, match="`simple_types` is not compatible with `mode='pydantic'"):
            model.get_config(mode="pydantic", simple_types=True)

    @pytest.mark.parametrize("simple_types, expected_td", ((False, timedelta(days=2, hours=3)), (True, "P2DT3H")))
    def test_get_config_dict(self, simple_types: bool, expected_td: tp.Union[timedelta, str]) -> None:
        model = self.model_class(x=10, verbose=1, td=timedelta(days=2, hours=3))
        config = model.get_config(mode="dict", simple_types=simple_types)
<<<<<<< HEAD
        assert config == {"x": 10, "verbose": 1, "sc": {"td": expected_td}}
=======
        expected_cls = self.model_class_path if simple_types else self.model_class
        assert config == {"cls": expected_cls, "x": 10, "verbose": 1, "sc": {"td": expected_td}}
>>>>>>> a18406e1

    def test_raises_on_incorrect_format(self) -> None:
        model = self.model_class(x=10, verbose=1)
        with pytest.raises(ValueError, match="Unknown mode:"):
            model.get_config(mode="incorrect_mode")  # type: ignore[call-overload]

    @pytest.mark.parametrize("simple_types, expected_td", ((False, timedelta(days=2, hours=3)), (True, "P2DT3H")))
    def test_get_params(self, simple_types: bool, expected_td: tp.Union[timedelta, str]) -> None:
        model = self.model_class(x=10, verbose=1, td=timedelta(days=2, hours=3))
        config = model.get_params(simple_types=simple_types)
<<<<<<< HEAD
        assert config == {"x": 10, "verbose": 1, "sc.td": expected_td}
=======
        expected_cls = self.model_class_path if simple_types else self.model_class
        assert config == {"cls": expected_cls, "x": 10, "verbose": 1, "sc.td": expected_td}
>>>>>>> a18406e1

    @pytest.mark.parametrize("simple_types", (False, True))
    def test_get_params_with_empty_subconfig(self, simple_types: bool) -> None:
        model = self.model_class(x=10, verbose=1, td=None)
        config = model.get_params(simple_types=simple_types)
<<<<<<< HEAD
        assert config == {"x": 10, "verbose": 1, "sc": None}
=======
        expected_cls = self.model_class_path if simple_types else self.model_class
        assert config == {"cls": expected_cls, "x": 10, "verbose": 1, "sc": None}
>>>>>>> a18406e1

    def test_model_without_implemented_config_from_config(self) -> None:
        class MyModelWithoutConfig(ModelBase):
            pass

        with pytest.raises(
            NotImplementedError, match="`from_config` method is not implemented for `MyModelWithoutConfig` model."
        ):
            MyModelWithoutConfig.from_config({})

    def test_model_without_implemented_config_get_config(self) -> None:
        class MyModelWithoutConfig(ModelBase):
            pass

        with pytest.raises(
            NotImplementedError, match="`get_config` method is not implemented for `MyModelWithoutConfig` model"
        ):
            MyModelWithoutConfig().get_config()

<<<<<<< HEAD
=======
    def test_incorrct_model_class_in_config(self) -> None:
        config = self.config_class(cls=self.other_model_class, x=1)
        with pytest.raises(TypeError, match="`SomeModel` is used, but config is for `OtherModel`"):
            self.model_class.from_config(config)

>>>>>>> a18406e1

class MyModel(ModelBase):
    def __init__(self, x: int = 10, verbose: int = 0):
        super().__init__(verbose=verbose)
        self.x = x


class TestSavingAndLoading:

    @pytest.fixture()
    def model(self) -> MyModel:
        return MyModel()

    def test_save_and_load_to_file(self, model: MyModel) -> None:
        with TemporaryFile() as f:
            model.save(f)
            f.seek(0)
            loaded_model = MyModel.load(f)
        assert isinstance(loaded_model, MyModel)
        assert loaded_model.__dict__ == model.__dict__

    @pytest.mark.parametrize("use_str", (False, True))
    def test_save_and_load_from_path(self, model: MyModel, use_str: bool) -> None:
        with NamedTemporaryFile() as f:
            path: tp.Union[Path, str] = Path(f.name) if not use_str else f.name
            model.save(path)
            loaded_model = MyModel.load(path)
        assert isinstance(loaded_model, MyModel)
        assert loaded_model.__dict__ == model.__dict__

    def test_load_fails_on_incorrect_model_type(self, model: MyModel) -> None:
        with NamedTemporaryFile() as f:
            model.save(f.name)
            with pytest.raises(TypeError, match="Loaded object is not a direct instance of `ModelBase`"):
                ModelBase.load(f.name)


class TestFixedColdRecoModelMixin:
    def test_cold_reco_works(self) -> None:
        class ColdRecoModel(FixedColdRecoModelMixin, ModelBase):
            def _get_cold_reco(
                self, dataset: Dataset, k: int, sorted_item_ids_to_recommend: tp.Optional[np.ndarray]
            ) -> tp.Tuple[InternalIds, Scores]:
                return np.arange(k), np.arange(1, k + 1) * 0.1 + 2

        model = ColdRecoModel()

        reco = model._recommend_cold(np.array([10, 11]), DATASET, 2, None)  # pylint: disable=protected-access
        np.testing.assert_array_equal(list(reco[0]), [10, 10, 11, 11])
        np.testing.assert_array_equal(reco[1], [0, 1, 0, 1])
        np.testing.assert_array_equal(reco[2], [2.1, 2.2, 2.1, 2.2])<|MERGE_RESOLUTION|>--- conflicted
+++ resolved
@@ -452,21 +452,13 @@
 
             def _get_config(self) -> SomeModelConfig:
                 sc = None if self.td is None else SomeModelSubConfig(td=self.td)
-<<<<<<< HEAD
-                return SomeModelConfig(x=self.x, sc=sc, verbose=self.verbose)
-=======
                 return SomeModelConfig(cls=self.__class__, x=self.x, sc=sc, verbose=self.verbose)
->>>>>>> a18406e1
 
             @classmethod
             def _from_config(cls, config: SomeModelConfig) -> tpe.Self:
                 td = None if config.sc is None else config.sc.td
                 return cls(x=config.x, td=td, verbose=config.verbose)
 
-<<<<<<< HEAD
-        self.config_class = SomeModelConfig
-        self.model_class = SomeModel
-=======
         class OtherModelConfig(ModelConfig):
             y: int
 
@@ -478,7 +470,6 @@
         self.model_class_path = "tests.models.test_base.TestConfiguration.setup_method.<locals>.SomeModel"
         self.other_config_class = OtherModelConfig
         self.other_model_class = OtherModel
->>>>>>> a18406e1
 
     def test_from_pydantic_config(self) -> None:
         config = self.config_class(x=10, verbose=1)
@@ -510,11 +501,7 @@
     def test_get_config_pydantic(self) -> None:
         model = self.model_class(x=10, verbose=1)
         config = model.get_config(mode="pydantic")
-<<<<<<< HEAD
-        assert config == self.config_class(x=10, verbose=1)
-=======
         assert config == self.config_class(cls=self.model_class, x=10, verbose=1)
->>>>>>> a18406e1
 
     def test_raises_on_pydantic_with_simple_types(self) -> None:
         model = self.model_class(x=10, verbose=1)
@@ -525,12 +512,8 @@
     def test_get_config_dict(self, simple_types: bool, expected_td: tp.Union[timedelta, str]) -> None:
         model = self.model_class(x=10, verbose=1, td=timedelta(days=2, hours=3))
         config = model.get_config(mode="dict", simple_types=simple_types)
-<<<<<<< HEAD
-        assert config == {"x": 10, "verbose": 1, "sc": {"td": expected_td}}
-=======
         expected_cls = self.model_class_path if simple_types else self.model_class
         assert config == {"cls": expected_cls, "x": 10, "verbose": 1, "sc": {"td": expected_td}}
->>>>>>> a18406e1
 
     def test_raises_on_incorrect_format(self) -> None:
         model = self.model_class(x=10, verbose=1)
@@ -541,23 +524,15 @@
     def test_get_params(self, simple_types: bool, expected_td: tp.Union[timedelta, str]) -> None:
         model = self.model_class(x=10, verbose=1, td=timedelta(days=2, hours=3))
         config = model.get_params(simple_types=simple_types)
-<<<<<<< HEAD
-        assert config == {"x": 10, "verbose": 1, "sc.td": expected_td}
-=======
         expected_cls = self.model_class_path if simple_types else self.model_class
         assert config == {"cls": expected_cls, "x": 10, "verbose": 1, "sc.td": expected_td}
->>>>>>> a18406e1
 
     @pytest.mark.parametrize("simple_types", (False, True))
     def test_get_params_with_empty_subconfig(self, simple_types: bool) -> None:
         model = self.model_class(x=10, verbose=1, td=None)
         config = model.get_params(simple_types=simple_types)
-<<<<<<< HEAD
-        assert config == {"x": 10, "verbose": 1, "sc": None}
-=======
         expected_cls = self.model_class_path if simple_types else self.model_class
         assert config == {"cls": expected_cls, "x": 10, "verbose": 1, "sc": None}
->>>>>>> a18406e1
 
     def test_model_without_implemented_config_from_config(self) -> None:
         class MyModelWithoutConfig(ModelBase):
@@ -577,14 +552,11 @@
         ):
             MyModelWithoutConfig().get_config()
 
-<<<<<<< HEAD
-=======
     def test_incorrct_model_class_in_config(self) -> None:
         config = self.config_class(cls=self.other_model_class, x=1)
         with pytest.raises(TypeError, match="`SomeModel` is used, but config is for `OtherModel`"):
             self.model_class.from_config(config)
 
->>>>>>> a18406e1
 
 class MyModel(ModelBase):
     def __init__(self, x: int = 10, verbose: int = 0):
