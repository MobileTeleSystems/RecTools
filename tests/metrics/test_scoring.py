--- conflicted
+++ resolved
@@ -26,12 +26,9 @@
     PAP,
     Accuracy,
     AvgRecPopularity,
-<<<<<<< HEAD
+    CoveredUsers,
     DebiasConfig,
     F1Beta,
-=======
-    CoveredUsers,
->>>>>>> 06997279
     HitRate,
     Intersection,
     IntraListDiversity,
