#  Copyright 2022-2025 MTS (Mobile Telesystems)
#
#  Licensed under the Apache License, Version 2.0 (the "License");
#  you may not use this file except in compliance with the License.
#  You may obtain a copy of the License at
#
#      http://www.apache.org/licenses/LICENSE-2.0
#
#  Unless required by applicable law or agreed to in writing, software
#  distributed under the License is distributed on an "AS IS" BASIS,
#  WITHOUT WARRANTIES OR CONDITIONS OF ANY KIND, either express or implied.
#  See the License for the specific language governing permissions and
#  limitations under the License.

# pylint: disable=attribute-defined-outside-init

import typing as tp
from collections.abc import Hashable
from datetime import datetime

import numpy as np
import pandas as pd
import pytest
from scipy import sparse

from rectools import Columns
from rectools.dataset import Dataset, DenseFeatures, Features, IdMap, Interactions, SparseFeatures
<<<<<<< HEAD
=======
from rectools.dataset.dataset import AnyFeatureName, _serialize_feature_name
>>>>>>> 823377d5
from rectools.dataset.features import DIRECT_FEATURE_VALUE
from tests.testing_utils import (
    assert_feature_set_equal,
    assert_id_map_equal,
    assert_interactions_set_equal,
    assert_sparse_matrix_equal,
)


class TestDataset:
    def setup_method(self) -> None:
        self.interactions_df = pd.DataFrame(
            [
                ["u1", "i1", 2, "2021-09-09", 5],
                ["u1", "i2", 2, "2021-09-05", 6],
                ["u1", "i1", 6, "2021-08-09", 7],
                ["u2", "i1", 7, "2020-09-09", 8],
                ["u2", "i5", 9, "2021-09-03", 9],
                ["u3", "i1", 2, "2021-09-09", 10],
            ],
            columns=[Columns.User, Columns.Item, Columns.Weight, Columns.Datetime, "extra_col"],
        )
        self.expected_user_id_map = IdMap.from_values(["u1", "u2", "u3"])
        self.expected_item_id_map = IdMap.from_values(["i1", "i2", "i5"])
        self.expected_interactions = Interactions(
            pd.DataFrame(
                [
                    [0, 0, 2.0, datetime(2021, 9, 9)],
                    [0, 1, 2.0, datetime(2021, 9, 5)],
                    [0, 0, 6.0, datetime(2021, 8, 9)],
                    [1, 0, 7.0, datetime(2020, 9, 9)],
                    [1, 2, 9.0, datetime(2021, 9, 3)],
                    [2, 0, 2.0, datetime(2021, 9, 9)],
                ],
                columns=[Columns.User, Columns.Item, Columns.Weight, Columns.Datetime],
            ),
        )
        self.expected_schema = {
            "n_interactions": 6,
            "users": {
                "n_hot": 3,
                "id_map": {
<<<<<<< HEAD
                    "external_ids": ["u1", "u2", "u3"],
=======
                    "size": 3,
>>>>>>> 823377d5
                    "dtype": "|O",
                },
                "features": None,
            },
            "items": {
                "n_hot": 3,
                "id_map": {
<<<<<<< HEAD
                    "external_ids": ["i1", "i2", "i5"],
=======
                    "size": 3,
>>>>>>> 823377d5
                    "dtype": "|O",
                },
                "features": None,
            },
        }

    def assert_dataset_equal_to_expected(
        self,
        actual: Dataset,
        expected_user_features: tp.Optional[Features],
        expected_item_features: tp.Optional[Features],
        expected_user_id_map: tp.Optional[IdMap] = None,
        expected_item_id_map: tp.Optional[IdMap] = None,
    ) -> None:
        expected_user_id_map = expected_user_id_map or self.expected_user_id_map
        expected_item_id_map = expected_item_id_map or self.expected_item_id_map

        assert_id_map_equal(actual.user_id_map, expected_user_id_map)
        assert_id_map_equal(actual.item_id_map, expected_item_id_map)
        assert_interactions_set_equal(actual.interactions, self.expected_interactions)
        assert_feature_set_equal(actual.user_features, expected_user_features)
        assert_feature_set_equal(actual.item_features, expected_item_features)

    def test_construct_with_extra_cols(self) -> None:

        dataset = Dataset.construct(self.interactions_df, keep_extra_cols=True)
        actual = dataset.interactions
        expected = self.expected_interactions
        expected.df["extra_col"] = self.interactions_df["extra_col"]
        assert_interactions_set_equal(actual, expected)
<<<<<<< HEAD
        actual_schema = dataset.get_schema(add_item_id_map=True, add_user_id_map=True)
=======
        actual_schema = dataset.get_schema()
>>>>>>> 823377d5
        assert actual_schema == self.expected_schema

    def test_construct_without_features(self) -> None:
        dataset = Dataset.construct(self.interactions_df)
        self.assert_dataset_equal_to_expected(dataset, None, None)
        assert dataset.n_hot_users == 3
        assert dataset.n_hot_items == 3
<<<<<<< HEAD
        actual_schema = dataset.get_schema(add_item_id_map=True, add_user_id_map=True)
=======
        actual_schema = dataset.get_schema()
>>>>>>> 823377d5
        assert actual_schema == self.expected_schema

    @pytest.mark.parametrize("user_id_col", ("id", Columns.User))
    @pytest.mark.parametrize("item_id_col", ("id", Columns.Item))
    def test_construct_with_features(self, user_id_col: str, item_id_col: str) -> None:
        user_features_df = pd.DataFrame(
            [
                ["u1", 77, 99],
                ["u2", 33, 55],
                ["u3", 22, 11],
            ],
            columns=[user_id_col, "f1", "f2"],
        )
        expected_user_features = DenseFeatures.from_dataframe(user_features_df, self.expected_user_id_map, user_id_col)
        item_features_df = pd.DataFrame(
            [
                ["i2", "f1", 3],
                ["i2", "f2", 20],
                ["i5", "f2", 20],
                ["i5", "f2", 30],
            ],
            columns=[item_id_col, "feature", "value"],
        )
        expected_item_features = SparseFeatures.from_flatten(
            item_features_df,
            self.expected_item_id_map,
            ["f2"],
            id_col=item_id_col,
        )
        dataset = Dataset.construct(
            self.interactions_df,
            user_features_df=user_features_df,
            make_dense_user_features=True,
            item_features_df=item_features_df,
            cat_item_features=["f2"],
        )
        self.assert_dataset_equal_to_expected(dataset, expected_user_features, expected_item_features)
        assert dataset.n_hot_users == 3
        assert dataset.n_hot_items == 3

        assert_feature_set_equal(dataset.get_hot_user_features(), expected_user_features)
        assert_feature_set_equal(dataset.get_hot_item_features(), expected_item_features)

        expected_schema = {
            "n_interactions": 6,
            "users": {
                "n_hot": 3,
                "id_map": {
<<<<<<< HEAD
                    "external_ids": ["u1", "u2", "u3"],
                    "dtype": "|O",
                },
                "features": {
                    "dense": True,
                    "names": ["f1", "f2"],
                    "cat_cols": None,
                    "cat_n_stored_values": None,
=======
                    "size": 3,
                    "dtype": "|O",
                },
                "features": {
                    "kind": "dense",
                    "names": ["f1", "f2"],
>>>>>>> 823377d5
                },
            },
            "items": {
                "n_hot": 3,
                "id_map": {
<<<<<<< HEAD
                    "external_ids": ["i1", "i2", "i5"],
                    "dtype": "|O",
                },
                "features": {
                    "dense": False,
                    "names": [["f1", DIRECT_FEATURE_VALUE], ["f2", 20], ["f2", 30]],
                    "cat_cols": [1, 2],
=======
                    "size": 3,
                    "dtype": "|O",
                },
                "features": {
                    "kind": "sparse",
                    "names": [["f1", DIRECT_FEATURE_VALUE], ["f2", 20], ["f2", 30]],
                    "cat_feature_indices": [1, 2],
>>>>>>> 823377d5
                    "cat_n_stored_values": 3,
                },
            },
        }
<<<<<<< HEAD
        actual_schema = dataset.get_schema(add_item_id_map=True, add_user_id_map=True)
=======
        actual_schema = dataset.get_schema()
>>>>>>> 823377d5
        assert actual_schema == expected_schema

    @pytest.mark.parametrize("user_id_col", ("id", Columns.User))
    @pytest.mark.parametrize("item_id_col", ("id", Columns.Item))
    def test_construct_with_features_with_warm_ids(self, user_id_col: str, item_id_col: str) -> None:
        user_features_df = pd.DataFrame(
            [
                ["u1", 77, 99],
                ["u2", 33, 55],
                ["u3", 22, 11],
                ["u4", 22, 11],
            ],
            columns=[user_id_col, "f1", "f2"],
        )
        expected_user_id_map = self.expected_user_id_map.add_ids(["u4"])
        expected_user_features = DenseFeatures.from_dataframe(user_features_df, expected_user_id_map, user_id_col)

        item_features_df = pd.DataFrame(
            [
                ["i2", "f1", 3],
                ["i2", "f2", 20],
                ["i5", "f2", 20],
                ["i5", "f2", 30],
                ["i7", "f2", 70],
            ],
            columns=[item_id_col, "feature", "value"],
        )
        expected_item_id_map = self.expected_item_id_map.add_ids(["i7"])
        expected_item_features = SparseFeatures.from_flatten(
            df=item_features_df,
            id_map=expected_item_id_map,
            cat_features=["f2"],
            id_col=item_id_col,
        )

        dataset = Dataset.construct(
            self.interactions_df,
            user_features_df=user_features_df,
            make_dense_user_features=True,
            item_features_df=item_features_df,
            cat_item_features=["f2"],
        )
        self.assert_dataset_equal_to_expected(
            dataset,
            expected_user_features,
            expected_item_features,
            expected_user_id_map,
            expected_item_id_map,
        )
        assert dataset.n_hot_users == 3
        assert dataset.n_hot_items == 3

        assert_feature_set_equal(dataset.get_hot_user_features(), expected_user_features.take([0, 1, 2]))
        assert_feature_set_equal(dataset.get_hot_item_features(), expected_item_features.take([0, 1, 2]))

    @pytest.mark.parametrize(
        "include_warm_users, include_warm_items, expected",
        (
            (False, False, [[1, 2], [1, 0]]),
            (True, False, [[1, 2], [1, 0], [0, 0]]),
            (False, True, [[1, 2, 0], [1, 0, 0]]),
            (True, True, [[1, 2, 0], [1, 0, 0], [0, 0, 0]]),
        ),
    )
    def test_get_user_item_matrix(
        self, include_warm_users: bool, include_warm_items: bool, expected: tp.List[tp.List[int]]
    ) -> None:
        interactions_df = pd.DataFrame(
            [
                ["u10", "i11", 1, "2021-09-09"],
                ["u10", "i12", 2, "2021-09-09"],
                ["u20", "i11", 1, "2021-09-05"],
            ],
            columns=Columns.Interactions,
        )
        user_features_df = pd.DataFrame(
            {
                Columns.User: ["u10", "u20", "u30", "u30"],
                "feature": ["f1", "f2", "f1", "f2"],
                "value": [1, 2, 1, 2],
            }
        )
        item_features_df = pd.DataFrame(
            {
                Columns.Item: ["i13"],
                "feature": ["feature"],
                "value": [100],
            }
        )
        dataset = Dataset.construct(
            interactions_df=interactions_df,
            user_features_df=user_features_df,
            item_features_df=item_features_df,
        )
        user_item_matrix = dataset.get_user_item_matrix(
            include_warm_users=include_warm_users, include_warm_items=include_warm_items
        )
        expected_user_item_matrix = sparse.csr_matrix(expected)
        assert_sparse_matrix_equal(user_item_matrix, expected_user_item_matrix)

    @pytest.mark.parametrize(
        "include_warm_users, include_warm_items, expected",
        (
            (False, False, [[0, 0, 0], [1, 0, 5]]),
            (True, False, [[0, 0, 0], [1, 0, 5], [0, 0, 0]]),
            (False, True, [[0, 0, 0], [1, 0, 5]]),
            (True, True, [[0, 0, 0], [1, 0, 5], [0, 0, 0]]),
        ),
    )
    def test_get_user_item_matrix_for_extraordinary_dataset(
        self, include_warm_users: bool, include_warm_items: bool, expected: tp.List[tp.List[int]]
    ) -> None:
        user_id_map = IdMap.from_values(["u1", "u2", "u3"])
        item_id_map = IdMap.from_values(["i1", "i2", "i5"])
        interactions_df = pd.DataFrame(
            [
                ["u2", "i1", 1, "2021-09-09"],
                ["u2", "i5", 5, "2021-09-05"],
            ],
            columns=Columns.Interactions,
        )
        interactions = Interactions.from_raw(interactions_df, user_id_map, item_id_map)
        dataset = Dataset(user_id_map, item_id_map, interactions)
        user_item_matrix = dataset.get_user_item_matrix(
            include_warm_users=include_warm_users, include_warm_items=include_warm_items
        )
        expected_user_item_matrix = sparse.csr_matrix(expected)
        assert_sparse_matrix_equal(user_item_matrix, expected_user_item_matrix)

    @pytest.mark.parametrize("column", Columns.Interactions)
    def test_raises_when_no_columns_in_construct(self, column: str) -> None:
        with pytest.raises(KeyError) as e:
            Dataset.construct(self.interactions_df.drop(columns=column))
        err_text = e.value.args[0]
        assert column in err_text

    def test_raises_when_in_dense_features_absent_some_ids_that_present_in_interactions(self) -> None:
        user_features_df = pd.DataFrame(
            [
                ["u1", 77, 99],
                ["u2", 33, 55],
            ],
            columns=["user_id", "f1", "f2"],
        )
        with pytest.raises(ValueError, match=".+user.+all ids from interactions must be present in features table"):
            Dataset.construct(
                self.interactions_df,
                user_features_df=user_features_df,
                make_dense_user_features=True,
            )

    @pytest.mark.parametrize("include_weight", (True, False))
    @pytest.mark.parametrize("include_datetime", (True, False))
    @pytest.mark.parametrize("keep_extra_cols", (True, False))
    @pytest.mark.parametrize("include_extra_cols", (True, False))
    def test_get_raw_interactions(
        self, include_weight: bool, include_datetime: bool, keep_extra_cols: bool, include_extra_cols: bool
    ) -> None:
        dataset = Dataset.construct(self.interactions_df, keep_extra_cols=keep_extra_cols)
        actual = dataset.get_raw_interactions(include_weight, include_datetime, include_extra_cols)
        expected = self.interactions_df.astype({Columns.Weight: "float64", Columns.Datetime: "datetime64[ns]"})
        if not include_weight:
            expected.drop(columns=Columns.Weight, inplace=True)
        if not include_datetime:
            expected.drop(columns=Columns.Datetime, inplace=True)
        if not keep_extra_cols or not include_extra_cols:
            expected.drop(columns="extra_col", inplace=True)
        pd.testing.assert_frame_equal(actual, expected)

    @pytest.fixture
    def dataset_to_filter(self) -> Dataset:
        item_id_map = IdMap.from_values([10, 20, 30, 40, 50])
        user_id_map = IdMap.from_values([10, 11, 12, 13, 14])
        df = pd.DataFrame(
            [
                [0, 0, 1, "2021-09-01"],
                [4, 2, 1, "2021-09-02"],
                [2, 1, 1, "2021-09-02"],
                [2, 2, 1, "2021-09-03"],
                [3, 2, 1, "2021-09-03"],
                [3, 3, 1, "2021-09-03"],
                [3, 4, 1, "2021-09-04"],
                [1, 2, 1, "2021-09-04"],
                [3, 1, 1, "2021-09-05"],
                [4, 2, 1, "2021-09-05"],
                [3, 3, 1, "2021-09-06"],
            ],
            columns=[Columns.User, Columns.Item, Columns.Weight, Columns.Datetime],
        ).astype({Columns.Datetime: "datetime64[ns]"})
        interactions = Interactions(df)
        return Dataset(user_id_map, item_id_map, interactions)

    @pytest.fixture
    def dataset_with_features_to_filter(self, dataset_to_filter: Dataset) -> Dataset:
        user_features = DenseFeatures(
            values=np.array([[1, 10], [2, 20], [3, 30], [4, 40], [5, 50]]),
            names=("f1", "f2"),
        )
        item_features = SparseFeatures(
            values=sparse.csr_matrix(
                [
                    [3.2, 0, 1],
                    [2.4, 2, 0],
                    [0.0, 0, 1],
                    [1.0, 5, 1],
                    [2.0, 1, 1],
                ],
            ),
            names=(("f1", None), ("f2", 100), ("f2", 200)),
        )
        return Dataset(
            dataset_to_filter.user_id_map,
            dataset_to_filter.item_id_map,
            dataset_to_filter.interactions,
            user_features,
            item_features,
        )

    @pytest.mark.parametrize("keep_features_for_removed_entities", (True, False))
    @pytest.mark.parametrize(
        "keep_external_ids, expected_external_item_ids, expected_external_user_ids",
        ((True, np.array([10, 30, 20]), np.array([10, 14, 12])), (False, np.array([0, 2, 1]), np.array([0, 4, 2]))),
    )
    def test_filter_dataset_interactions_df_rows_without_features(
        self,
        dataset_to_filter: Dataset,
        keep_features_for_removed_entities: bool,
        keep_external_ids: bool,
        expected_external_item_ids: np.ndarray,
        expected_external_user_ids: np.ndarray,
    ) -> None:
        rows_to_keep = np.arange(4)
        filtered_dataset = dataset_to_filter.filter_interactions(
            rows_to_keep,
            keep_external_ids=keep_external_ids,
            keep_features_for_removed_entities=keep_features_for_removed_entities,
        )
        expected_interactions_2x_internal_df = pd.DataFrame(
            [
                [0, 0, 1, "2021-09-01"],
                [1, 1, 1, "2021-09-02"],
                [2, 2, 1, "2021-09-02"],
                [2, 1, 1, "2021-09-03"],
            ],
            columns=[Columns.User, Columns.Item, Columns.Weight, Columns.Datetime],
        ).astype({Columns.Datetime: "datetime64[ns]", Columns.Weight: float})
        np.testing.assert_equal(filtered_dataset.user_id_map.external_ids, expected_external_user_ids)
        np.testing.assert_equal(filtered_dataset.item_id_map.external_ids, expected_external_item_ids)
        pd.testing.assert_frame_equal(filtered_dataset.interactions.df, expected_interactions_2x_internal_df)
        assert filtered_dataset.user_features is None
        assert filtered_dataset.item_features is None

    @pytest.mark.parametrize(
        "keep_external_ids, keep_features_for_removed_entities, expected_external_item_ids, expected_external_user_ids",
        (
            (True, False, np.array([10, 30, 20]), np.array([10, 14, 12])),
            (False, False, np.array([0, 2, 1]), np.array([0, 4, 2])),
            (True, True, np.array([10, 30, 20, 40, 50]), np.array([10, 14, 12, 11, 13])),
            (False, True, np.array([0, 2, 1, 3, 4]), np.array([0, 4, 2, 1, 3])),
        ),
    )
    def test_filter_dataset_interactions_df_rows_with_features(
        self,
        dataset_with_features_to_filter: Dataset,
        keep_features_for_removed_entities: bool,
        keep_external_ids: bool,
        expected_external_item_ids: np.ndarray,
        expected_external_user_ids: np.ndarray,
    ) -> None:
        rows_to_keep = np.arange(4)
        filtered_dataset = dataset_with_features_to_filter.filter_interactions(
            rows_to_keep,
            keep_external_ids=keep_external_ids,
            keep_features_for_removed_entities=keep_features_for_removed_entities,
        )
        expected_interactions_2x_internal_df = pd.DataFrame(
            [
                [0, 0, 1, "2021-09-01"],
                [1, 1, 1, "2021-09-02"],
                [2, 2, 1, "2021-09-02"],
                [2, 1, 1, "2021-09-03"],
            ],
            columns=[Columns.User, Columns.Item, Columns.Weight, Columns.Datetime],
        ).astype({Columns.Datetime: "datetime64[ns]", Columns.Weight: float})
        np.testing.assert_equal(filtered_dataset.user_id_map.external_ids, expected_external_user_ids)
        np.testing.assert_equal(filtered_dataset.item_id_map.external_ids, expected_external_item_ids)
        pd.testing.assert_frame_equal(filtered_dataset.interactions.df, expected_interactions_2x_internal_df)

        # Check features
        old_user_features = dataset_with_features_to_filter.user_features
        old_item_features = dataset_with_features_to_filter.item_features
        new_user_features = filtered_dataset.user_features
        new_item_features = filtered_dataset.item_features
        assert new_user_features is not None and new_item_features is not None  # for mypy
        assert old_user_features is not None and old_item_features is not None  # for mypy

        kept_internal_user_ids = (
            dataset_with_features_to_filter.user_id_map.convert_to_internal(expected_external_user_ids)
            if keep_external_ids
            else expected_external_user_ids
        )
        kept_internal_item_ids = (
            dataset_with_features_to_filter.item_id_map.convert_to_internal(expected_external_item_ids)
            if keep_external_ids
            else expected_external_item_ids
        )
        np.testing.assert_equal(new_user_features.values, old_user_features.values[kept_internal_user_ids])
        assert new_user_features.names == old_user_features.names
        assert_sparse_matrix_equal(new_item_features.values, old_item_features.values[kept_internal_item_ids])
        assert new_item_features.names == old_item_features.names


class TestSerializeFeatureName:
    @pytest.mark.parametrize(
        "feature_name, expected",
        (
            (("feature_one", "value_one"), ("feature_one", "value_one")),
            (("feature_one", 1), ("feature_one", 1)),
            ("feature_name", "feature_name"),
            (True, True),
            (1.0, 1.0),
            (1, 1),
            (np.array(["feature_name"])[0], "feature_name"),
            (np.array([True])[0], True),
            (np.array([1.0])[0], 1.0),
            (np.array([1])[0], 1),
        ),
    )
    def test_basic(self, feature_name: AnyFeatureName, expected: Hashable) -> None:
        assert _serialize_feature_name(feature_name) == expected

    @pytest.mark.parametrize("feature_name", (np.array([1]), [1], np.array(["name"]), np.array([True])))
    def test_raises_on_incorrect_input(self, feature_name: tp.Any) -> None:
        with pytest.raises(TypeError):
            _serialize_feature_name(feature_name)<|MERGE_RESOLUTION|>--- conflicted
+++ resolved
@@ -25,10 +25,7 @@
 
 from rectools import Columns
 from rectools.dataset import Dataset, DenseFeatures, Features, IdMap, Interactions, SparseFeatures
-<<<<<<< HEAD
-=======
 from rectools.dataset.dataset import AnyFeatureName, _serialize_feature_name
->>>>>>> 823377d5
 from rectools.dataset.features import DIRECT_FEATURE_VALUE
 from tests.testing_utils import (
     assert_feature_set_equal,
@@ -71,11 +68,7 @@
             "users": {
                 "n_hot": 3,
                 "id_map": {
-<<<<<<< HEAD
-                    "external_ids": ["u1", "u2", "u3"],
-=======
                     "size": 3,
->>>>>>> 823377d5
                     "dtype": "|O",
                 },
                 "features": None,
@@ -83,11 +76,7 @@
             "items": {
                 "n_hot": 3,
                 "id_map": {
-<<<<<<< HEAD
-                    "external_ids": ["i1", "i2", "i5"],
-=======
                     "size": 3,
->>>>>>> 823377d5
                     "dtype": "|O",
                 },
                 "features": None,
@@ -118,11 +107,7 @@
         expected = self.expected_interactions
         expected.df["extra_col"] = self.interactions_df["extra_col"]
         assert_interactions_set_equal(actual, expected)
-<<<<<<< HEAD
-        actual_schema = dataset.get_schema(add_item_id_map=True, add_user_id_map=True)
-=======
         actual_schema = dataset.get_schema()
->>>>>>> 823377d5
         assert actual_schema == self.expected_schema
 
     def test_construct_without_features(self) -> None:
@@ -130,11 +115,7 @@
         self.assert_dataset_equal_to_expected(dataset, None, None)
         assert dataset.n_hot_users == 3
         assert dataset.n_hot_items == 3
-<<<<<<< HEAD
-        actual_schema = dataset.get_schema(add_item_id_map=True, add_user_id_map=True)
-=======
         actual_schema = dataset.get_schema()
->>>>>>> 823377d5
         assert actual_schema == self.expected_schema
 
     @pytest.mark.parametrize("user_id_col", ("id", Columns.User))
@@ -183,37 +164,17 @@
             "users": {
                 "n_hot": 3,
                 "id_map": {
-<<<<<<< HEAD
-                    "external_ids": ["u1", "u2", "u3"],
-                    "dtype": "|O",
-                },
-                "features": {
-                    "dense": True,
-                    "names": ["f1", "f2"],
-                    "cat_cols": None,
-                    "cat_n_stored_values": None,
-=======
                     "size": 3,
                     "dtype": "|O",
                 },
                 "features": {
                     "kind": "dense",
                     "names": ["f1", "f2"],
->>>>>>> 823377d5
                 },
             },
             "items": {
                 "n_hot": 3,
                 "id_map": {
-<<<<<<< HEAD
-                    "external_ids": ["i1", "i2", "i5"],
-                    "dtype": "|O",
-                },
-                "features": {
-                    "dense": False,
-                    "names": [["f1", DIRECT_FEATURE_VALUE], ["f2", 20], ["f2", 30]],
-                    "cat_cols": [1, 2],
-=======
                     "size": 3,
                     "dtype": "|O",
                 },
@@ -221,16 +182,11 @@
                     "kind": "sparse",
                     "names": [["f1", DIRECT_FEATURE_VALUE], ["f2", 20], ["f2", 30]],
                     "cat_feature_indices": [1, 2],
->>>>>>> 823377d5
                     "cat_n_stored_values": 3,
                 },
             },
         }
-<<<<<<< HEAD
-        actual_schema = dataset.get_schema(add_item_id_map=True, add_user_id_map=True)
-=======
         actual_schema = dataset.get_schema()
->>>>>>> 823377d5
         assert actual_schema == expected_schema
 
     @pytest.mark.parametrize("user_id_col", ("id", Columns.User))
