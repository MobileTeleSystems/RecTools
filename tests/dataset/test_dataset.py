--- conflicted
+++ resolved
@@ -340,11 +340,7 @@
         "keep_external_ids, expected_external_item_ids, expected_external_user_ids",
         ((True, np.array([10, 30, 20]), np.array([10, 14, 12])), (False, np.array([0, 2, 1]), np.array([0, 4, 2]))),
     )
-<<<<<<< HEAD
-    def test_filter_dataset_on_interactions_df_row_indexes_without_features(
-=======
     def test_filter_dataset_interactions_df_rows_without_features(
->>>>>>> 3e028cd4
         self,
         dataset_to_filter: Dataset,
         keep_features_for_removed_entities: bool,
@@ -353,11 +349,7 @@
         expected_external_user_ids: np.ndarray,
     ) -> None:
         rows_to_keep = np.arange(4)
-<<<<<<< HEAD
-        filtered_dataset = dataset_to_filter.filter_on_interactions_df_row_indexes(
-=======
         filtered_dataset = dataset_to_filter.filter_interactions(
->>>>>>> 3e028cd4
             rows_to_keep,
             keep_external_ids=keep_external_ids,
             keep_features_for_removed_entities=keep_features_for_removed_entities,
@@ -386,11 +378,7 @@
             (False, True, np.array([0, 2, 1, 3, 4]), np.array([0, 4, 2, 1, 3])),
         ),
     )
-<<<<<<< HEAD
-    def test_filter_dataset_on_interactions_df_row_indexes_with_features(
-=======
     def test_filter_dataset_interactions_df_rows_with_features(
->>>>>>> 3e028cd4
         self,
         dataset_with_features_to_filter: Dataset,
         keep_features_for_removed_entities: bool,
@@ -399,11 +387,7 @@
         expected_external_user_ids: np.ndarray,
     ) -> None:
         rows_to_keep = np.arange(4)
-<<<<<<< HEAD
-        filtered_dataset = dataset_with_features_to_filter.filter_on_interactions_df_row_indexes(
-=======
         filtered_dataset = dataset_with_features_to_filter.filter_interactions(
->>>>>>> 3e028cd4
             rows_to_keep,
             keep_external_ids=keep_external_ids,
             keep_features_for_removed_entities=keep_features_for_removed_entities,
