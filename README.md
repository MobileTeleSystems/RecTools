# RecTools

[![Python versions](https://img.shields.io/pypi/pyversions/rectools.svg)](https://pypi.org/project/rectools)
[![PyPI](https://img.shields.io/pypi/v/rectools.svg)](https://pypi.org/project/rectools)
[![Docs](https://img.shields.io/github/actions/workflow/status/MobileTeleSystems/RecTools/publish.yml?label=docs)](https://rectools.readthedocs.io)

[![License](https://img.shields.io/github/license/MobileTeleSystems/RecTools.svg)](https://github.com/MobileTeleSystems/RecTools/blob/main/LICENSE)
[![Coverage](https://img.shields.io/codecov/c/github/MobileTeleSystems/RecTools.svg)](https://app.codecov.io/gh/MobileTeleSystems/RecTools)
[![Tests](https://img.shields.io/github/actions/workflow/status/MobileTeleSystems/RecTools/test.yml?branch=main&label=tests)](https://github.com/MobileTeleSystems/RecTools/actions/workflows/test.yml?query=branch%3Amain++)

[![Contributors](https://img.shields.io/github/contributors/MobileTeleSystems/RecTools.svg)](https://github.com/MobileTeleSystems/RecTools/graphs/contributors)
[![Downloads](https://static.pepy.tech/badge/rectools)](https://pepy.tech/project/rectools)
[![Telegram](https://img.shields.io/badge/channel-telegram-blue)](https://t.me/RecTools_Support)

<p align="center">
  <a href="https://rectools.readthedocs.io/en/stable/">Documentation</a> |
  <a href="https://github.com/MobileTeleSystems/RecTools/tree/main/examples">Examples</a> |
    <a href="https://github.com/MobileTeleSystems/RecTools/tree/main/examples/tutorials">Tutorials</a> |
  <a href="https://github.com/MobileTeleSystems/RecTools/blob/main/CONTRIBUTING.rst">Contributing</a> |
  <a href="https://github.com/MobileTeleSystems/RecTools/releases">Releases</a> |
  <a href="https://github.com/orgs/MobileTeleSystems/projects/1">Developers Board</a>
</p>

RecTools is an easy-to-use Python library which makes the process of building recommendation systems easier, 
faster and more structured than ever before.
It includes built-in toolkits for data processing and metrics calculation, 
a variety of recommender models, some wrappers for already existing implementations of popular algorithms 
and model selection framework.
The aim is to collect ready-to-use solutions and best practices in one place to make processes 
of creating your first MVP and deploying model to production as fast and easy as possible.



## Get started

Prepare data with

```shell
wget https://files.grouplens.org/datasets/movielens/ml-1m.zip
unzip ml-1m.zip
```

```python
import pandas as pd
from implicit.nearest_neighbours import TFIDFRecommender
    
from rectools import Columns
from rectools.dataset import Dataset
from rectools.models import ImplicitItemKNNWrapperModel

# Read the data
ratings = pd.read_csv(
    "ml-1m/ratings.dat", 
    sep="::",
    engine="python",  # Because of 2-chars separators
    header=None,
    names=[Columns.User, Columns.Item, Columns.Weight, Columns.Datetime],
)
    
# Create dataset
dataset = Dataset.construct(ratings)
    
# Fit model
model = ImplicitItemKNNWrapperModel(TFIDFRecommender(K=10))
model.fit(dataset)

# Make recommendations
recos = model.recommend(
    users=ratings[Columns.User].unique(),
    dataset=dataset,
    k=10,
    filter_viewed=True,
)
```

## Installation

RecTools is on PyPI, so you can use `pip` to install it.
```
pip install rectools
```
The default version doesn't contain all the dependencies, because some of them are needed only for specific functionality. Available user extensions are the following:

- `lightfm`: adds wrapper for LightFM model,
- `torch`: adds models based on neural nets,
- `visuals`: adds visualization tools,
- `nmslib`: adds fast ANN recommenders.

Install extension:
```
pip install rectools[extension-name]
```

Install all extensions:
```
pip install rectools[all]
```


## Recommender Models
The table below lists recommender models that are available in RecTools.  
See [recommender baselines extended tutorial](https://github.com/MobileTeleSystems/RecTools/blob/main/examples/tutorials/baselines_extended_tutorial.ipynb) for deep dive into theory & practice of our supported models.

| Model | Type | Description (🎏 for user/item features, 🔆 for warm inference, ❄️ for cold inference support) | Tutorials & Benchmarks |
|----|----|---------|--------|
| [implicit](https://github.com/benfred/implicit) ALS Wrapper | Matrix Factorization | `rectools.models.ImplicitALSWrapperModel` - Alternating Least Squares Matrix Factorizattion algorithm for implicit feedback. <br>🎏| 📙 [Theory & Practice](https://rectools.readthedocs.io/en/latest/examples/tutorials/baselines_extended_tutorial.html#Implicit-ALS)<br> 🚀 [50% boost to metrics with user & item features](examples/5_benchmark_iALS_with_features.ipynb) |
| [implicit](https://github.com/benfred/implicit) ItemKNN Wrapper | Nearest Neighbours | `rectools.models.ImplicitItemKNNWrapperModel` - Algorithm that calculates item-item similarity matrix using distances between item vectors in user-item interactions matrix | 📙 [Theory & Practice](https://rectools.readthedocs.io/en/latest/examples/tutorials/baselines_extended_tutorial.html#ItemKNN) |
| [LightFM](https://github.com/lyst/lightfm) Wrapper | Matrix Factorization | `rectools.models.LightFMWrapperModel` - Hybrid matrix factorization algorithm which utilises user and item features and supports a variety of losses.<br>🎏 🔆 ❄️| 📙 [Theory & Practice](https://rectools.readthedocs.io/en/latest/examples/tutorials/baselines_extended_tutorial.html#LightFM)<br>🚀 [10-25 times faster inference with RecTools](examples/6_benchmark_lightfm_inference.ipynb)|
| EASE | Linear Autoencoder | `rectools.models.EASEModel` - Embarassingly Shallow Autoencoders implementation that explicitly calculates dense item-item similarity matrix | 📙 [Theory & Practice](https://rectools.readthedocs.io/en/latest/examples/tutorials/baselines_extended_tutorial.html#EASE) |
| PureSVD | Matrix Factorization | `rectools.models.PureSVDModel` - Truncated Singular Value Decomposition of user-item interactions matrix | 📙 [Theory & Practice](https://rectools.readthedocs.io/en/latest/examples/tutorials/baselines_extended_tutorial.html#PureSVD) |
| DSSM | Neural Network | `rectools.models.DSSMModel` - Two-tower Neural model that learns user and item embeddings utilising their explicit features and learning on triplet loss.<br>🎏 🔆 | - |
| Popular | Heuristic | `rectools.models.PopularModel` - Classic baseline which computes popularity of items and also accepts params like time window and type of popularity computation.<br>❄️| - |
| Popular in Category | Heuristic |  `rectools.models.PopularInCategoryModel` - Model that computes poularity within category and applies mixing strategy to increase Diversity.<br>❄️| - |
| Random |  Heuristic | `rectools.models.RandomModel` - Simple random algorithm useful to benchmark Novelty, Coverage, etc.<br>❄️| - |

- All of the models follow the same interface. **No exceptions**
- No need for manual creation of sparse matrixes or mapping ids. Preparing data for models is as simple as `dataset = Dataset.construct(interactions_df)`
- Fitting any model is as simple as `model.fit(dataset)`
- For getting recommendations `filter_viewed` and `items_to_recommend` options are available
- For item-to-item recommendations use `recommend_to_items` method
- For feeding user/item features to model just specify dataframes when constructing `Dataset`. [Check our tutorial](examples/4_dataset_with_features.ipynb)
- For warm / cold inference just provide all required ids in `users` or `target_items` parameters of `recommend` or `recommend_to_items` methods and make sure you have features in the dataset for warm users/items. **Nothing else is needed, everything works out of the box.**

## Contribution
[Contributing guide](CONTRIBUTING.rst)

To install all requirements
<<<<<<< HEAD
- you must have `python3` and `poetry` installed
=======
- you must have `python>=3.8` and `poetry>=1.5.0` installed
>>>>>>> 0f4034c7
- make sure you have no active virtual environments (deactivate conda `base` if applicable)
- run
```
make install
```


For autoformatting run 
```
make format
```

For linters check run 
```
make lint
```

For tests run 
```
make test
```

For coverage run 
```
make coverage
```

To remove virtual environment run
```
make clean
```

## RecTools Team

- [Emiliy Feldman](https://github.com/feldlime) [Maintainer]
- [Daria Tikhonovich](https://github.com/blondered) [Maintainer]
- [Alexander Butenko](https://github.com/iomallach)
- [Andrey Semenov](https://github.com/In48semenov)
- [Mike Sokolov](https://github.com/mikesokolovv)
- [Maya Spirina](https://github.com/spirinamayya)
- [Grigoriy Gusarov](https://github.com/Gooogr)

Previous contributors: [Ildar Safilo](https://github.com/irsafilo) [ex-Maintainer], [Daniil Potapov](https://github.com/sharthZ23) [ex-Maintainer], [Igor Belkov](https://github.com/OzmundSedler), [Artem Senin](https://github.com/artemseninhse), [Mikhail Khasykov](https://github.com/mkhasykov), [Julia Karamnova](https://github.com/JuliaKup), [Maxim Lukin](https://github.com/groundmax), [Yuri Ulianov](https://github.com/yukeeul), [Egor Kratkov](https://github.com/jegorus), [Azat Sibagatulin](https://github.com/azatnv)
<|MERGE_RESOLUTION|>--- conflicted
+++ resolved
@@ -125,11 +125,7 @@
 [Contributing guide](CONTRIBUTING.rst)
 
 To install all requirements
-<<<<<<< HEAD
-- you must have `python3` and `poetry` installed
-=======
 - you must have `python>=3.8` and `poetry>=1.5.0` installed
->>>>>>> 0f4034c7
 - make sure you have no active virtual environments (deactivate conda `base` if applicable)
 - run
 ```
