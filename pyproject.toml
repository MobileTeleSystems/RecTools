--- conflicted
+++ resolved
@@ -52,12 +52,6 @@
 
 
 [tool.poetry.dependencies]
-<<<<<<< HEAD
-python = ">=3.7.2, <3.11"
-numpy = ">=1.19.5, <2.0.0"
-pandas = ">=0.25.3, <2.0.0"
-scipy = "^1.8.1"
-=======
 python = ">=3.8.1, <3.13"
 numpy = [
     {version = ">=1.19.5, <2.0.0", python = "3.8"},  # for compatibility with scipy
@@ -69,7 +63,6 @@
     {version = "^1.9.1, <1.11", python = "3.8"},  # since 1.11 scipy doesn't support python 3.8
     {version = "^1.10.1, <1.13", python = ">=3.9"},  # in 1.13 were introduced significant changes breaking our logic
 ]
->>>>>>> 6a83a9e8
 tqdm = "^4.27.0"
 implicit = "^0.7.1"
 attrs = ">=19.1.0,<24.0.0"
