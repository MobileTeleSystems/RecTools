# Changelog

All notable changes to this project will be documented in this file.

The format is based on [Keep a Changelog](https://keepachangelog.com/en/1.0.0/),
and this project adheres to [Semantic Versioning](https://semver.org/spec/v2.0.0.html).

<<<<<<< HEAD
## [Unreleased]

### Added

- `TorchRanker` ranker which calculates scores using torch. Supports GPU.
- `Ranker` ranker protocol which unify rankers call.

### Changed

- `ImplicitRanker` `rank` method compatible with `Ranker` protocol. 
`use_gpu` and `num_threads` params moved from `rank` method to `__init__`.
=======

## Unreleased

### Added
- `use_gpu` for PureSVD ([#229](https://github.com/MobileTeleSystems/RecTools/pull/229))
- `from_params` method for models and `model_from_params` function ([#252](https://github.com/MobileTeleSystems/RecTools/pull/252))

>>>>>>> 5664a3c8

## [0.10.0] - 16.01.2025

### Added
- `ImplicitBPRWrapperModel` model with algorithm description in extended baselines tutorial ([#232](https://github.com/MobileTeleSystems/RecTools/pull/232), [#239](https://github.com/MobileTeleSystems/RecTools/pull/239))
- All vector models and `EASEModel` support for enabling ranking on GPU and selecting number of threads for CPU ranking. Added `recommend_n_threads` and `recommend_use_gpu_ranking` parameters to `EASEModel`, `ImplicitALSWrapperModel`, `ImplicitBPRWrapperModel`, `PureSVDModel` and `DSSMModel`. Added `recommend_use_gpu_ranking` to `LightFMWrapperModel`. GPU and CPU ranking may provide different ordering of items with identical scores in recommendation table, so this could change ordering items in recommendations since GPU ranking is now used as a default one. ([#218](https://github.com/MobileTeleSystems/RecTools/pull/218))

## [0.9.0] - 11.12.2024

### Added
- `from_config`, `get_config` and `get_params` methods to all models except neural-net-based ([#170](https://github.com/MobileTeleSystems/RecTools/pull/170))
- `fit_partial` implementation for `ImplicitALSWrapperModel` and `LightFMWrapperModel` ([#203](https://github.com/MobileTeleSystems/RecTools/pull/203), [#210](https://github.com/MobileTeleSystems/RecTools/pull/210), [#223](https://github.com/MobileTeleSystems/RecTools/pull/223))
- `save` and `load` methods to all of the models ([#206](https://github.com/MobileTeleSystems/RecTools/pull/206))
- Model configs example ([#207](https://github.com/MobileTeleSystems/RecTools/pull/207),[#219](https://github.com/MobileTeleSystems/RecTools/pull/219))
- `use_gpu` argument to `ImplicitRanker.rank` method ([#201](https://github.com/MobileTeleSystems/RecTools/pull/201))
- `keep_extra_cols` argument to `Dataset.construct` and `Interactions.from_raw` methods. `include_extra_cols` argument to `Dataset.get_raw_interactions` and `Interactions.to_external` methods ([#208](https://github.com/MobileTeleSystems/RecTools/pull/208))
- dtype adjustment to `recommend`, `recommend_to_items` methods of `ModelBase` ([#211](https://github.com/MobileTeleSystems/RecTools/pull/211))
- `load_model` function ([#213](https://github.com/MobileTeleSystems/RecTools/pull/213))
- `model_from_config` function ([#214](https://github.com/MobileTeleSystems/RecTools/pull/214))
- `get_cat_features` method to `SparseFeatures` ([#221](https://github.com/MobileTeleSystems/RecTools/pull/221))
- LightFM Python 3.12+ support ([#224](https://github.com/MobileTeleSystems/RecTools/pull/224))

### Fixed
- Implicit ALS matrix zero assignment size ([#228](https://github.com/MobileTeleSystems/RecTools/pull/228))

### Removed
- Python 3.8 support ([#222](https://github.com/MobileTeleSystems/RecTools/pull/222))


## [0.8.0] - 28.08.2024

### Added
- `Debias` mechanism for classification, ranking and auc metrics. New parameter `is_debiased` to `calc_from_confusion_df`, `calc_per_user_from_confusion_df` methods of classification metrics, `calc_from_fitted`, `calc_per_user_from_fitted` methods of auc and rankning (`MAP`) metrics, `calc_from_merged`, `calc_per_user_from_merged` methods of ranking (`NDCG`, `MRR`) metrics. ([#152](https://github.com/MobileTeleSystems/RecTools/pull/152))
- `nbformat >= 4.2.0` dependency to `[visuals]` extra ([#169](https://github.com/MobileTeleSystems/RecTools/pull/169))
- `filter_interactions` method of `Dataset` ([#177](https://github.com/MobileTeleSystems/RecTools/pull/177))
- `on_unsupported_targets` parameter to  `recommend` and `recommend_to_items` model methods ([#177](https://github.com/MobileTeleSystems/RecTools/pull/177))
- Use nmslib-metabrainz for Python 3.11 and upper ([#180](https://github.com/MobielTeleSystems/RecTools/pull/180))

### Fixed
- `display()` method in `MetricsApp` ([#169](https://github.com/MobileTeleSystems/RecTools/pull/169))
- `IntraListDiversity` metric computation in `cross_validate` ([#177](https://github.com/MobileTeleSystems/RecTools/pull/177))
- Allow warp-kos loss for LightFMWrapperModel ([#175](https://github.com/MobileTeleSystems/RecTools/pull/175))

### Removed
- [Breaking] `assume_external_ids` parameter in `recommend` and `recommend_to_items` model methods ([#177](https://github.com/MobileTeleSystems/RecTools/pull/177))

## [0.7.0] - 29.07.2024

### Added
- Extended Theory&Practice RecSys baselines tutorial ([#139](https://github.com/MobileTeleSystems/RecTools/pull/139))
- `MetricsApp` to create plotly scatterplot widgets for metric-to-metric trade-off analysis ([#140](https://github.com/MobileTeleSystems/RecTools/pull/140), [#154](https://github.com/MobileTeleSystems/RecTools/pull/154))
- `Intersection` metric ([#148](https://github.com/MobileTeleSystems/RecTools/pull/148))
- `PartialAUC` and `PAP` metrics  ([#149](https://github.com/MobileTeleSystems/RecTools/pull/149))
- New params (`tol`, `maxiter`, `random_state`) to the `PureSVD` model ([#130](https://github.com/MobileTeleSystems/RecTools/pull/130))
- Recommendations data quality metrics: `SufficientReco`, `UnrepeatedReco`, `CoveredUsers` ([#155](https://github.com/MobileTeleSystems/RecTools/pull/155))
- `r_precision` parameter to `Precision` metric ([#155](https://github.com/MobileTeleSystems/RecTools/pull/155))

### Fixed
- Used `rectools-lightfm` instead of pure `lightfm` that allowed to install it using `poetry>=1.5.0` ([#165](https://github.com/MobileTeleSystems/RecTools/pull/165))
- Added restriction to `pytorch` version for MacOSX + x86_64 that allows to install it on such platforms ([#142](https://github.com/MobileTeleSystems/RecTools/pull/142))
- `PopularInCategoryModel` fitting for multiple times, `cross_validate` compatibility, behaviour with empty category interactions ([#163](https://github.com/MobileTeleSystems/RecTools/pull/163))


## [0.6.0] - 13.05.2024

### Added 
- Warm users/items support in `Dataset` ([#77](https://github.com/MobileTeleSystems/RecTools/pull/77))
- Warm and cold users/items support in `ModelBase` and all possible models ([#77](https://github.com/MobileTeleSystems/RecTools/pull/77), [#120](https://github.com/MobileTeleSystems/RecTools/pull/120), [#122](https://github.com/MobileTeleSystems/RecTools/pull/122))
- Warm and cold users/items support in `cross_validate` ([#77](https://github.com/MobileTeleSystems/RecTools/pull/77))
- [Breaking] Default value for train dataset type and params for user and item dataset types in `DSSMModel` ([#122](https://github.com/MobileTeleSystems/RecTools/pull/122))
- [Breaking] `n_factors` and `deterministic` params to `DSSMModel` ([#122](https://github.com/MobileTeleSystems/RecTools/pull/122))
- Hit Rate metric ([#124](https://github.com/MobileTeleSystems/RecTools/pull/124))
- Python `3.11` support (without `nmslib`) ([#126](https://github.com/MobileTeleSystems/RecTools/pull/126))
- Python `3.12` support (without `nmslib` and `lightfm`) ([#126](https://github.com/MobileTeleSystems/RecTools/pull/126))

### Changed
- Changed the logic of choosing random sampler for `RandomModel` and increased the sampling speed ([#120](https://github.com/MobileTeleSystems/RecTools/pull/120))
- [Breaking] Changed the logic of `RandomModel`: now the recommendations are different for repeated calls of recommend methods ([#120](https://github.com/MobileTeleSystems/RecTools/pull/120))
- Torch datasets to support warm recommendations ([#122](https://github.com/MobileTeleSystems/RecTools/pull/122))
- [Breaking] Replaced `include_warm` parameter in `Dataset.get_user_item_matrix` to pair `include_warm_users` and `include_warm_items` ([#122](https://github.com/MobileTeleSystems/RecTools/pull/122))
- [Breaking] Renamed torch datasets and `dataset_type` to `train_dataset_type` param in `DSSMModel` ([#122](https://github.com/MobileTeleSystems/RecTools/pull/122))
- [Breaking] Updated minimum versions of `numpy`, `scipy`, `pandas`, `typeguard` ([#126](https://github.com/MobileTeleSystems/RecTools/pull/126))
- [Breaking] Set restriction `scipy < 1.13` ([#126](https://github.com/MobileTeleSystems/RecTools/pull/126))

### Removed
- [Breaking] `return_external_ids` parameter in `recommend` and `recommend_to_items` model methods ([#77](https://github.com/MobileTeleSystems/RecTools/pull/77))
- [Breaking] Python `3.7` support ([#126](https://github.com/MobileTeleSystems/RecTools/pull/126))


## [0.5.0] - 22.03.2024

### Added
- `VisualApp` and `ItemToItemVisualApp` widgets for visual comparison of recommendations ([#80](https://github.com/MobileTeleSystems/RecTools/pull/80), [#82](https://github.com/MobileTeleSystems/RecTools/pull/82), [#85](https://github.com/MobileTeleSystems/RecTools/pull/85),  [#115](https://github.com/MobileTeleSystems/RecTools/pull/115))
- Methods for conversion `Interactions` to raw form and for getting raw interactions from `Dataset` ([#69](https://github.com/MobileTeleSystems/RecTools/pull/69))
- `AvgRecPopularity (Average Recommendation Popularity)` to `metrics` ([#81](https://github.com/MobileTeleSystems/RecTools/pull/81))
- Added `normalized` parameter to `AvgRecPopularity` metric ([#89](https://github.com/MobileTeleSystems/RecTools/pull/89))
- Added `EASE` model ([#107](https://github.com/MobileTeleSystems/RecTools/pull/107))

### Changed
- Loosened `pandas`, `torch` and `torch-light` versions for `python >= 3.8` ([#58](https://github.com/MobileTeleSystems/RecTools/pull/58))

### Fixed
- Bug in `Interactions.from_raw` method ([#58](https://github.com/MobileTeleSystems/RecTools/pull/58))
- Mistakes in formulas for Serendipity and MIUF in docstrings ([#115](https://github.com/MobileTeleSystems/RecTools/pull/115))
- Examples reproducibility on Google Colab ([#115](https://github.com/MobileTeleSystems/RecTools/pull/115))


## [0.4.2] - 01.12.2023

### Added
- Ability to pass internal ids to `recommend` and `recommend_to_items` methods and get internal ids back ([#70](https://github.com/MobileTeleSystems/RecTools/pull/70))
- `rectools.model_selection.cross_validate` function ([#71](https://github.com/MobileTeleSystems/RecTools/pull/71), [#73](https://github.com/MobileTeleSystems/RecTools/pull/73))

### Changed
- Loosened `lightfm` version, now it's possible to use 1.16 and 1.17 ([#72](https://github.com/MobileTeleSystems/RecTools/pull/72))

### Fixed
- Small bug in `LastNSplitter` with incorrect `i_split` in info ([#70](https://github.com/MobileTeleSystems/RecTools/pull/70))


## [0.4.1] - 31.10.2023

### Added
- LightFM wrapper inference speed benchmark ([#60](https://github.com/MobileTeleSystems/RecTools/pull/60))
- iALS with features quality benchmark ([#60](https://github.com/MobileTeleSystems/RecTools/pull/60))

### Changed
- Updated attrs version ([#56](https://github.com/MobileTeleSystems/RecTools/pull/56))
- Optimized inference for vector models with EUCLIDEAN distance using `implicit` library topk method ([#57](https://github.com/MobileTeleSystems/RecTools/pull/57))
- Changed features processing example ([#60](https://github.com/MobileTeleSystems/RecTools/pull/60))


## [0.4.0] - 27.10.2023

### Added
- `MRR (Mean Reciprocal Rank)` to `metrics` ([#29](https://github.com/MobileTeleSystems/RecTools/pull/29))
- `F1beta`, `MCC (Matthew correlation coefficient)` to `metrics` ([#32](https://github.com/MobileTeleSystems/RecTools/pull/32))
- Base `Splitter` class to construct data splitters ([#31](https://github.com/MobileTeleSystems/RecTools/pull/31))
- `RandomSplitter` to `model_selection` ([#31](https://github.com/MobileTeleSystems/RecTools/pull/31))
- `LastNSplitter` to `model_selection` ([#33](https://github.com/MobileTeleSystems/RecTools/pull/32))
- Support for `Python 3.10` ([#47](https://github.com/MobileTeleSystems/RecTools/pull/47))

### Changed
- Bumped `implicit` version to `0.7.1` ([#45](https://github.com/MobileTeleSystems/RecTools/pull/45))
- Bumped `lightfm` version to `1.17` ([#43](https://github.com/MobileTeleSystems/RecTools/pull/43))
- Bumped `pylint` version to `2.17.6` ([#43](https://github.com/MobileTeleSystems/RecTools/pull/43)) 
- Moved `nmslib` from main dependencies to extras ([#36](https://github.com/MobileTeleSystems/RecTools/pull/36))
- Moved `lightfm` to extras ([#51](https://github.com/MobileTeleSystems/RecTools/pull/51))
- Renamed `nn` extra to `torch` ([#51](https://github.com/MobileTeleSystems/RecTools/pull/51))
- Optimized inference for vector models with COSINE and DOT distances using `implicit` library topk method ([#52](https://github.com/MobileTeleSystems/RecTools/pull/52))
- Changed initialization of `TimeRangeSplitter` (instead of `date_range` argument, use `test_size` and `n_splits`) ([#53](https://github.com/MobileTeleSystems/RecTools/pull/51))
- Changed split infos key names in splitters ([#53](https://github.com/MobileTeleSystems/RecTools/pull/51))

### Fixed
- Bugs with new version of `pytorch_lightning` ([#43](https://github.com/MobileTeleSystems/RecTools/pull/43))
- `pylint` config for new version ([#43](https://github.com/MobileTeleSystems/RecTools/pull/43))
- Cyclic imports ([#45](https://github.com/MobileTeleSystems/RecTools/pull/45))

### Removed
- `Markdown` dependancy ([#54](https://github.com/MobileTeleSystems/RecTools/pull/54))<|MERGE_RESOLUTION|>--- conflicted
+++ resolved
@@ -5,11 +5,11 @@
 The format is based on [Keep a Changelog](https://keepachangelog.com/en/1.0.0/),
 and this project adheres to [Semantic Versioning](https://semver.org/spec/v2.0.0.html).
 
-<<<<<<< HEAD
-## [Unreleased]
+## Unreleased
 
 ### Added
-
+- `use_gpu` for PureSVD ([#229](https://github.com/MobileTeleSystems/RecTools/pull/229))
+- `from_params` method for models and `model_from_params` function ([#252](https://github.com/MobileTeleSystems/RecTools/pull/252))
 - `TorchRanker` ranker which calculates scores using torch. Supports GPU.
 - `Ranker` ranker protocol which unify rankers call.
 
@@ -17,15 +17,6 @@
 
 - `ImplicitRanker` `rank` method compatible with `Ranker` protocol. 
 `use_gpu` and `num_threads` params moved from `rank` method to `__init__`.
-=======
-
-## Unreleased
-
-### Added
-- `use_gpu` for PureSVD ([#229](https://github.com/MobileTeleSystems/RecTools/pull/229))
-- `from_params` method for models and `model_from_params` function ([#252](https://github.com/MobileTeleSystems/RecTools/pull/252))
-
->>>>>>> 5664a3c8
 
 ## [0.10.0] - 16.01.2025
 
