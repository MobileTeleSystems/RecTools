--- conflicted
+++ resolved
@@ -11,14 +11,9 @@
 ### Added
 - Extended Theory&Practice RecSys baselines tutorial ([#139](https://github.com/MobileTeleSystems/RecTools/pull/139))
 
-<<<<<<< HEAD
 ### Fixed
-- Used the latest version of `lightfm` that allows to install it using `poetry 1.5.0+` ([#141](https://github.com/MobileTeleSystems/RecTools/pull/141))
+- Used the latest version of `lightfm` that allows to install it using `poetry>=1.5.0` ([#141](https://github.com/MobileTeleSystems/RecTools/pull/141))
 - Added restriction to `pytorch` version for MacOSX + x86_64 that allows to install it on such platforms ([#142](https://github.com/MobileTeleSystems/RecTools/pull/142))
-=======
-### Changed
-- Used the latest version of `lightfm` that allows to install it using `poetry 1.5.0+` ([#141](https://github.com/MobileTeleSystems/RecTools/pull/141))
->>>>>>> 5325da6e
 
 
 ## [0.6.0] - 13.05.2024
