--- conflicted
+++ resolved
@@ -5,20 +5,18 @@
 The format is based on [Keep a Changelog](https://keepachangelog.com/en/1.0.0/),
 and this project adheres to [Semantic Versioning](https://semver.org/spec/v2.0.0.html).
 
-<<<<<<< HEAD
-## [Unreleased]
-
-### Added
-
-- `get_val_mask_func_kwargs` and  `get_trainer_func_kwargs` arguments for Transformer-based models to allow keyword arguments in custom functions used for model training.
-=======
 ## Unreleased
 
 ### Added
 - Python 3.13 support ([#227](https://github.com/MobileTeleSystems/RecTools/pull/227))
 - `fit_partial` implementation for transformer-based models ([#273](https://github.com/MobileTeleSystems/RecTools/pull/273))
 - `map_location` and `model_params_update` arguments for the function `load_from_checkpoint` for Transformer-based models. Use `map_location` to explicitly specify the computing new device and `model_params_update` to update original model parameters (e.g. remove training-specific parameters that are not needed anymore) ([#281](https://github.com/MobileTeleSystems/RecTools/pull/281))
->>>>>>> a6ec1c14
+
+## [Unreleased]
+
+### Added
+
+- `get_val_mask_func_kwargs` and  `get_trainer_func_kwargs` arguments for Transformer-based models to allow keyword arguments in custom functions used for model training.
 
 ## [0.13.0] - 10.04.2025
 
