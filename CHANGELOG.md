--- conflicted
+++ resolved
@@ -8,11 +8,9 @@
 
 ## Unreleased
 
-<<<<<<< HEAD
 ### Added
+- Methods for conversion `Interactions` to raw form and for getting raw interactions from `Dataset` ([#69](https://github.com/MobileTeleSystems/RecTools/pull/69))
 
-- Methods for conversion `Interactions` to raw form and for getting raw interactions from `Dataset` ([#69](https://github.com/MobileTeleSystems/RecTools/pull/69))
-=======
 ### Changed
 - Loosened `pandas`, `torch` and `torch-light` versions for `python >= 3.8` ([#58](https://github.com/MobileTeleSystems/RecTools/pull/58))
 
@@ -31,7 +29,6 @@
 
 ### Fixed
 - Small bug in `LastNSplitter` with incorrect `i_split` in info ([#70](https://github.com/MobileTeleSystems/RecTools/pull/70))
->>>>>>> e96a67c8
 
 
 ## [0.4.1] - 31.10.2023
